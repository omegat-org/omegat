plugin=org.omegat.filters3.xml.xliff.XLIFFFilter \
    org.omegat.filters3.xml.android.AndroidFilter \
    org.omegat.filters3.xml.xhtml.XHTMLFilter \
    org.omegat.filters3.xml.helpandmanual.HelpAndManualFilter \
    org.omegat.filters3.xml.properties.PropertiesFilter \
    org.omegat.filters3.xml.schematron.SchematronFilter \
    org.omegat.filters3.xml.relaxng.RelaxNGFilter \
    org.omegat.filters3.xml.camtasiawindows.CamtasiaWindowsFilter \
    org.omegat.filters3.xml.docbook.DocBookFilter \
    org.omegat.filters3.xml.opendoc.OpenDocFilter \
    org.omegat.filters3.xml.openxml.OpenXMLFilter \
    org.omegat.filters3.xml.resx.ResXFilter \
    org.omegat.filters3.xml.wix.WiXFilter \
    org.omegat.filters3.xml.typo3.Typo3Filter \
    org.omegat.filters3.xml.l10nmgr.L10nmgrFilter \
    org.omegat.filters3.xml.svg.SvgFilter \
    org.omegat.filters3.xml.infix.InfixFilter \
    org.omegat.filters3.xml.flash.FlashFilter \
    org.omegat.filters3.xml.txml.TXMLFilter \
    org.omegat.filters3.xml.visio.VisioFilter \
    org.omegat.filters3.xml.xmlspreadsheet.XMLSpreadsheetFilter \
    org.omegat.filters3.xml.wordpress.WordpressFilter \
    org.omegat.filters3.xml.scribus.ScribusFilter \
    org.omegat.filters2.text.TextFilter \
    org.omegat.filters2.latex.LatexFilter \
    org.omegat.filters2.po.PoFilter \
    org.omegat.filters2.rc.RcFilter \
    org.omegat.filters2.moodlephp.MoodlePHPFilter \
    org.omegat.filters2.mozdtd.MozillaDTDFilter \
    org.omegat.filters2.mozlang.MozillaLangFilter \
    org.omegat.filters2.text.bundles.ResourceBundleFilter \
    org.omegat.filters2.text.mozftl.MozillaFTLFilter \
    org.omegat.filters2.html2.HTMLFilter2 \
    org.omegat.filters2.hhc.HHCFilter2 \
    org.omegat.filters2.text.ini.INIFilter \
    org.omegat.filters2.text.dokuwiki.DokuWikiFilter \
    org.omegat.filters2.text.magento.MagentoFilter \
    org.omegat.filters2.text.ilias.ILIASFilter \
    org.omegat.filters2.pdf.PdfFilter \
    org.omegat.filters2.subtitles.SrtFilter \
    org.omegat.filters2.subtitles.SbvFilter \
    org.omegat.filters2.subtitles.WebVttFilter \
    org.omegat.filters2.xtagqxp.XtagFilter \
    org.omegat.tokenizer.LuceneEnglishTokenizer \
    org.omegat.tokenizer.HunspellTokenizer \
    org.omegat.gui.scripting.ScriptingWindow \
    org.omegat.externalfinder.ExternalFinder \
    org.omegat.gui.theme.DefaultFlatTheme \
    org.omegat.gui.theme.DefaultClassicTheme \
    org.omegat.util.gui.HtmlMediaSupport \
    org.omegat.core.team2.impl.FileRepository \
    org.omegat.core.team2.impl.HTTPRemoteRepository \
    org.omegat.core.team2.impl.GITRemoteRepository2 \
    org.omegat.core.team2.impl.SVNRemoteRepository2 \
    org.omegat.core.dictionaries.LingvoDSL \
    org.omegat.core.dictionaries.StarDict
#   org.omegat.gui.accesstool.QuickAccess
<<<<<<< HEAD
filter=org.omegat.filters3.xml.android.AndroidFilter \
    org.omegat.filters3.xml.xhtml.XHTMLFilter \
    org.omegat.filters3.xml.helpandmanual.HelpAndManualFilter \
    org.omegat.filters3.xml.properties.PropertiesFilter \
    org.omegat.filters3.xml.schematron.SchematronFilter \
    org.omegat.filters3.xml.relaxng.RelaxNGFilter \
    org.omegat.filters3.xml.camtasiawindows.CamtasiaWindowsFilter \
    org.omegat.filters3.xml.docbook.DocBookFilter \
    org.omegat.filters3.xml.opendoc.OpenDocFilter \
    org.omegat.filters3.xml.openxml.OpenXMLFilter \
=======
filter=org.omegat.filters2.latex.LatexFilter \
    org.omegat.filters2.po.PoFilter \
    org.omegat.filters2.rc.RcFilter \
    org.omegat.filters2.moodlephp.MoodlePHPFilter \
    org.omegat.filters2.mozdtd.MozillaDTDFilter \
    org.omegat.filters2.mozlang.MozillaLangFilter \
    org.omegat.filters2.text.bundles.ResourceBundleFilter \
    org.omegat.filters2.text.mozftl.MozillaFTLFilter \
    org.omegat.filters2.html2.HTMLFilter2 \
    org.omegat.filters2.hhc.HHCFilter2 \
    org.omegat.filters2.text.ini.INIFilter \
    org.omegat.filters2.text.dokuwiki.DokuWikiFilter \
    org.omegat.filters2.text.magento.MagentoFilter \
    org.omegat.filters2.text.ilias.ILIASFilter \
    org.omegat.filters2.pdf.PdfFilter \
>>>>>>> 7dd88af8
    org.omegat.filters4.xml.openxml.MsOfficeFileFilter \
    org.omegat.filters4.xml.xliff.Xliff1Filter \
    org.omegat.filters4.xml.xliff.Xliff2Filter \
    org.omegat.filters4.xml.xliff.SdlXliff \
    org.omegat.filters4.xml.xliff.SdlProject \
<<<<<<< HEAD
    org.omegat.filters3.xml.resx.ResXFilter \
    org.omegat.filters3.xml.wix.WiXFilter \
    org.omegat.filters3.xml.typo3.Typo3Filter \
    org.omegat.filters3.xml.l10nmgr.L10nmgrFilter \
    org.omegat.filters3.xml.svg.SvgFilter \
    org.omegat.filters3.xml.infix.InfixFilter \
    org.omegat.filters3.xml.flash.FlashFilter \
    org.omegat.filters3.xml.txml.TXMLFilter \
    org.omegat.filters3.xml.visio.VisioFilter \
    org.omegat.filters3.xml.xmlspreadsheet.XMLSpreadsheetFilter \
    org.omegat.filters3.xml.wordpress.WordpressFilter \
    org.omegat.filters3.xml.scribus.ScribusFilter
=======
    org.omegat.filters2.subtitles.SrtFilter \
    org.omegat.filters2.subtitles.SbvFilter \
    org.omegat.filters2.subtitles.WebVttFilter \
    org.omegat.filters2.xtagqxp.XtagFilter
>>>>>>> 7dd88af8
tokenizer=org.omegat.tokenizer.DefaultTokenizer \
    org.omegat.tokenizer.LuceneArabicTokenizer \
    org.omegat.tokenizer.LuceneArmenianTokenizer \
    org.omegat.tokenizer.LuceneBasqueTokenizer \
    org.omegat.tokenizer.LuceneBrazilianTokenizer \
    org.omegat.tokenizer.LuceneBulgarianTokenizer \
    org.omegat.tokenizer.LuceneCatalanTokenizer \
    org.omegat.tokenizer.LuceneCJKTokenizer \
    org.omegat.tokenizer.LuceneCzechTokenizer \
    org.omegat.tokenizer.LuceneDanishTokenizer \
    org.omegat.tokenizer.LuceneDutchTokenizer \
    org.omegat.tokenizer.LuceneFinnishTokenizer \
    org.omegat.tokenizer.LuceneFrenchTokenizer \
    org.omegat.tokenizer.LuceneGalicianTokenizer \
    org.omegat.tokenizer.LuceneGermanTokenizer \
    org.omegat.tokenizer.LuceneGreekTokenizer \
    org.omegat.tokenizer.LuceneHindiTokenizer \
    org.omegat.tokenizer.LuceneHungarianTokenizer \
    org.omegat.tokenizer.LuceneIndonesianTokenizer \
    org.omegat.tokenizer.LuceneIrishTokenizer \
    org.omegat.tokenizer.LuceneItalianTokenizer \
    org.omegat.tokenizer.LuceneJapaneseTokenizer \
    org.omegat.tokenizer.LuceneLatvianTokenizer \
    org.omegat.tokenizer.LuceneNorwegianTokenizer \
    org.omegat.tokenizer.LucenePersianTokenizer \
    org.omegat.tokenizer.LucenePolishTokenizer \
    org.omegat.tokenizer.LucenePortugueseTokenizer \
    org.omegat.tokenizer.LuceneRomanianTokenizer \
    org.omegat.tokenizer.LuceneRussianTokenizer \
    org.omegat.tokenizer.LuceneSmartChineseTokenizer \
    org.omegat.tokenizer.LuceneSpanishTokenizer \
    org.omegat.tokenizer.LuceneSwedishTokenizer \
    org.omegat.tokenizer.LuceneThaiTokenizer \
    org.omegat.tokenizer.LuceneTurkishTokenizer
plugin.desc.dictionary=Bundled dictionary files connectors. There are two bundled connectors. LingvoDSL, connector \
  \ for .dsl, .dsl.dz, .dsl.gz and StarDict, connector for .ifo, *.dict
plugin.desc.misc=Bundled misc plugins
plugin.desc.script=Script engine
plugin.desc.guiutil=GUI extension
plugin.desc.tokenizer=Bundled tokenizers plugin
plugin.desc.filters2=Bundled filters for various file types
plugin.desc.filters3=Bundled filters for simple (linear, unilingual) XML files includes LibreOffice (ODF) and DocBook
plugin.desc.filters4=Bundled filters for complex XML files includes MS Office (OpenXML, with complex markups) and XLIFF (bilingual)
plugin.desc.theme=Bundled default theme plugins
plugin.desc.externalfinder=Local external search plugin
plugin.desc.repository=Repository connector plugins<|MERGE_RESOLUTION|>--- conflicted
+++ resolved
@@ -55,58 +55,11 @@
     org.omegat.core.dictionaries.LingvoDSL \
     org.omegat.core.dictionaries.StarDict
 #   org.omegat.gui.accesstool.QuickAccess
-<<<<<<< HEAD
-filter=org.omegat.filters3.xml.android.AndroidFilter \
-    org.omegat.filters3.xml.xhtml.XHTMLFilter \
-    org.omegat.filters3.xml.helpandmanual.HelpAndManualFilter \
-    org.omegat.filters3.xml.properties.PropertiesFilter \
-    org.omegat.filters3.xml.schematron.SchematronFilter \
-    org.omegat.filters3.xml.relaxng.RelaxNGFilter \
-    org.omegat.filters3.xml.camtasiawindows.CamtasiaWindowsFilter \
-    org.omegat.filters3.xml.docbook.DocBookFilter \
-    org.omegat.filters3.xml.opendoc.OpenDocFilter \
-    org.omegat.filters3.xml.openxml.OpenXMLFilter \
-=======
-filter=org.omegat.filters2.latex.LatexFilter \
-    org.omegat.filters2.po.PoFilter \
-    org.omegat.filters2.rc.RcFilter \
-    org.omegat.filters2.moodlephp.MoodlePHPFilter \
-    org.omegat.filters2.mozdtd.MozillaDTDFilter \
-    org.omegat.filters2.mozlang.MozillaLangFilter \
-    org.omegat.filters2.text.bundles.ResourceBundleFilter \
-    org.omegat.filters2.text.mozftl.MozillaFTLFilter \
-    org.omegat.filters2.html2.HTMLFilter2 \
-    org.omegat.filters2.hhc.HHCFilter2 \
-    org.omegat.filters2.text.ini.INIFilter \
-    org.omegat.filters2.text.dokuwiki.DokuWikiFilter \
-    org.omegat.filters2.text.magento.MagentoFilter \
-    org.omegat.filters2.text.ilias.ILIASFilter \
-    org.omegat.filters2.pdf.PdfFilter \
->>>>>>> 7dd88af8
-    org.omegat.filters4.xml.openxml.MsOfficeFileFilter \
+filter=org.omegat.filters4.xml.openxml.MsOfficeFileFilter \
     org.omegat.filters4.xml.xliff.Xliff1Filter \
     org.omegat.filters4.xml.xliff.Xliff2Filter \
     org.omegat.filters4.xml.xliff.SdlXliff \
-    org.omegat.filters4.xml.xliff.SdlProject \
-<<<<<<< HEAD
-    org.omegat.filters3.xml.resx.ResXFilter \
-    org.omegat.filters3.xml.wix.WiXFilter \
-    org.omegat.filters3.xml.typo3.Typo3Filter \
-    org.omegat.filters3.xml.l10nmgr.L10nmgrFilter \
-    org.omegat.filters3.xml.svg.SvgFilter \
-    org.omegat.filters3.xml.infix.InfixFilter \
-    org.omegat.filters3.xml.flash.FlashFilter \
-    org.omegat.filters3.xml.txml.TXMLFilter \
-    org.omegat.filters3.xml.visio.VisioFilter \
-    org.omegat.filters3.xml.xmlspreadsheet.XMLSpreadsheetFilter \
-    org.omegat.filters3.xml.wordpress.WordpressFilter \
-    org.omegat.filters3.xml.scribus.ScribusFilter
-=======
-    org.omegat.filters2.subtitles.SrtFilter \
-    org.omegat.filters2.subtitles.SbvFilter \
-    org.omegat.filters2.subtitles.WebVttFilter \
-    org.omegat.filters2.xtagqxp.XtagFilter
->>>>>>> 7dd88af8
+    org.omegat.filters4.xml.xliff.SdlProject
 tokenizer=org.omegat.tokenizer.DefaultTokenizer \
     org.omegat.tokenizer.LuceneArabicTokenizer \
     org.omegat.tokenizer.LuceneArmenianTokenizer \
