--- conflicted
+++ resolved
@@ -275,11 +275,7 @@
                         aligner.getSegmenter().getSRX(), null);
                 if (customizer.show(alignMenuFrame)) {
                     customizedSRX = customizer.getResult();
-<<<<<<< HEAD
-                    aligner.setSegmenter(new Segmenter(customizedSRX));
-=======
                     aligner.updateSegmenter(customizedSRX);
->>>>>>> e383b05b
                     reloadBeads();
                 }
             }
