--- conflicted
+++ resolved
@@ -165,10 +165,7 @@
     private List<Entry<String, String>> idPairs;
     List<ComparisonMode> allowedModes;
     private Segmenter segmenter;
-<<<<<<< HEAD
-=======
     private final FilterMaster fm;
->>>>>>> e383b05b
 
     public Aligner(String srcFile, Language srcLang, String trgFile, Language trgLang) {
         this.srcFile = srcFile;
@@ -258,14 +255,6 @@
         segmenter = new Segmenter(SRX.getDefault());
     }
 
-    void setSegmenter(Segmenter segmenter) {
-        this.segmenter = segmenter;
-    }
-
-    Segmenter getSegmenter() {
-        return segmenter;
-    }
-
     /**
      * Parse the specified file and return the contents as a pair of lists:
      * <ul>
@@ -424,7 +413,7 @@
 
     /**
      * Write string pair entries as TMX file.
-     * 
+     *
      * @param outFile
      *            target output.
      * @param pairs
