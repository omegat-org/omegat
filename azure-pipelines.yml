trigger:
  branches:
    include:
      - master
      - releases/*
      - refs/tags/v*
    exclude:
      - release/*
      - standard

pr:
  branches:
    include:
      - master
      - releases/*
    exclude:
      - standard
  paths:
    exclude:
      - docs
      - doc_src
      - docs_devel
      - README.md

schedules:
  - cron: '0 12 * * 6'
    displayName: Weekly saturday build
    branches:
      include:
        - master
        - releases/*
    always: true

variables:
  isMain: $[eq(variables['Build.SourceBranch'], 'refs/heads/master')]
  isReleasesBranch: $[contains(variables['Build.SourceBranch'], 'refs/heads/releases/')]
  isRelease: $[contains(variables['Build.SourceBranch'], 'refs/tags/v')]
  isSchedule: $[eq(variables['Build.Reason'], 'Schedule')]
  GRADLE_USER_HOME: '$(Pipeline.Workspace)/.gradle'

stages:
<<<<<<< HEAD
- stage: Check
  pool:
    vmImage: 'ubuntu-22.04'
  jobs:
  - job: CI
    condition: not(or(eq(variables['Build.Reason'], 'Schedule'), eq(variables['Build.Reason'], 'Manual')))
    displayName: CI Check for master, releases/* and Pull-Requests
    pool:
      vmImage: 'ubuntu-22.04'
    steps:
      - template: ci/azure-pipelines/check_steps.yml
  - job: preCheck
    steps:
    - bash: |
        files=$(git diff-tree --no-commit-id --name-only -r HEAD)
        for file in $files; do
          if [[ $file =~ ^doc_src.* ]]; then
            echo "##vso[task.setvariable variable=changeDoc;isoutput=true]True"
          fi
        done
      name: checkChangeDoc
  - job: DocCI
    dependsOn: preCheck
    condition: and(eq(dependencies.preCheck.outputs['checkChangeDoc.changeDoc'], 'True'), ne(variables.isRelease, true))
    displayName: build and publish manual snapshot version
    pool:
      vmImage: 'ubuntu-22.04'
    steps:
      - template: ci/azure-pipelines/build_doc_steps.yml
      - template: ci/azure-pipelines/publish_manual_snapshot.yml
=======
- stage: Test
  condition: not(or(eq(variables['Build.Reason'], 'Schedule'), eq(variables['Build.Reason'], 'Manual'), eq(variables.isRelease, true)))
  jobs:
  - job: TestOnJava11
    displayName: on Java 11
    pool:
      vmImage: 'ubuntu-22.04'
    steps:
      - template: ci/azure-pipelines/test_steps.yml
  - job: TestOnJava17
    displayName: on Java 17
    pool:
      vmImage: 'ubuntu-22.04'
    steps:
      - template: ci/azure-pipelines/test_java17_steps.yml
>>>>>>> 0efa8d93

  # Weekly release steps will be triggerred after integration-test succeeded.
- stage: Weekly
  condition: or(eq(variables['Build.Reason'], 'Schedule'), eq(variables['Build.Reason'], 'Manual'))
  jobs:
  - job: CheckForWeekly
    displayName: Test and Check
    pool:
      vmImage: 'ubuntu-22.04'
    steps:
      - template: ci/azure-pipelines/check_steps.yml
  - job: WeeklyBuild
    displayName: Build for master weekly
    pool:
      vmImage: 'ubuntu-22.04'
    steps:
      - script: |
          version=$(./gradlew -qq printVersion | head -n -1 )
          echo "##vso[task.setvariable variable=version]$version"
      - template: ci/azure-pipelines/integ_test_steps.yml
        parameters:
          testType: 'GIT'
          duration: 600
      - template: ci/azure-pipelines/build_steps.yml
      - template: ci/azure-pipelines/publish_weekly.yml
        parameters:
          omegatVersion: $(version)

  # Release steps will run on the main and/or release branch with tags.
- stage: Release
  condition: and(succeeded(), eq(variables.isRelease, true))
  jobs:
  - job: CheckForRelease
    displayName: Test and Check
    pool:
      vmImage: 'ubuntu-22.04'
    steps:
      - template: ci/azure-pipelines/check_steps.yml
  - job: ReleaseBuild
    pool:
      vmImage: 'ubuntu-22.04'
    steps:
      - script: |
          version=$(./gradlew -qq printVersion | head -n -1 )
          echo "##vso[task.setvariable variable=version]$version"
      - template: ci/azure-pipelines/build_steps.yml
      - template: ci/azure-pipelines/publish_release.yml
        parameters:
          omegatVersion: $(version)<|MERGE_RESOLUTION|>--- conflicted
+++ resolved
@@ -39,18 +39,10 @@
   GRADLE_USER_HOME: '$(Pipeline.Workspace)/.gradle'
 
 stages:
-<<<<<<< HEAD
-- stage: Check
+- stage: DocCI
   pool:
     vmImage: 'ubuntu-22.04'
   jobs:
-  - job: CI
-    condition: not(or(eq(variables['Build.Reason'], 'Schedule'), eq(variables['Build.Reason'], 'Manual')))
-    displayName: CI Check for master, releases/* and Pull-Requests
-    pool:
-      vmImage: 'ubuntu-22.04'
-    steps:
-      - template: ci/azure-pipelines/check_steps.yml
   - job: preCheck
     steps:
     - bash: |
@@ -70,7 +62,7 @@
     steps:
       - template: ci/azure-pipelines/build_doc_steps.yml
       - template: ci/azure-pipelines/publish_manual_snapshot.yml
-=======
+
 - stage: Test
   condition: not(or(eq(variables['Build.Reason'], 'Schedule'), eq(variables['Build.Reason'], 'Manual'), eq(variables.isRelease, true)))
   jobs:
@@ -86,7 +78,6 @@
       vmImage: 'ubuntu-22.04'
     steps:
       - template: ci/azure-pipelines/test_java17_steps.yml
->>>>>>> 0efa8d93
 
   # Weekly release steps will be triggerred after integration-test succeeded.
 - stage: Weekly
