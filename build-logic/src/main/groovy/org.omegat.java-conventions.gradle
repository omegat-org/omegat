plugins {
    id 'java-library'
    id 'eclipse'
    id 'checkstyle'
    id 'jacoco'
    id 'pmd'
    id 'com.diffplug.spotless'
    id 'com.github.spotbugs'
    id 'org.omegat.common-utilities'
}

// Definition of OmegaT versioning
def localPropsFile = file('local.properties')

// Define target Java version to compatible.
def javaVersion = 11

ext {
    if (localPropsFile.file) {
        loadProperties(localPropsFile).each { k, v ->
            if (!findProperty(k)) {
                set(k, v)
            }
        }
    }
    providedCoreLibsDir = file(layout.settingsDirectory.dir('lib/provided/core'))
    providedModuleLibsDir = file(layout.settingsDirectory.dir('lib/provided/module'))
}

repositories {
    mavenCentral()
    mavenLocal()
}

java {
    withSourcesJar()
    withJavadocJar()
    if (isWindows11 && isArm64) {
        sourceCompatibility = JavaVersion.VERSION_11
        targetCompatibility = JavaVersion.VERSION_11
    } else {
        toolchain {
            languageVersion = JavaLanguageVersion.of(javaVersion)
            vendor = JvmVendorSpec.ADOPTIUM
        }
    }
}

tasks.named("test", Test) {
    useJUnit()
    workingDir project.rootProject.projectDir
    // Test in headless mode with ./gradlew test -Pheadless
    if (project.hasProperty('headless')) {
        systemProperty 'java.awt.headless', 'true'
    }
    systemProperty 'java.util.logging.config.file', layout.settingsDirectory.file("config/test/logger.properties").asFile
}

javadoc {
    failOnError = false
    options {
        jFlags('-Duser.language=en')
        addStringOption('locale', 'en_US')
        addStringOption('bottom', '<span>Copyright 2000-2023, OmegaT project and contributors</span>')
        addStringOption('encoding', 'UTF-8')
        addBooleanOption("Xdoclint:none", true)
        addBooleanOption('html5', true)
        addBooleanOption('frames', false)
        addBooleanOption('public', true)
    }
}

tasks.withType(JavaCompile).configureEach {
    options.encoding = "UTF-8"
    options.compilerArgs.addAll '-Xlint', '-Werror'
}

spotbugs {
<<<<<<< HEAD
    reportLevel = com.github.spotbugs.snom.Confidence.valueOf("DEFAULT")
    extraArgs = ['-longBugCodes']
    jvmArgs = ['-Duser.language=en']
    // onlyAnalyze <classes/packages>  only analyze given classes and packages;
    // end with .* to indicate classes in a package, .- to indicate a package prefix
    onlyAnalyze = ['org.omegat.-']
    excludeFilter = project.rootProject.layout.projectDirectory.file("config/spotbugs/exclude.xml")
    runOnCheck = false
=======
    reportLevel = com.github.spotbugs.snom.Confidence.valueOf('HIGH')
}

tasks.register('spotbugsMainReport') {
    def reportFile = layout.buildDirectory.file("reports/spotbugs/main.txt").get().asFile
    doLast {
        if (reportFile.exists()) {
            println()
            reportFile.readLines().forEach {
                println(it)
            }
        }
    }
    group = 'verification'
}

tasks.register('spotbugsTestReport') {
    def reportFile = layout.buildDirectory.file("reports/spotbugs/test.txt").get().asFile
    doLast {
        if (reportFile.exists()) {
            println()
            reportFile.readLines().forEach {
                println(it)
            }
        }
    }
    group = 'verification'
>>>>>>> 42254519
}

spotbugsMain {
    reports {
        text.required = true
        html.required = true
    }
}

spotbugsTest {
    reports {
        text.required = true
        html.required = true
    }
}

checkstyle {
    toolVersion = libs.versions.checkstyle.get()
}
checkstyleMain.exclude '**/gen/**'

spotless {
    enforceCheck = false
    java {
        eclipse().configFile layout.settingsDirectory.file("config/spotless/eclipse-formatting.xml")
        removeUnusedImports()
    }
}

tasks.withType(Copy).configureEach {
    duplicatesStrategy = DuplicatesStrategy.EXCLUDE
}
tasks.withType(Sync).configureEach {
    duplicatesStrategy = DuplicatesStrategy.EXCLUDE
}
tasks.withType(Zip).configureEach {
    duplicatesStrategy = DuplicatesStrategy.INCLUDE
}

pmd {
    toolVersion = '6.38.0'
    ruleSetFiles = layout.settingsDirectory.files("config/pmd/ruleset.xml")
    consoleOutput = true
}

tasks.withType(Pmd).configureEach {
    exclude '**/gen/**'
    reports {
        xml.required.set(true)
        html.required.set(true)

        // Consolidate reports in root project
        xml.outputLocation.set(layout.settingsDirectory.file("build/reports/pmd/${project.name}-pmd.xml"))
        html.outputLocation.set(layout.settingsDirectory.file("build/reports/pmd/${project.name}-pmd.html"))
    }
}<|MERGE_RESOLUTION|>--- conflicted
+++ resolved
@@ -76,7 +76,6 @@
 }
 
 spotbugs {
-<<<<<<< HEAD
     reportLevel = com.github.spotbugs.snom.Confidence.valueOf("DEFAULT")
     extraArgs = ['-longBugCodes']
     jvmArgs = ['-Duser.language=en']
@@ -85,35 +84,6 @@
     onlyAnalyze = ['org.omegat.-']
     excludeFilter = project.rootProject.layout.projectDirectory.file("config/spotbugs/exclude.xml")
     runOnCheck = false
-=======
-    reportLevel = com.github.spotbugs.snom.Confidence.valueOf('HIGH')
-}
-
-tasks.register('spotbugsMainReport') {
-    def reportFile = layout.buildDirectory.file("reports/spotbugs/main.txt").get().asFile
-    doLast {
-        if (reportFile.exists()) {
-            println()
-            reportFile.readLines().forEach {
-                println(it)
-            }
-        }
-    }
-    group = 'verification'
-}
-
-tasks.register('spotbugsTestReport') {
-    def reportFile = layout.buildDirectory.file("reports/spotbugs/test.txt").get().asFile
-    doLast {
-        if (reportFile.exists()) {
-            println()
-            reportFile.readLines().forEach {
-                println(it)
-            }
-        }
-    }
-    group = 'verification'
->>>>>>> 42254519
 }
 
 spotbugsMain {
