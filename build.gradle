import org.apache.tools.ant.filters.FixCrLfFilter
import org.apache.tools.ant.filters.ReplaceTokens
import org.panteleyev.jpackage.JPackageTask

plugins {
    id 'application'
    id 'java-library'
    id 'java-test-fixtures'
    id 'maven-publish'
    id 'signing'
    id 'eclipse'
    id 'checkstyle'
    id 'jacoco'
    alias(libs.plugins.spotbugs)
    alias(libs.plugins.spotless)
    alias(libs.plugins.versions)
    alias(libs.plugins.launch4j)
    alias(libs.plugins.jpackage)
    alias(libs.plugins.ssh)
}

apply from: 'gradle/utils.gradle'

application {
    applicationName = 'OmegaT'
    mainClass = 'org.omegat.Main'
}

def shortDescription = 'The free translation memory tool'
def distDescription = 'OmegaT is a free and open source multiplatform Computer Assisted Translation tool with' +
        ' fuzzy matching, translation memory, keyword search, glossaries, and translation leveraging into updated' +
        ' projects.'
def distAppVendor = 'The OmegaT project'

def javaVersion = 11;
def localPropsFile = file('local.properties')
ext {
    omtVersion = loadProperties(file('src/org/omegat/Version.properties'))
    if (localPropsFile.file) {
        loadProperties(localPropsFile).each { k, v ->
            if (!findProperty(k)) {
                set(k, v)
            }
        }
    }
    providedLibsDir = file('lib/provided')
}
def omtFlavor = omtVersion.beta.empty ? 'standard' : 'latest'
def omtWebsite = 'https://omegat.org'
def envIsCi = project.hasProperty('envIsCi') as Boolean

version = omtVersion.version + getUpdateSuffix(omtVersion.update)

java {
    withSourcesJar()
    withJavadocJar()
}

allprojects {

    apply plugin: 'checkstyle'
    apply plugin: 'java-library'
    apply plugin: 'eclipse'
    apply plugin: 'com.github.spotbugs'
    apply plugin: 'com.diffplug.spotless'

    java {
        toolchain {
            languageVersion = JavaLanguageVersion.of(javaVersion)
            vendor = JvmVendorSpec.ADOPTIUM
        }
    }

    javadoc {
        failOnError = false
        options {
            jFlags('-Duser.language=en')
            addStringOption('locale', 'en_US')
            addStringOption('bottom', '<span>Copyright 2000-2023, OmegaT project and contributors</span>')
            addStringOption('encoding', 'UTF-8')
            addBooleanOption("Xdoclint:none", true)
            addBooleanOption('html5', true)
            addBooleanOption('frames', false)
            addBooleanOption('public', true)
        }
    }
    tasks.withType(JavaCompile) {
       options.encoding = "UTF-8"
       options.compilerArgs.addAll '-Xlint', '-Werror'
    }

    sourcesJar {
        duplicatesStrategy = DuplicatesStrategy.EXCLUDE
    }

    spotbugs {
        reportLevel = 'high'
    }

    tasks.register('spotbugsMainReport') {
        doLast {
            def reportFile = file("build/reports/spotbugs/main.txt")
            if (reportFile.exists()) {
                println()
                reportFile.readLines().forEach {
                    println(it)
                }
            }
        }
        group = 'verification'
    }

    tasks.register('spotbugsTestReport') {
        doLast {
            def reportFile = file("build/reports/spotbugs/test.txt")
            if (reportFile.exists()) {
                println()
                reportFile.readLines().forEach {
                    println(it)
                }
            }
        }
        group = 'verification'
    }

    spotbugsMain {
        if (envIsCi) {
            extraArgs = ['-longBugCodes']
            jvmArgs = ['-Duser.language=en']
        }
        reports {
            text.required = envIsCi
            html.required = !envIsCi
        }
        finalizedBy(spotbugsMainReport)
    }

    spotbugsTest {
        if (envIsCi) {
            extraArgs = ['-longBugCodes']
            jvmArgs = ['-Duser.language=en']
        }
        reports {
            text.required = envIsCi
            html.required = !envIsCi
        }
        finalizedBy(spotbugsTestReport)
    }

    checkstyle {
        toolVersion = libs.versions.checkstyle.get()
    }
    checkstyleMain.exclude '**/gen/**'

    spotless {
        enforceCheck false
        java {
            targetExclude 'src/gen/**'
            eclipse().configFile file("${rootDir}/config/spotless/eclipse-formatting.xml")
            removeUnusedImports()
        }
    }

    repositories {
        mavenCentral()
        mavenLocal()
        // Sonatype OSSRH snapshots
        maven { url "https://s01.oss.sonatype.org/content/repositories/snapshots" }
        maven { url "https://oss.sonatype.org/content/repositories/snapshots" }
    }
}

sourceSets {
    main {
        java {
            srcDir 'src'
        }
        resources {
            srcDir 'src'
        }
    }
    test {
        java {
            srcDir 'test/src'
        }
        resources {
            srcDir 'test/src'
            srcDir 'test/data'
        }
    }
    testFixtures {
        java {
            srcDir 'test/fixtures'
        }
    }
    testIntegration {
        java {
            srcDir 'test-integration/src'
        }
    }
}

configurations {
    all
    [testRuntime, testCompile]*.exclude group: 'org.languagetool', module: 'language-all'
    testIntegrationImplementation.extendsFrom implementation
    jaxb
    genMac
}

ext {
    providedLibsDir = file('lib/provided')
}

dependencies {
    // Libs are provided in the "source" distribution only
    if (providedLibsDir.directory) {
        implementation fileTree(dir: providedLibsDir, include: '**/*.jar', excludes: ['**/slf4j-api-1.*.jar'])
    } else {
        implementation(libs.commons.io)
        implementation(libs.commons.lang3)
        api(libs.slf4j.api)
        implementation(libs.slf4j.format.jdk14)
        runtimeOnly(libs.slf4j.jdk14)

        // macOS integration
        implementation(libs.madlonkay.desktopsupport)

        // stax
        implementation(libs.stax2.api)
        runtimeOnly(libs.woodstox.core)

        // Data: inline data URL handler
        implementation(libs.url.protocol.handler)

        // PDF Filter
        implementation(libs.apache.pdfbox)

        // Dictionary
        implementation(libs.bundles.dictionary)

        // Encoding detections
        implementation(libs.juniversal.chardet)

        // Legacy projects re-hosted on Maven Central
        api(libs.omegat.vldocking)
        implementation(libs.omegat.htmlparser)
        implementation(libs.omegat.gnudiff4j)
        implementation(libs.omegat.mnemonics)
        implementation(libs.omegat.jmyspell.core)

        // LanguageTool
        implementation(libs.languagetool.core) {
            exclude module: 'guava'
        }

        runtimeOnly(libs.languagetool.all) {
            // Temporary exclusion; see https://sourceforge.net/p/omegat/bugs/814/
            exclude module: 'lucene-gosen'
        }
        runtimeOnly 'org.omegat.lucene:lucene-gosen:5.5.1:ipadic'

        // Lucene for tokenizers
        implementation(libs.bundles.lucene)

        // Team project server support
        implementation(libs.bundles.jgit)

        // For ed25519 and ecdsa support of ssh, java16+ or BC
        implementation(libs.bundles.ecdsa)

        // For gpg signing
        implementation(libs.jgit.bc)

        // For subversion
        implementation(libs.svnkit) {
            exclude module: 'sshd-core'
            exclude module: 'sshd-common'
        }

        // Team project conflict resolution
        implementation(libs.madlonkay.supertmxmerge)

        // Credentials encryption
        implementation(libs.jasypt)

        // Groovy used for scripts - needed at implementation for GroovyClassLoader modifications
        // Ivy is needed to handle Grape/@Grab dependencies
        runtimeOnly(libs.bundles.groovy)

        // Javascript used for scripts
        implementation(libs.nashorn.core)

        // Script editor
        implementation(libs.bundles.fifesoft) {
            exclude module: 'rhino'
        }

        implementation(libs.guava)
        implementation(libs.jetbrains.annotations)

        // JSON parser
        implementation(libs.bundles.jackson)

        implementation(libs.jetbrains.annotations)

        implementation(libs.bundles.caffeine) {
            attributes {
                attribute(Bundling.BUNDLING_ATTRIBUTE, project.objects.named(Bundling.class, Bundling.EXTERNAL))
            }
        }

        // Platform integration with Windows and macOS
        implementation(libs.jna)
        implementation(libs.jfa) {
            exclude module: 'jna'
        }
    }

    // Test dependencies

    testFixturesApi(libs.junit4)
    // for http connection test
    testFixturesApi(libs.wiremock.jre8)
    testFixturesApi(libs.slf4j.api)
    testFixturesImplementation(libs.commons.io)
    testFixturesImplementation(libs.omegat.vldocking)

    testImplementation(libs.xmlunit.legacy)
    testImplementation(libs.languagetool.server) {
        exclude group: 'org.slf4j'
        exclude module: 'guava'
        exclude group: 'ch.qos.logback'
    }
    // LanguageTool unit tests exercise these languages
    testImplementation(libs.bundles.languagetool.tests) {
        // Temporary exclusion; see https://sourceforge.net/p/omegat/bugs/814/
        exclude module: 'lucene-gosen'
    }
    testRuntimeOnly "org.omegat.lucene:lucene-gosen:5.5.1:ipadic"
    testRuntimeOnly(libs.slf4j.jdk14)

    // JAXB codegen only
    jaxb(libs.jaxb.xjc)

    // genMac only
    genMac(libs.omegat.appbundler)

    testIntegrationImplementation sourceSets.main.output, sourceSets.test.output
    testIntegrationImplementation(testFixtures(project.rootProject))
    testIntegrationRuntimeOnly(libs.slf4j.jdk14)
}

jar {
    def omtPlugins = loadProperties(file('Plugins.properties'))
    manifest {
        attributes('License': 'GNU Public License version 3 or later',
                   'Implementation-Version': project.version,
                   'Permissions': 'all-permissions',
                   'OmegaT-Plugin': 'true',
                   'OmegaT-Plugins': omtPlugins.plugin,
                   'Plugin-Author': 'OmegaT team',
                   'Plugin-Link': 'https://omegat.org',
                   'Plugin-Version': project.version,
                   'Main-Class': application.mainClass,
                   'Class-Path': configurations.runtimeClasspath.collect { "lib/${it.name}" }.join(' '))
        ext.pluginAttr = { name, path, category, description ->
            attributes('Plugin-Name': name, 'Plugin-Category': category, 'Plugin-Description': description, path)
        }
        def desc = [:]
        omtPlugins.each { key, val ->
            if (key.startsWith('plugin.desc')) {
                desc[key.split('\\.').last()] = val
            } else if (key != 'plugin') {
                val.tokenize().each { cls ->
                    attributes('OmegaT-Plugin': key, cls)
                }
            }
        }
        pluginAttr('Dictionary driver[bundle]', 'org/omegat/core/dictionaries/', 'dictionary', desc.dictionary)
        pluginAttr('File filters[bundle]', 'org/omegat/filters2/', 'filter', desc.filters2)
        pluginAttr('XML filters[bundle]', 'org/omegat/filters3/', 'filter', desc.filters3)
        pluginAttr('New XML filters[bundle]', 'org/omegat/filters4/', 'filter', desc.filters4)
        pluginAttr('Tokenizers[bundle]', 'org/omegat/tokenizer/', 'tokenizer', desc.tokenizer)
        pluginAttr('Themes [bundle]', 'org/omegat/gui/theme/', 'theme', desc.theme)
        pluginAttr('Scripting engine', 'org/omegat/gui/script/', 'miscellaneous', desc.script)
        pluginAttr('GUI extensions', 'org/omegat/util/gui/', 'miscellaneous', desc.guiutil)
        pluginAttr('Local external search', 'org/omegat/externalfinder/', 'miscellaneous', desc.externalfinder)
        pluginAttr('Repository connector', 'org/omegat/core/team2/impl/', 'repository', desc.repository)
    }
    // Don't include extra stuff like version number in JAR name
    archiveFileName.set("${archiveBaseName.get()}.${archiveExtension.get()}")
}
<<<<<<< HEAD
=======

>>>>>>> 25015420
def omegatJarFilename = jar.archiveFileName.get()
project(":machinetranslators") {jar.enabled = false}
project(":spellchecker") {jar.enabled = false}

def distsDir = file(layout.buildDirectory.file("${distsDirName}"))
def assetDir = findProperty('assetDir') ?: '../'
def macJRE = fileTree(dir: assetDir, include: 'OpenJDK17U-jre_x64_mac_*.tar.gz')
def armMacJRE = fileTree(dir: assetDir, include: 'OpenJDK17U-jre_aarch64_mac_*.tar.gz')
def linux64JRE = fileTree(dir: assetDir, include: 'OpenJDK17U-jre_x64_linux_*.tar.gz')
def linuxArm64JRE = fileTree(dir: assetDir, include: 'OpenJDK17U-jre_aarch64_linux_*.tar.gz')
def windowsJRE32 = fileTree(dir: assetDir, include: 'OpenJDK17U-jre_x86-32_windows_*.zip')
def windowsJRE = fileTree(dir: assetDir, include: 'OpenJDK17U-jre_x64_windows_*.zip')

/*
 * Configuration of launch4j java launcher.
 * OmegaT uses it as launcher for windows.
 */
launch4j {
    libraryDir = "." // assume OmegaT.jar is located as same folder as OmegaT.exe
    dontWrapJar = true
    downloadUrl = 'https://adoptium.net/'
    supportUrl = 'https://omegat.org/support'
    icon = "${projectDir}/images/OmegaT.ico"
    errTitle = 'OmegaT'
    headerType = 'gui'
    jreMinVersion = '11'
    jreMaxVersion = '21'
    copyConfigurable = [] // hack: don't copy dependencies to $libraryDir
    bundledJrePath = 'jre' // assume bundled JRE is located in jre/
    requires64Bit = false  // support 32bit distribution
    restartOnCrash = false
    stayAlive = false
    priority = 'normal'
}

tasks.register('genDocIndex', Copy) {
    description = 'Generate the docs index file'
    def docPropsFiles = fileTree(dir: 'docs', include: '*/version*.properties').findAll {
        file("${it.parent}/index.html").file
    }
    def isgFiles = fileTree(dir: 'docs', include: '*/instantStartGuideNoTOC.html').findAll {
        file("${it.parent}/instantStartGuideNoTOC.html").file
    }
    inputs.files docPropsFiles
    from('doc_src') {
        include 'index_template.html'
    }
    into 'docs'
    rename('index_template.html', 'index.html')
    doFirst {
        def langNameExceptions = loadProperties(file('doc_src/lang_exceptions.properties'))
        def isgInfos = isgFiles.collect { isg ->
            def code = isg.parentFile.name
            def locale = Locale.forLanguageTag(code.replace('_', '-'))
            def name = langNameExceptions[code] ?: locale.getDisplayName(locale)
            def docVersion = 0
            def noManual = true
            def status = 'out-of-date'
            ['code': code, 'name': name, 'version': docVersion, 'status': status, 'nomanual': noManual]
        }
        def langInfos = docPropsFiles.collect { props ->
            def code = props.parentFile.name
            def locale = Locale.forLanguageTag(code.replace('_', '-'))
            def name = langNameExceptions[code] ?: locale.getDisplayName(locale)
            def docVersion = loadProperties(props).version
            def noManual = false
            def status = docVersion == omtVersion.version ? 'up-to-date' : 'out-of-date'
            ['code': code, 'name': name, 'version': docVersion, 'status': status, 'nomanual': noManual]
        }
        def filterSet = langInfos.collect { entry -> entry.code }
        def filteredIsgInfos = isgInfos.findAll { entry -> !filterSet.contains(entry.code) }
        langInfos.addAll(filteredIsgInfos)
        langInfos.sort { entry -> entry.code }
        expand('languages': langInfos)
        filteringCharset = 'UTF-8'
    }
}

tasks.register('webManual', Sync) {
    group = 'documentation'
    description = 'Generate the HTML manual'
    dependsOn genDocIndex
    destinationDir file(layout.buildDirectory.file("docs/manual"))
    from 'docs'
    from('release') {
        include 'doc-license.txt'
    }
}

tasks.register('genMac') {
    def outDir = layout.buildDirectory.file("appbundler")
    description = 'Generate the Mac .app skeleton. Depends AppBundler (https://github.com/TheInfiniteKind/appbundler)'
    outputs.dir outDir
    doLast {
        ant.taskdef(name: 'appbundler',
                classname: 'com.oracle.appbundler.AppBundlerTask',
                classpath: configurations.genMac.asPath)
        ant.appbundler(outputdirectory: outDir.get().toString(),
                name: applicationName,
                displayname: applicationName,
                executablename: applicationName,
                identifier: 'org.omegat.OmegaT',
                icon: 'images/OmegaT.icns',
                version: '${version}',
                jvmrequired: javaVersion,
                shortversion: '${version}',
                mainclassname: application.mainClass) {
            option(value: "-Xdock:name=${applicationName}")
            option(value: "-Dapple.awt.application.name=${applicationName}")
            option(value: "-Dapple.awt.application.appearance=system")
            argument(value: '--config-file=${configfile}')
            bundledocument(extensions: 'project',
                    name: "${applicationName} Project",
                    role: 'editor',
                    icon: 'images/OmegaT.icns')
            bundledocument(extensions: '*',
                    name: 'All Files',
                    role: 'none')
            plistentry(key: 'JVMRuntime', value: 'jre.bundle')
        }
    }
}

distributions {
    main {
        contents {
            from('docs') {
                into 'docs'
                exclude 'index.html'
            }
            from(genDocIndex.outputs) {
                into 'docs'
                include 'index.html'
            }
            from('release') {
                into 'docs'
                include 'doc-license.txt'
                filter(FixCrLfFilter, eol: FixCrLfFilter.CrLf.newInstance('crlf'))
            }
            from('scripts') {
                into 'scripts'
            }
            from('images') {
                into 'images'
            }
            from('release') {
                // ** Caution!! **
                // 'readme*.txt' and 'changes.txt' are expected
                // in releases/win32-specific/OmegaT.iss
                // 'contributors.txt' and 'libraries.txt' are expected
                // in org.omegat.gui.dialogs.AboutDialog#getContributors
                // and org.omegat.gui.dialogs.AboutDialog#getLibraries
                exclude 'doc-license.txt'
                include '*.txt', '*.html'
                filter(ReplaceTokens, tokens: [
                        TRANSLATION_NOTICE: ''
                ])
                filter(FixCrLfFilter, eol: FixCrLfFilter.CrLf.newInstance('crlf'))
            }
            from('release/plugins-specific') {
                into 'plugins'
            }
            from('release/linux-specific') {
                filter ReplaceTokens, tokens: [
                        VERSION_NUMBER_SUBST: project.version,
                        JAR_SUBST           : omegatJarFilename
                ]
                fileMode 0755
            }
            from('release/win32-specific') {
                include 'OmegaT.bat'
                filter(ReplaceTokens, tokens: [
                        JAR_SUBST           : omegatJarFilename
                ])
            }
            from('lib/licenses') {
                into 'lib'
            }
            // system core plugins into modules
            from('releases/modules-specific') {
                into 'modules'
            }
            from(subprojects.collect {it.tasks.withType(Jar)}) {
                into 'modules'
            }
            eachFile {
                // Move main JAR up one level from lib.
                if (it.name == omegatJarFilename) {
                    it.relativePath = it.relativePath.parent.parent.append(true, omegatJarFilename)
                }
            }
        }
        distZip.archiveFileName.set("${application.applicationName}_${version}${omtVersion.beta}_Without_JRE.zip")
    }

    source {
        contents {
            from(rootDir) {
                include 'config/**', 'ci/iscc', 'ci/osslsigncode', 'docs/**', 'images/**', 'lib/**', 'release/**',
                    'src/**/*.java', 'test/**', 'test-integration/**', 'doc_src/**', 'docs_devel/**', 'scripts/**',
                    'gradle/**', 'gradle*', 'build.gradle', 'settings.gradle', 'README.md', '*.properties',
                    'tipoftheday/**', 'machinetranslators/**', 'scriptengine/**', 'LICENSE', 'compose.yml',
                    '.checkstyle'
                exclude '**/build/**', 'doc_src/**/pdf/**', 'doc_src/**/xhtml5/**', 'local.properties', '**/out/**'
            }
            from(processResources) {
                into('src')
            }
            into('lib/provided') {
                // collect project runtime dependencies in all subprojects and sourceSets
                from configurations.runtimeClasspath
                from {subprojects.findAll { it.getSubprojects().isEmpty()}
                        .collect { it.configurations.matching { it.name.endsWith('untimeClasspath')
                                    && !it.name.startsWith('test') && !it.name.startsWith('jaxb')
                        } }
                }
            }
        }
        sourceDistZip.archiveFileName.set(
                "${application.applicationName}_${project.version}${omtVersion.beta}_Source.zip")
    }

    mac {
        contents {
            from(genMac.outputs) {
                exclude '**/MacOS/OmegaT', '**/Info.plist', '**/java.entitlements'
            }
            from(genMac.outputs) {
                include '**/MacOS/OmegaT'
                fileMode 0755
            }
            from(genMac.outputs) {
                include '**/Info.plist'
                expand(version: project.version,
                        // $APP_ROOT is expanded at runtime by the launcher binary
                        configfile: '$APP_ROOT/Contents/Resources/Configuration.properties')
            }
            into('OmegaT.app/Contents/Java') {
                with main.contents
                exclude '*.sh', '*.kaptn', 'OmegaT', 'OmegaT.bat', 'omegat.desktop', '*.exe'
            }
            if (!macJRE.empty) {
                from(tarTree(macJRE.singleFile)) {
                    into 'OmegaT.app/Contents/PlugIns'
                    includeEmptyDirs = false
                    eachFile {
                        replaceRelativePathSegment(it, /jdk.*-jre/, 'jre.bundle')
                    }
                }
            }
        }
    }

    armMac {
        contents {
            from(genMac.outputs) {
                exclude '**/MacOS/OmegaT', '**/Info.plist', '**/java.entitlements'
            }
            from(genMac.outputs) {
                include '**/MacOS/OmegaT'
                fileMode 0755
            }
            from(genMac.outputs) {
                include '**/Info.plist'
                expand(version: project.version,
                        // $APP_ROOT is expanded at runtime by the launcher binary
                        configfile: '$APP_ROOT/Contents/Resources/Configuration.properties')
            }
            into('OmegaT.app/Contents/Java') {
                with main.contents
                exclude '*.sh', '*.kaptn', 'OmegaT', 'OmegaT.bat', 'omegat.desktop'
            }
            if (!armMacJRE.empty) {
                from(tarTree(armMacJRE.singleFile)) {
                    into 'OmegaT.app/Contents/PlugIns'
                    includeEmptyDirs = false
                    eachFile {
                        replaceRelativePathSegment(it, /jdk.*-jre/, 'jre.bundle')
                    }
                }
            }
        }
    }
}

sourceDistZip.dependsOn genDocIndex

installMacDist {
    doFirst {
        delete "$destinationDir/OmegaT.app/Contents/PlugIns/jre.bundle"
    }
}

def hunspellJar = configurations.runtimeClasspath.files.find {
    it.name.startsWith('hunspell')
}

tasks.register('hunspellJarSignedContents', Sync) {
    onlyIf {
        // Set this in e.g. local.properties
        condition(project.hasProperty('macCodesignIdentity'), 'Code signing property not set')
    }
    from zipTree(hunspellJar)

    destinationDir file(layout.buildDirectory.file("hunspell"))
    doLast {
        def dylibs = fileTree(dir: destinationDir, include: '**/*.dylib').files
        exec {
            commandLine('codesign', '--deep', '--force',
                    '--sign', project.property('macCodesignIdentity'),
                    '--timestamp',
                    '--options', 'runtime',
                    '--entitlements', file('release/mac-specific/java.entitlements'),
                    *dylibs.toList())
        }
    }
}

tasks.register('hunspellSignedJar', Jar) {
    from hunspellJarSignedContents.outputs
    archiveFileName.set(hunspellJar.name)
}

macDistZip {
    onlyIf {
        condition(!macJRE.empty, 'JRE not found')
    }
    archiveFileName.set("${application.applicationName}_${project.version}${omtVersion.beta}_Mac_x64.zip")
    group = 'omegat distribution'
}

armMacDistZip {
    onlyIf {
        condition(!armMacJRE.empty, 'JRE not found')
    }
    archiveFileName.set("${application.applicationName}_${project.version}${omtVersion.beta}_Mac_arm.zip")
    group = 'omegat distribution'
}

ext.makeMacTask = { args ->
    def signedInstallTaskName = args.name + "InstallSignedDist"
    def signedZipTaskName = args.name + "SignedDistZip"
    def notarizeTaskName = args.name + "Notarize"
    def stapledNotarizedDistZipTaskName = args.name + "StapledNotarizedDistZip"
    tasks.register(signedInstallTaskName, Sync) {
        description = 'Build the signed Mac distribution. Requires an Apple Developer Account.'
        onlyIf {
            // Set this in e.g. local.properties
            condition(project.hasProperty('macCodesignIdentity'), 'Code signing property not set')
        }
        if (args.name.equals('mac')) {
            with distributions.mac.contents
        } else {
            with distributions.armMac.contents
        }
        duplicatesStrategy = DuplicatesStrategy.INCLUDE
        from(hunspellSignedJar.outputs) {
            into 'OmegaT.app/Contents/Java/lib'
        }
        destinationDir file(layout.buildDirectory.file("install/${application.applicationName}-${args.suffix}_Signed"))
        doFirst {
            delete "$destinationDir/OmegaT.app/Contents/PlugIns/jre.bundle"
        }
        doLast {
            exec {
                commandLine 'codesign', '--deep', '--force',
                        '--sign', project.property('macCodesignIdentity'),
                        '--timestamp',
                        '--options', 'runtime',
                        '--entitlements', file('release/mac-specific/java.entitlements'),
                        file("${destinationDir}/OmegaT.app")
            }
        }
    }

    tasks.register(signedZipTaskName, Zip) {
        def zipRoot = "${application.applicationName}_${project.version}${omtVersion.beta}_${args.suffix}_Signed"
        if (args.name.equals("mac")) {
            from(macInstallSignedDist.outputs) {
                into zipRoot
            }
        } else {
            from(armMacInstallSignedDist.outputs) {
                into zipRoot
            }
        }
        archiveFileName.set("${zipRoot}.zip")
        group = 'omegat distribution'
    }

    tasks.register(notarizeTaskName, Exec) {
        onlyIf {
            condition(project.hasProperty('macNotarizationUsername'),
                    'Username for notarization not set')
        }
        if (args.name.equals("mac")) {
            inputs.files macSignedDistZip.outputs.files
        } else {
            inputs.files armMacSignedDistZip.outputs.files
        }
        doLast {
            exec {
                // Assuming setup per instructions at
                // https://developer.apple.com/documentation/security/notarizing_your_app_before_distribution/customizing_the_notarization_workflow#3087734
                commandLine 'xcrun', 'altool', '--notarize-app',
                        '--primary-bundle-id', "org.omegat.$version",
                        '--username', project.property('macNotarizationUsername'),
                        '--password', '@keychain:AC_PASSWORD',
                        '--file', inputs.files.singleFile
            }
        }
        group = 'omegat distribution'
    }

    tasks.register(stapledNotarizedDistZipTaskName, Zip) {
        def zipRoot = "${application.applicationName}_${project.version}${omtVersion.beta}_${args.suffix}_Notarized"
        if (args.name.equals("mac")) {
            from(macInstallSignedDist.outputs) {
                into zipRoot
            }
        } else {
            from(armMacInstallSignedDist.outputs) {
                into zipRoot
            }
        }
        doFirst {
            if (args.name.equals("mac")) {
                exec {
                    commandLine 'xcrun', 'stapler', 'staple', "${macInstallSignedDist.destinationDir}/OmegaT.app"
                }
            } else {
                exec {
                    commandLine 'xcrun', 'stapler', 'staple', "${armMacInstallSignedDist.destinationDir}/OmegaT.app"
                }
            }
        }
        archiveFileName.set("${zipRoot}.zip")
        group = 'omegat distribution'
    }
}
makeMacTask(name: 'mac', suffix: 'Mac_x86')
makeMacTask(name: 'armMac', suffix: 'Mac_arm')

tasks.register('mac') {
    dependsOn macDistZip
    dependsOn macNotarize
    dependsOn armMacDistZip
    dependsOn armMacNotarize
    description = 'Build the Mac distributions.'
    group = 'omegat distribution'
}

tasks.register('linux') {
    description = 'Build the Linux distributions.'
    group = 'omegat distribution'
}

ext.makeLinuxTask = { args ->
    def distTaskName = "install" + args.name.capitalize() + "Dist"
    def tarTaskName = args.name + "DistTarBz"
    tasks.register(distTaskName, Sync) {
        group = 'distribution'
        description = "Create a linux installDist for ${args.name}. "
        with distributions.main.contents
        destinationDir file(layout.buildDirectory.file("install/${application.applicationName}-${args.suffix}"))
        onlyIf {
            condition(!args.jrePath.empty, 'ARM64 JRE not found')
        }
        doFirst {
            delete "$destinationDir/jre"
        }
        if (args.jrePath && !args.jrePath.empty) {
            from(tarTree(args.jrePath.singleFile)) {
                includeEmptyDirs = false
                eachFile {
                    replaceRelativePathSegment(it, /jdk.*-jre/, 'jre')
                }
            }
        }
    }
    tasks.register(tarTaskName, Tar) {
        description = "Create a Linux distribution for ${args.name}. "
        with distributions.main.contents
        onlyIf {
            condition(!args.jrePath.empty, 'ARM64 JRE not found')
        }
        if (args.jrePath && !args.jrePath.empty) {
            from(tarTree(args.jrePath.singleFile)) {
                includeEmptyDirs = false
                eachFile {
                    replaceRelativePathSegment(it, /jdk.*-jre/, 'jre')
                }
            }
        }
        application {
            archiveFileName.set("${applicationName}_${project.version}${omtVersion.beta}_${args.suffix}.tar.bz2")
        }
        compression = Compression.BZIP2
        archiveExtension = 'tar.bz2'
        group = 'omegat distribution'
    }
    assemble.dependsOn tarTaskName
    linux.dependsOn tarTaskName
}
makeLinuxTask(name: "linux64", suffix: "Linux_64", jrePath: linux64JRE)
makeLinuxTask(name: "linuxArm64", suffix: "Linux_ARM64", jrePath: linuxArm64JRE)

// prepare jars
tasks.register('gatherJpkgJars', Copy) {
    def dest = layout.buildDirectory.file('jpackage/jars').get().asFile
    doFirst {
        delete dest
    }
    from configurations.runtimeClasspath, tasks.jar
    into file(dest)
    dependsOn subprojects.collect {it.tasks.withType(Jar)}
}

// prepare docs contents
tasks.register('gatherJpkgReleaseDocs', Copy) {
    def dest = layout.buildDirectory.file('jpackage/docs').get().asFile
    doFirst {
        delete dest
    }
    from("release") {
        include 'doc-license.txt'
        filter(FixCrLfFilter, eol: FixCrLfFilter.CrLf.newInstance('crlf'))
    }
    from("release") {
        exclude 'doc-license.txt'
        include '*.txt', '*.html'
        filter(ReplaceTokens, tokens: [
                TRANSLATION_NOTICE: ''
        ])
        filter(FixCrLfFilter, eol: FixCrLfFilter.CrLf.newInstance('crlf'))
    }
    from 'docs'
    into file(dest)
}

// construct package contents in standard file tree
tasks.jpackage {
    dependsOn gatherJpkgJars
    dependsOn gatherJpkgReleaseDocs

    def dest = layout.buildDirectory.file("jpackage/app-image").get().asFile
    doFirst {
        delete dest
    }

    input = file(layout.buildDirectory.file('jpackage/jars'))
    destination = file(dest)

    appName = application.applicationName
    vendor = distAppVendor
    appDescription = shortDescription

    // appContent requires jpackage command in JDK 18 or later
    /*
    appContent = [file(layout.buildDirectory.file('modules')),
                  file(layout.buildDirectory.file('jpackage/docs')),'scripts', 'images']
    */
    // compat configuration on JDK17
    doLast {
        project.copy {
            from file(layout.buildDirectory.file('modules'))
            into file(layout.buildDirectory.file("jpackage/app-image/${appName}/lib/modules"))
        }
        project.copy {
            from file(layout.buildDirectory.file('jpackage/docs'))
            into file(layout.buildDirectory.file("jpackage/app-image/${appName}/lib/docs"))
        }
        project.copy {
            from 'scripts'
            into file(layout.buildDirectory.file("jpackage/app-image/${appName}/lib/scripts"))
        }
        project.copy {
            from 'images'
            into file(layout.buildDirectory.file("jpackage/app-image/${appName}/lib/images"))
        }
    }
    // end of compat configuration


    mainJar = omegatJarFilename
    mainClass = "org.omegat.Main"

    javaOptions = ["-Xmx1024M", "--add-opens", "java.desktop/sun.awt.X11=ALL-UNNAMED"]
    linux {
        icon = "images/OmegaT.png"
    }
    mac {
        icon = "images/OmegaT.icns"
    }
    windows {
        icon = "images/OmegaT.ico"
    }

    type = 'app-image'
    group 'other'

}

// generate DEB package
tasks.register("linuxDebDist", JPackageTask) {
    dependsOn jpackage
    group 'distribution'

    appName = application.applicationName
    vendor = distAppVendor
    appDescription = shortDescription

    appImage = file(layout.buildDirectory.file("jpackage/app-image/${appName}"))
    destination = file(layout.buildDirectory.file('distributions'))

    type = 'deb'
    installDir = '/opt/omegat-org'

    icon = file(layout.projectDirectory.file("images/OmegaT.png"))

    aboutUrl = "https://omegat.org/"
    licenseFile = file(layout.projectDirectory.file("LICENSE"))

    linux {
        linuxAppCategory("Education")
        linuxAppRelease('1.0.0')
        linuxDebMaintainer("Hiroshi Miura <miurahr@linux.com>")
        linuxMenuGroup("Office")
        linuxPackageName("omegat")
        linuxPackageDeps(false)
        linuxShortcut(true)
    }
    tasks.getByName('linux').dependsOn linuxDebDist
}

// generate RPM package
tasks.register("linuxRpmDist", JPackageTask) {
    dependsOn jpackage
    group 'distribution'

    appName = application.applicationName
    vendor = distAppVendor
    appDescription = shortDescription

    appImage = file(layout.buildDirectory.file("jpackage/app-image/${appName}"))
    destination = file(layout.buildDirectory.file('distributions'))

    type = 'rpm'
    installDir = '/opt/omegat-org'

    icon = file(layout.projectDirectory.file("images/OmegaT.png"))

    aboutUrl = "https://omegat.org/"
    licenseFile = file(layout.projectDirectory.file("LICENSE"))

    linux {
        linuxAppCategory("Education")
        linuxAppRelease('1.0.0')
        linuxMenuGroup("Office")
        linuxPackageName("omegat")
        linuxPackageDeps(false)
        linuxRpmLicenseType("GPLv3+")
        linuxShortcut(true)
    }
    tasks.getByName('linux').dependsOn linuxRpmDist
}

// We bundle our startup scripts separately, so disable startScripts.
startScripts.enabled = false
installDist {
}

// Read in all our custom messages and massage them for inclusion in the .iss
ext.getInnoSetupCustomMessages = {
    // Don't include languages that InnoSetup doesn't have strings for
    def blacklist = ['cy', 'ia', 'mfe']
    // Sort files to ensure English comes first, to set fallback
    fileTree(dir: 'release/win32-specific', include: 'CustomMessages*.ini')
        .sort()
        .collect { file ->
            def match = file.name =~ /CustomMessages_?([^\.]*).ini/
            if (match) {
                def capture = match.group(1)
                def lang = capture.empty ? 'en' : capture
                if (!blacklist.contains(lang)) {
                    file.text.replaceAll(/(?m)^([^=]+)/) { "$lang.${it[0]}" }
                }
            }
        }.findAll()
        .join(System.lineSeparator())
}

tasks.register('win') {
    description = 'Build the Windows distributions.'
    group = 'omegat distribution'
}

ext.makeWinTask = { args ->
    def fullVersion = project.version + omtVersion.beta
    def installerBasename = "OmegaT_${fullVersion}_${args.suffix}"
    def installerExe = layout.buildDirectory.file("${distsDirName}/${installerBasename}.exe")
    def signedExe = layout.buildDirectory.file("${distsDirName}/${installerBasename}_Signed.exe")

    def signedTaskName = "${args.name}Signed"

    tasks.register(args.name, Sync) {
        description = "Create a Windows installer for ${args.name} distro. " +
                'Requires Inno Setup (http://www.jrsoftware.org/isinfo.php).'
        with distributions.main.contents
        dependsOn createAllExecutables
        from('release/win32-specific') {
            include 'OmegaT.l4J.ini'
        }
        from('build/launch4j') {
            include '*.exe'
        }
        if (args.jrePath && !args.jrePath.empty) {
            from(zipTree(args.jrePath.singleFile)) {
                includeEmptyDirs = false
                eachFile {
                    replaceRelativePathSegment(it, /jdk.*-jre/, 'jre')
                }
            }
        }
        destinationDir file(layout.buildDirectory.file("innosetup/${args.name}"))
        outputs.file installerExe
        onlyIf {
            conditions([!args.jrePath || !args.jrePath.empty, 'JRE not found'],
                    [exePresent('iscc') || exePresent('docker') || exePresent('nerdctl'),
                     'InnoSetup or Docker not installed'])
        }
        doFirst {
            delete "$destinationDir/jre"
            delete installerExe
            project.copy {
                from 'build'
                into 'build'
                include "innosetup/${args.name}/**/*"
                dirMode 0777
                fileMode 0666
            }
        }
        doLast {
            project.copy {
                from('release/win32-specific') {
                    include 'OmegaT.iss'
                }
                into(destinationDir)
                filter(ReplaceTokens, tokens: [
                        VERSION_NUMBER_SUBST : fullVersion,
                        OUTPUT_BASENAME_SUBST: installerBasename.toString(),
                        CUSTOM_MESSAGES_SUBST: getInnoSetupCustomMessages(),
                        ARCHITECTURE_SUBST   : args.arch ?: ''
                ])
                filter(FixCrLfFilter, eol: FixCrLfFilter.CrLf.newInstance('crlf'))
                filteringCharset = 'UTF-8'
            }
            exec {
                // You'd think we could just set the PATH, but there be dragons here
                // https://github.com/palantir/gradle-docker/issues/162
                def exe = exePresent('iscc') ? 'iscc' : file('ci/iscc')
                commandLine exe, "${destinationDir}/OmegaT.iss"
            }
            project.copy {
                from("${destinationDir}/${installerBasename}.exe")
                into distsDir
            }
            delete file("${destinationDir}/${installerBasename}.exe")
        }
    }
    tasks.register(signedTaskName, Exec) {
        group = 'omegat distribution'
        inputs.file installerExe
        outputs.file signedExe
        // Starting from Nov 2022, certification provider force to use HSM to
        // store private keys. Starting on June 1, 2023, at 00:00 UTC, industry
        // standards will require private keys for standard code signing
        // certificates to be stored on hardware certified as FIPS 140 Level 2,
        // Common Criteria EAL 4+, or equivalent.
        // #1179 build/release: Windows binary signature with PKCS#11 HSM
        // https://sourceforge.net/p/omegat/bugs/1179/
        // requires osslsigncode version 2.5 or later.
        onlyIf {
            // Set these in e.g. local.properties
            def props = ['pkcs11module', 'winCodesignPassword']
            conditions([props.every { project.hasProperty(it) }, 'Code signing properties not set'],
                    [exePresent('osslsigncode'), 'osslsigncode is not installed'])
                    // note: container image amake/innosetup has osslsigntool 1.7 which don't work.
                    // [exePresent('osslsigncode') || exePresent('docker') || exePresent('nerdctl'),
                    // 'neither osslsigncode or docker/nerdctl is not installed'])
        }
        def exe = exePresent('osslsigncode') ? 'osslsigncode' : file('ci/osslsigncode')
        def envVars = [:]
        def commandArgs = [exe, 'sign']
        if (project.hasProperty('pkcs11module')) {
            commandArgs.addAll('-pkcs11module', project.property('pkcs11module'))
        }
        if (project.hasProperty('winCodesignCert')) {
            commandArgs.addAll('-certs', project.property('winCodesignCert'))
        }
        if (project.hasProperty('pkcs11cert')) {
            commandArgs.addAll('-pkcs11cert', project.property('pkcs11cert'))
        }
        if (project.hasProperty('winCodesignPassword')) {
            commandArgs.addAll('-pass', project.property('winCodesignPassword'))
        }
        if (project.hasProperty('winCodesignDevice')) {
            envVars['USBDEV'] = project.property('winCodesignDevice')
        }
        commandArgs.addAll(
                '-t', project.hasProperty('winCodesignTimestampUrl') ? project.property('winCodesignTimestampUrl') :
                'http://time.certum.pl/',
                '-n', application.applicationName, '-i', omtWebsite, '-h', 'sha256',
                '-in', installerExe.get().asFile.toString(),
                '-out', signedExe.get().asFile.toString()
        )
        commandLine(commandArgs)
        environment(envVars)
        dependsOn args.name
    }
    assemble.dependsOn args.name, signedTaskName
    win.dependsOn args.name, signedTaskName
}
makeWinTask(name: 'winNoJRE', suffix: 'Windows_without_JRE')
makeWinTask(name: 'winJRE64', suffix: 'Windows_64', jrePath: windowsJRE, arch: 'x64')
makeWinTask(name: 'winJRE', suffix: 'Windows', jrePath: windowsJRE32)

// Disable .tar distributions for everyone but Linux
tasks.findAll { it.name =~ /[dD]istTar$/ && !it.name.contains('linux') }.each { it.enabled = false }
// Disable .zip distributions for Linux
tasks.findAll { it.name =~ /[dD]istZip$/ && it.name.contains('linux') }.each { it.enabled = false }

def provided = findProperty('repoRevision') ?: ''
def git = file('.git').directory ? providers.exec {commandLine("git", "rev-parse", "--short", "HEAD")}.standardOutput.asText.get().trim() : ''
def revision = [provided, omtVersion.revision, git, 'unknown'].find { it != '@dev@' && !it.empty }
processResources {
    /*
     Set the revision number included in version strings. The value is
     chosen from the first valid value in:
     0. Provided as the Gradle property 'repo.revision'
     1. src/org/omegat/Version.properties (only if not "dev", i.e. this is a
        source package not under VCS)
     2. This git clone's SHA-1
     3. If none of the above, the value "unknown"
     */
    inputs.property 'revision', revision
    logger.lifecycle("Detected revision " + revision)
    filesMatching('**/Version.properties') {
        filter ReplaceTokens, tokens:["dev": revision]
    }
}

tasks.register('checksums') {
    def algos = ['SHA-512', 'MD5']
    description = "Generate ${algos.join(', ')} checksums for distribution files"
    inputs.files fileTree(dir: distsDir, exclude: 'checksums')
    def checksumsDir = file("${distsDir}/checksums")
    outputs.dir checksumsDir
    onlyIf {
        condition(distsDir.directory, 'Distfiles not found')
    }
    doLast {
        distsDir.listFiles().findAll { it.file }.each { f ->
            algos.each { algo ->
                ant.checksum file: f, algorithm: algo, todir: checksumsDir
            }
        }
    }
}

task genJAXB {
    description = 'Generate classes for loading and manipulating XML formats'
}

ext.makeJaxbTask = { args ->
    def taskName = "gen${args.name.capitalize()}"
    tasks.register(taskName, JavaExec) {
        classpath = configurations.jaxb
        mainClass = 'com.sun.tools.xjc.XJCFacade'
        delegate.args args.args
        outputs.dir args.outdir
    }
    genJAXB.dependsOn taskName
}

makeJaxbTask(name: 'segmentation', outdir: 'src/gen/core/segmentation',
             args: ['-no-header', '-d', 'src', '-p', 'gen.core.segmentation', 'src/schemas/srx20.xsd'])
makeJaxbTask(name: 'filters', outdir: 'src/gen/core/filters',
             args: ['-no-header', '-d', 'src', '-p', 'gen.core.filters', 'src/schemas/filters.xsd'])
makeJaxbTask(name: 'tbx', outdir: 'src/gen/core/tbx',
             args: ['-no-header', '-d', 'src', '-p', 'gen.core.tbx', 'src/schemas/tbx.xsd'])
makeJaxbTask(name: 'project', outdir: 'src/gen/core/project',
             args: ['-no-header', '-d', 'src', '-p', 'gen.core.project', 'src/schemas/project_properties.xsd'])
makeJaxbTask(name: 'tmx14', outdir: 'src/gen/core/tmx14',
             args: ['-no-header', '-d', 'src', '-p', 'gen.core.tmx14', '-b', 'src/schemas/tmx14.xjb', 'src/schemas/tmx14.xsd'])

tasks.register('changedOnBranch') {
    description = 'List files that have been modified on this git branch.'
    doLast {
        ext.files = project.files(gitModifiedFiles())
        ext.files.each { println(it) }
    }
}

tasks.register('spotlessChangedApply') {
    description = 'Apply code formatting to files that have been changed on the current branch.'
    group = 'omegat workflow'
    finalizedBy 'spotlessApply'
    dependsOn changedOnBranch
    doFirst {
        spotlessJava.target = changedOnBranch.files.findAll {
            it.path.endsWith('.java')
        }
    }
}

jacoco {
    toolVersion="0.8.10"
}

tasks.jacocoTestReport {
    dependsOn(tasks.test) // tests are required to run before generating the report
    group = 'verification'
    reports {
        xml.required = true  // coveralls plugin depends on xml format report
        html.required = true
    }
    afterEvaluate {
        classDirectories.setFrom(files(classDirectories.files.collect {
            fileTree(dir: it, exclude: ["gen/core/**/*", "org/omegat/**/gui/*", "org/omegat/**/data/*"])
        }))
    }
}

// check.dependsOn jacocoTestCoverageVerification
tasks.jacocoTestCoverageVerification {
    dependsOn(tasks.test)
    violationRules {
        rule {
            element = 'CLASS'
            includes = ['org.omegat.core.machinetranslators.*', 'org.omegat.core.dictionaries.*']
            excludes = ['**.*.1', '**.*.2', '**.*.3',  // ignore inner classes
                    'org.omegat.core.machinetranslators.MachineTranslators']  // simple plugin reg.
            limit { minimum = 0.20 }
        }
        rule {
            element = 'PACKAGE'
            includes = ['org.omegat.filters?.*',
                        'org.omegat.externalfinder', 'org.omegat.languagetools', 'org.omegat.util',
                        'org.omegat.core.events', 'org.omegat.core.matching', 'org.omegat.core.search',
                        'org.omegat.core.segmentation', 'org.omegat.core.spellchecker', 'org.omegat.core.statistics',
                        'org.omegat.core.tagvalidation', 'org.omegat.core.team2.*']
            excludes = ['org.omegat.core.team2.gui', 'org.omegat.util.xml.*']
            limit { minimum = 0.60 }
        }
    }
}

tasks.register('manualPdfs') {
    description = 'Build PDF manuals for all languages. Requires Docker.'
}

tasks.register('manualHtmls') {
    description = 'Build HTML manuals for all languages. Requires Docker.'
}

ext.manualIndexXmls = fileTree(dir: 'doc_src', include: '**/OmegaTUsersManual_xinclude full.xml')
manualIndexXmls.each { xml ->
    def lang = xml.parentFile.name
    def pdfTaskName = "manualPdf${lang.capitalize()}"
    tasks.register(pdfTaskName) {
        inputs.files fileTree(dir: "doc_src/${lang}", include: '**/*.xml')
        outputs.file "${distsDir}/OmegaT_documentation_${lang}.PDF"
        doLast {
            exec {
                workingDir = 'doc_src'
                commandLine './docgen', "-Dlanguage=${lang}", 'pdf'
            }
            copy {
                from fileTree(dir: "doc_src/${lang}/pdf", include: '*.PDF')
                into distsDir
            }
            delete fileTree(dir: "doc_src/${lang}", includes: ['pdf/*', 'index.xml'])
        }
    }
    manualPdfs.dependsOn pdfTaskName

    def htmlTaskName = "manualHtml${lang.capitalize()}"
    tasks.register(htmlTaskName) {
        inputs.files fileTree(dir: "doc_src/${lang}", include: '**/*.xml')
        doLast {
            exec {
                workingDir = 'doc_src'
                commandLine './docgen', "-Dlanguage=${lang}", 'html5'
            }
            delete fileTree(dir: "doc_src/${lang}", includes: ['xhtml5/**/*', 'index.xml'])
        }
    }
    manualHtmls.dependsOn htmlTaskName
}

tasks.register('instantStartGuides') {
    description = 'Build Instant Start guides for all languages. Requires Docker.'
}

tasks.register('firstSteps') {
    description = 'Build First Step pages for all languages. Requires Docker.'
}

tasks.register('updateManuals') {
    group = 'omegat release'
    description = 'Update Instant Start guides and HTML manuals.'
    dependsOn manualHtmls, firstSteps, instantStartGuides
    finalizedBy genDocIndex
}

ext.firstStepsXmls = fileTree(dir: 'doc_src', include: '**/First_Steps.xml')
firstStepsXmls.each { xml ->
    def lang = xml.parentFile.name
    def taskName = "firstSteps${lang.capitalize()}"
    task(taskName) {
        inputs.files fileTree(dir: "doc_src/${lang}", include: '**/*.xml')
        doLast {
            exec {
                workingDir = 'doc_src'
                commandLine './docgen', "-Dlanguage=${lang}", 'first-steps'
            }
        }
    }
    firstSteps.dependsOn taskName
}

ext.instantStartXmls = fileTree(dir: 'doc_src', include: '**/InstantStartGuide.xml')
instantStartXmls.each { xml ->
    def lang = xml.parentFile.name
    def taskName = "instantStartGuide${lang.capitalize()}"
    tasks.register(taskName) {
        inputs.files fileTree(dir: "doc_src/${lang}", include: '**/*.xml')
        doLast {
            exec {
                workingDir = 'doc_src'
                commandLine './docgen', "-Dlanguage=${lang}", 'instant-start'
            }
        }
    }
    instantStartGuides.dependsOn taskName
}

tasks.getByName("run") {
    jvmArgs(["--add-opens", "java.desktop/sun.awt.X11=ALL-UNNAMED"])
}

tasks.register('debug', JavaExec) {
    description = 'Launch app for debugging.' // Special debug task for NetBeans
    group = 'application'
    mainClass = application.mainClass
    classpath = sourceSets.main.runtimeClasspath
    jvmArgs(["--illegal-access=warn"])
    debug true
}

tasks.register('runOnJava17', JavaExec) {
    description = 'Launch app on Java 17'
    javaLauncher = javaToolchains.launcherFor {
        languageVersion = JavaLanguageVersion.of(17)
        vendor = JvmVendorSpec.ADOPTIUM
    }
    mainClass.set application.mainClass
    classpath = sourceSets.main.runtimeClasspath
    jvmArgs(["--add-opens", "java.desktop/sun.awt.X11=ALL-UNNAMED"])
    group = 'application'
}

task runOnJava21(type: JavaExec) {
    description = 'Launch app on Java 21'
    javaLauncher = javaToolchains.launcherFor {
        languageVersion = JavaLanguageVersion.of(21)
        vendor = JvmVendorSpec.ADOPTIUM
    }
    mainClass.set application.mainClass
    classpath = sourceSets.main.runtimeClasspath
    jvmArgs(["--add-opens", "java.desktop/sun.awt.X11=ALL-UNNAMED"])
    group = 'application'
}

// E.g. when doing `build`, run checks before making distfiles
assemble.mustRunAfter check

test {
    // Test in headless mode with ./gradlew test -Pheadless
    if (project.hasProperty('headless')) {
        systemProperty 'java.awt.headless', 'true'
    }
}

tasks.register('testIntegration', JavaExec) {
    description = 'Run integration tests. Pass repo URL as -Domegat.test.repo=<repo>'
    javaLauncher = javaToolchains.launcherFor {
        languageVersion = JavaLanguageVersion.of(17)
        vendor = JvmVendorSpec.ADOPTIUM
    }
    group = 'omegat workflow'
    mainClass = 'org.omegat.core.data.TestTeamIntegration'
    classpath = sourceSets.testIntegration.runtimeClasspath
    systemProperties = System.properties
}

tasks.register('testOnJava17', Test) {
    description = 'Run test cases on Java 17'
    javaLauncher = javaToolchains.launcherFor {
        languageVersion = JavaLanguageVersion.of(17)
        vendor = JvmVendorSpec.ADOPTIUM
    }
    if (project.hasProperty('headless')) {
        systemProperty 'java.awt.headless', 'true'
    }
    group = 'verification'
}

task testOnJava21(type: Test) {
    description = 'Run test cases on Java 21'
    javaLauncher = javaToolchains.launcherFor {
        languageVersion = JavaLanguageVersion.of(21)
        vendor = JvmVendorSpec.ADOPTIUM
    }
    if (project.hasProperty('headless')) {
        systemProperty 'java.awt.headless', 'true'
    }
    group = 'verification'
}

ext.mavenStyleVersion = version.replace('_', '-')

publishing {
    publications {
        mavenJava(MavenPublication) { publication ->
            groupId = 'org.omegat'
            artifactId = 'omegat'
            version = mavenStyleVersion
            from components.java

            pom {
                name = 'OmegaT'
                description = distDescription
                url = 'https://omegat.org'
                scm {
                    connection = "scm:git:https://git.code.sf.net/p/omegat/code"
                    developerConnection = "scm:git:https://git.code.sf.net/p/omegat/code"
                    url = "https://sourceforge.net/p/omegat/code/"
                }
                licenses {
                    license {
                        name = 'The GNU General Public License, Version 3.0'
                        url = 'https://www.gnu.org/licenses/licenses/gpl-3.0.html'
                    }
                }
                developers {
                    developer {
                        id = 'omegat'
                        name = 'OmegaT Developers'
                        email = 'info@omegat.org'
                    }
                }
            }
        }
    }
    repositories {
        maven {
            url = 'https://s01.oss.sonatype.org/service/local/staging/deploy/maven2/'
            credentials(PasswordCredentials) {
                username findProperty('ossrhUsername')
                password findProperty('ossrhPassword')
            }
        }
    }
}

signing {
    sign publishing.publications.mavenJava
    if (!findProperty("signing.keyId")) {
        useGpgCmd()
    }
}

remotes {
    sourceforgeWeb {
        host = 'web.sourceforge.net'
        user = findProperty('sourceforgeWebUser')
        password = findProperty('sourceforgeWebPassword')
        agent = true
    }
}

ext.htdocs = '/home/project-web/omegat/htdocs'

ext.publishAtomically = { args ->
    task("publish${args.name.capitalize()}") {
        description = "Copy ${args.name} to SourceForge web."
        dependsOn args.sourceTask
        group = 'omegat release'
        doLast {
            ssh.run {
                session(remotes.sourceforgeWeb) {
                    def timestamp = new Date().format('yyyyMMddHHmmss')
                    def targetDir = args.targetDir ?: "${args.name}-${omtFlavor}"
                    def tempDir = "${targetDir}-temp-${timestamp}"
                    sftp {
                        cd htdocs
                        mkdir tempDir
                    }
                    put from: args.sourceTask.outputs.files, into: "${htdocs}/${tempDir}"
                    sftp {
                        cd htdocs
                        try { rename targetDir, "${targetDir}-old-${timestamp}" }
                        catch (ignored) {}
                        rename "${tempDir}/${args.sourceTask.destinationDir.name}", targetDir
                        rmdir tempDir
                    }
                }
            }
        }
    }
}

publishAtomically(name: 'manual', sourceTask: webManual)
publishAtomically(name: 'javadoc', sourceTask: javadoc)

tasks.register('publishVersion') {
    description = 'Update the version considered current by the version check.'
    group = 'omegat release'
    doLast {
        ssh.run {
            session(remotes.sourceforgeWeb) {
                def target = "${htdocs}/Version-${omtFlavor}.properties"
                put from: file('src/org/omegat/Version.properties'), into: target
            }
        }
    }
}

tasks.withType(JavaExec).configureEach {
    // Allow setting the max heap size for the run task from the command line, e.g.
    // `gradle -PrunMaxHeapSize=1024M run`
    maxHeapSize = findProperty('runMaxHeapSize')
    // Ask modules to be up-to-date before run task executed
    dependsOn subprojects.tasks.jar
}

tasks.register('printVersion') {
    println project.version
}

tasks.withType(Copy).configureEach {
    duplicatesStrategy = DuplicatesStrategy.EXCLUDE
}
tasks.withType(Sync).configureEach {
    duplicatesStrategy = DuplicatesStrategy.EXCLUDE
}
tasks.withType(Zip).configureEach {
    duplicatesStrategy = DuplicatesStrategy.INCLUDE
}<|MERGE_RESOLUTION|>--- conflicted
+++ resolved
@@ -391,10 +391,7 @@
     // Don't include extra stuff like version number in JAR name
     archiveFileName.set("${archiveBaseName.get()}.${archiveExtension.get()}")
 }
-<<<<<<< HEAD
-=======
-
->>>>>>> 25015420
+
 def omegatJarFilename = jar.archiveFileName.get()
 project(":machinetranslators") {jar.enabled = false}
 project(":spellchecker") {jar.enabled = false}
