import org.apache.tools.ant.filters.FixCrLfFilter
import org.apache.tools.ant.filters.ReplaceTokens

plugins {
    id 'application'
    id 'java-library'
    id 'java-test-fixtures'
    id 'maven-publish'
    id 'signing'
    id 'eclipse'
    id 'checkstyle'
    id 'jacoco'
    alias(libs.plugins.spotbugs)
    alias(libs.plugins.spotless)
    alias(libs.plugins.versions)
    alias(libs.plugins.launch4j)
    id 'org.hidetake.ssh' version '2.10.1'
}

apply from: 'gradle/utils.gradle'

application {
    applicationName = 'OmegaT'
    mainClass = 'org.omegat.Main'
}

def javaVersion = 11;
def localPropsFile = file('local.properties')
ext {
    omtVersion = loadProperties(file('src/org/omegat/Version.properties'))
    if (localPropsFile.file) {
        loadProperties(localPropsFile).each { k, v ->
            if (!findProperty(k)) {
                set(k, v)
            }
        }
    }
    providedLibsDir = file('lib/provided')
}
def omtFlavor = omtVersion.beta.empty ? 'standard' : 'latest'
def omtWebsite = 'https://omegat.org'
def envIsCi = project.hasProperty('envIsCi') as Boolean

version = omtVersion.version + getUpdateSuffix(omtVersion.update)

java {
    withSourcesJar()
    withJavadocJar()
}

allprojects {

    apply plugin: 'checkstyle'
    apply plugin: 'java-library'
    apply plugin: 'eclipse'
    apply plugin: 'com.github.spotbugs'
    apply plugin: 'com.diffplug.spotless'

    java {
        toolchain {
            languageVersion = JavaLanguageVersion.of(javaVersion)
            vendor = JvmVendorSpec.ADOPTIUM
        }
    }

    javadoc {
        failOnError = false
        options {
            jFlags('-Duser.language=en')
            addStringOption('locale', 'en_US')
            addStringOption('bottom', '<span>Copyright 2000-2023, OmegaT project and contributors</span>')
            addStringOption('encoding', 'UTF-8')
            addBooleanOption("Xdoclint:none", true)
            addBooleanOption('html5', true)
            addBooleanOption('frames', false)
            addBooleanOption('public', true)
        }
    }
    tasks.withType(JavaCompile) {
       options.encoding = "UTF-8"
       options.compilerArgs.addAll '-Xlint', '-Werror'
    }

    sourcesJar {
        duplicatesStrategy = DuplicatesStrategy.EXCLUDE
    }

    spotbugs {
        reportLevel = 'high'
    }

    tasks.register('spotbugsMainReport') {
        doLast {
            def reportFile = file("build/reports/spotbugs/main.txt")
            if (reportFile.exists()) {
                println()
                reportFile.readLines().forEach {
                    println(it)
                }
            }
        }
        group = 'verification'
    }

    tasks.register('spotbugsTestReport') {
        doLast {
            def reportFile = file("build/reports/spotbugs/test.txt")
            if (reportFile.exists()) {
                println()
                reportFile.readLines().forEach {
                    println(it)
                }
            }
        }
        group = 'verification'
    }

    spotbugsMain {
        if (envIsCi) {
            extraArgs = ['-longBugCodes']
            jvmArgs = ['-Duser.language=en']
        }
        reports {
            text.required = envIsCi
            html.required = !envIsCi
        }
        finalizedBy(spotbugsMainReport)
    }

    spotbugsTest {
        if (envIsCi) {
            extraArgs = ['-longBugCodes']
            jvmArgs = ['-Duser.language=en']
        }
        reports {
            text.required = envIsCi
            html.required = !envIsCi
        }
        finalizedBy(spotbugsTestReport)
    }

    checkstyle {
        toolVersion = libs.versions.checkstyle.get()
    }
    checkstyleMain.exclude '**/gen/**'

    spotless {
        enforceCheck false
        java {
            targetExclude 'src/gen/**'
<<<<<<< HEAD
            eclipse().configFile file("${rootProject.projectDir}/config/spotless/eclipse-formatting.xml")
=======
            eclipse().configFile file("${rootDir}/config/spotless/eclipse-formatting.xml")
>>>>>>> 590b8c79
            removeUnusedImports()
        }
    }

    repositories {
        mavenCentral()
        mavenLocal()
        // Sonatype OSSRH snapshots
        maven { url "https://s01.oss.sonatype.org/content/repositories/snapshots" }
        maven { url "https://oss.sonatype.org/content/repositories/snapshots" }
    }
}

sourceSets {
    main {
        java {
            srcDir 'src'
        }
        resources {
            srcDir 'src'
        }
    }
    test {
        java {
            srcDir 'test/src'
        }
        resources {
            srcDir 'test/src'
            srcDir 'test/data'
        }
    }
    testFixtures {
        java {
            srcDir 'test/fixtures'
        }
    }
    testIntegration {
        java {
            srcDir 'test-integration/src'
        }
    }
}

configurations {
    all
    [testRuntime, testCompile]*.exclude group: 'org.languagetool', module: 'language-all'
    testIntegrationImplementation.extendsFrom implementation
    jaxb
    genMac
}

ext {
    providedLibsDir = file('lib/provided')
}

dependencies {
    // Libs are provided in the "source" distribution only
    if (providedLibsDir.directory) {
        implementation fileTree(dir: providedLibsDir, include: '**/*.jar', excludes: ['**/slf4j-api-1.*.jar'])
    } else {
        implementation(libs.commons.io)
        implementation(libs.commons.lang3)
        api(libs.slf4j.api)
        implementation(libs.slf4j.format.jdk14)
        runtimeOnly(libs.slf4j.jdk14)

        // macOS integration
        implementation(libs.madlonkay.desktopsupport)

        // stax
        implementation(libs.stax2.api)
        runtimeOnly(libs.woodstox.core)

        // Data: inline data URL handler
        implementation(libs.url.protocol.handler)

        // PDF Filter
        implementation(libs.apache.pdfbox)

        // Dictionary
        implementation(libs.bundles.dictionary)

        // Encoding detections
        implementation(libs.juniversal.chardet)

        // Legacy projects re-hosted on Maven Central
        api(libs.omegat.vldocking)
        implementation(libs.omegat.htmlparser)
        implementation(libs.omegat.gnudiff4j)
        implementation(libs.omegat.mnemonics)
        implementation(libs.omegat.jmyspell.core)

        // LanguageTool
        implementation(libs.languagetool.core) {
            exclude module: 'guava'
        }

        // Lucene for tokenizers
        implementation(libs.bundles.lucene)

        // Team project server support
        implementation(libs.bundles.jgit)

        // For ed25519 and ecdsa support of ssh, java16+ or BC
        implementation(libs.bundles.ecdsa)

        // For gpg signing
        implementation(libs.jgit.bc)

        // For subversion
        implementation(libs.svnkit) {
            exclude module: 'sshd-core'
            exclude module: 'sshd-common'
        }

        // Team project conflict resolution
        implementation(libs.madlonkay.supertmxmerge)

        // Credentials encryption
        implementation(libs.jasypt)

        // Groovy used for scripts - needed at implementation for GroovyClassLoader modifications
        // Ivy is needed to handle Grape/@Grab dependencies
        runtimeOnly(libs.bundles.groovy)

        // Javascript used for scripts
        implementation(libs.nashorn.core)

        // Script editor
        implementation(libs.bundles.fifesoft) {
            exclude module: 'rhino'
        }

        implementation(libs.guava)
        implementation(libs.jetbrains.annotations)

        // JSON parser
        implementation(libs.bundles.jackson)

        implementation(libs.jetbrains.annotations)

        implementation(libs.bundles.caffeine) {
            attributes {
                attribute(Bundling.BUNDLING_ATTRIBUTE, project.objects.named(Bundling.class, Bundling.EXTERNAL))
            }
        }
    }

    // Test dependencies

    testFixturesApi(libs.junit4)
    // for http connection test
    testFixturesApi(libs.wiremock.jre8)
    testFixturesApi(libs.slf4j.api)
    testFixturesImplementation(libs.commons.io)
    testFixturesImplementation(libs.omegat.vldocking)

    testImplementation(libs.xmlunit.legacy)
    testImplementation(libs.languagetool.server) {
        exclude group: 'org.slf4j'
        exclude module: 'guava'
        exclude group: 'ch.qos.logback'
    }
    // LanguageTool unit tests exercise these languages
    testImplementation(libs.bundles.languagetool.tests) {
        // Temporary exclusion; see https://sourceforge.net/p/omegat/bugs/814/
        exclude module: 'lucene-gosen'
    }
    testRuntimeOnly "org.omegat.lucene:lucene-gosen:5.5.1:ipadic"
    testRuntimeOnly(libs.slf4j.jdk14)

    // JAXB codegen only
    jaxb(libs.jaxb.xjc)

    // genMac only
    genMac(libs.omegat.appbundler)

    testIntegrationImplementation sourceSets.main.output, sourceSets.test.output
    testIntegrationImplementation(testFixtures(project.rootProject))
    testIntegrationRuntimeOnly(libs.slf4j.jdk14)
}

jar {
    def omtPlugins = loadProperties(file('Plugins.properties'))
    manifest {
        attributes('License': 'GNU Public License version 3 or later',
                   'Implementation-Version': project.version,
                   'Permissions': 'all-permissions',
                   'OmegaT-Plugin': 'true',
                   'OmegaT-Plugins': omtPlugins.plugin,
                   'Plugin-Author': 'OmegaT team',
                   'Plugin-Link': 'https://omegat.org',
                   'Plugin-Version': project.version,
                   'Main-Class': application.mainClass,
                   'Class-Path': configurations.runtimeClasspath.collect { "lib/${it.name}" }.join(' '))
        ext.pluginAttr = { name, path, category, description ->
            attributes('Plugin-Name': name, 'Plugin-Category': category, 'Plugin-Description': description, path)
        }
        def desc = [:]
        omtPlugins.each { key, val ->
            if (key.startsWith('plugin.desc')) {
                desc[key.split('\\.').last()] = val
            } else if (key != 'plugin') {
                val.tokenize().each { cls ->
                    attributes('OmegaT-Plugin': key, cls)
                }
            }
        }
        pluginAttr('Dictionary driver[bundle]', 'org/omegat/core/dictionaries/', 'dictionary', desc.dictionary)
        pluginAttr('File filters[bundle]', 'org/omegat/filters2/', 'filter', desc.filters2)
        pluginAttr('XML filters[bundle]', 'org/omegat/filters3/', 'filter', desc.filters3)
        pluginAttr('New XML filters[bundle]', 'org/omegat/filters4/', 'filter', desc.filters4)
        pluginAttr('Tokenizers[bundle]', 'org/omegat/tokenizer/', 'tokenizer', desc.tokenizer)
        pluginAttr('Themes [bundle]', 'org/omegat/gui/theme/', 'theme', desc.theme)
        pluginAttr('Scripting engine', 'org/omegat/gui/script/', 'miscellaneous', desc.script)
        pluginAttr('GUI extensions', 'org/omegat/util/gui/', 'miscellaneous', desc.guiutil)
        pluginAttr('Local external search', 'org/omegat/externalfinder/', 'miscellaneous', desc.externalfinder)
    }
    // Don't include extra stuff like version number in JAR name
    archiveFileName.set("${archiveBaseName.get()}.${archiveExtension.get()}")
}

project(":languagetools") {jar.enabled = false}
project(":machinetranslators") {jar.enabled = false}

def distsDir = layout.buildDirectory.file("${distsDirName}").get().asFile
def assetDir = findProperty('assetDir') ?: '../'
def macJRE = fileTree(dir: assetDir, include: 'OpenJDK17U-jre_x64_mac_*.tar.gz')
def armMacJRE = fileTree(dir: assetDir, include: 'OpenJDK17U-jre_aarch64_mac_*.tar.gz')
def linux64JRE = fileTree(dir: assetDir, include: 'OpenJDK17U-jre_x64_linux_*.tar.gz')
def linuxArm64JRE = fileTree(dir: assetDir, include: 'OpenJDK17U-jre_aarch64_linux_*.tar.gz')
def windowsJRE32 = fileTree(dir: assetDir, include: 'OpenJDK17U-jre_x86-32_windows_*.zip')
def windowsJRE = fileTree(dir: assetDir, include: 'OpenJDK17U-jre_x64_windows_*.zip')

launch4j {
    xmlFileName = "${projectDir}/release/win32-specific/L4j_OMT.xml"
    icon = "${projectDir}/images/OmegaT.ico"
}

task genDocIndex(type: Copy) {
    description = 'Generate the docs index file'
    def docPropsFiles = fileTree(dir: 'docs', include: '*/version*.properties').findAll {
        file("${it.parent}/index.html").file
    }
    def isgFiles = fileTree(dir: 'docs', include: '*/instantStartGuideNoTOC.html').findAll {
        file("${it.parent}/instantStartGuideNoTOC.html").file
    }
    inputs.files docPropsFiles
    from('doc_src') {
        include 'index_template.html'
    }
    into 'docs'
    rename('index_template.html', 'index.html')
    doFirst {
        def langNameExceptions = loadProperties(file('doc_src/lang_exceptions.properties'))
        def isgInfos = isgFiles.collect { isg ->
            def code = isg.parentFile.name
            def locale = Locale.forLanguageTag(code.replace('_', '-'))
            def name = langNameExceptions[code] ?: locale.getDisplayName(locale)
            def docVersion = 0
            def noManual = true
            def status = 'out-of-date'
            ['code': code, 'name': name, 'version': docVersion, 'status': status, 'nomanual': noManual]
        }
        def langInfos = docPropsFiles.collect { props ->
            def code = props.parentFile.name
            def locale = Locale.forLanguageTag(code.replace('_', '-'))
            def name = langNameExceptions[code] ?: locale.getDisplayName(locale)
            def docVersion = loadProperties(props).version
            def noManual = false
            def status = docVersion == omtVersion.version ? 'up-to-date' : 'out-of-date'
            ['code': code, 'name': name, 'version': docVersion, 'status': status, 'nomanual': noManual]
        }
        def filterSet = langInfos.collect {entry -> entry.code}
        def filteredIsgInfos = isgInfos.findAll{entry -> !filterSet.contains(entry.code)}
        langInfos.addAll(filteredIsgInfos)
        langInfos.sort { entry -> entry.code }
        expand('languages': langInfos)
        filteringCharset = 'UTF-8'
    }
}

task webManual(type: Sync) {
    group = 'documentation'
    description = 'Generate the HTML manual'
    dependsOn genDocIndex
    destinationDir = file("${buildDir}/docs/manual")
    from 'docs'
    from('release') {
        include 'doc-license.txt'
    }
}

task genMac {
    description = 'Generate the Mac .app skeleton. Depends AppBundler (https://github.com/TheInfiniteKind/appbundler)'
    outputs.dir file("${buildDir}/appbundler")
    doLast {
        ant.taskdef(name: 'appbundler',
                classname: 'com.oracle.appbundler.AppBundlerTask',
                classpath: configurations.genMac.asPath)
        ant.appbundler(outputdirectory: "${buildDir}/appbundler",
                name: applicationName,
                displayname: applicationName,
                executablename: applicationName,
                identifier: 'org.omegat.OmegaT',
                icon: 'images/OmegaT.icns',
                version: '${version}',
                jvmrequired: javaVersion,
                shortversion: '${version}',
                mainclassname: application.mainClass) {
            option(value: "-Xdock:name=${applicationName}")
            option(value: "-Dapple.awt.application.name=${applicationName}")
            option(value: "-Dapple.awt.application.appearance=system")
            argument(value: '--config-file=${configfile}')
            bundledocument(extensions: 'project',
                    name: "${applicationName} Project",
                    role: 'editor',
                    icon: 'images/OmegaT.icns')
            bundledocument(extensions: '*',
                    name: 'All Files',
                    role: 'none')
            plistentry(key: 'JVMRuntime', value: 'jre.bundle')
        }
    }
}

distributions {
    main {
        contents {
            from('docs') {
                into 'docs'
                exclude 'index.html'
            }
            from(genDocIndex.outputs) {
                into 'docs'
                include 'index.html'
            }
            from('release') {
                into 'docs'
                include 'changes.txt', 'doc-license.txt', 'contributors.txt', 'libraries.txt'
                filter(FixCrLfFilter, eol: FixCrLfFilter.CrLf.newInstance('crlf'))
            }
            from('scripts') {
                into 'scripts'
            }
            from('images') {
                into 'images'
            }
            from('release') {
                exclude 'changes.txt', 'doc-license.txt', 'contributors.txt', 'libraries.txt'
                include '*.txt', '*.html'
                filter(ReplaceTokens, tokens: [
                        TRANSLATION_NOTICE: ''
                ])
                filter(FixCrLfFilter, eol: FixCrLfFilter.CrLf.newInstance('crlf'))
            }
            from('release/plugins-specific') {
                into 'plugins'
            }
            from('release/linux-specific') {
                filter ReplaceTokens, tokens: [
                        VERSION_NUMBER_SUBST: project.version,
                        JAR_SUBST           : jar.archiveFileName.get()
                ]
                fileMode 0755
            }
            from('release/win32-specific') {
                include 'OmegaT.bat'
                filter(ReplaceTokens, tokens: [
                        JAR_SUBST           : jar.archiveFileName.get()
                ])
            }
            from('build/launch4j') {
                include '*.exe'
            }
            from('lib/licenses') {
                into 'lib'
            }
            // system core plugins into modules
            into('modules') {
                from(subprojects.collect {it.tasks.withType(Jar)})
                from('releases/modules-specific')
            }
            eachFile {
                // Move main JAR up one level from lib.
                def omegatJarFilename = jar.archiveFileName.get()
                if (it.name == omegatJarFilename) {
                    it.relativePath = it.relativePath.parent.parent.append(true, omegatJarFilename)
                }
            }
        }
        distZip.archiveFileName.set("${application.applicationName}_${version}${omtVersion.beta}_Without_JRE.zip")
    }

    source {
        contents {
            from(rootDir) {
                include 'config/**', 'ci/iscc', 'ci/osslsigncode', 'docs/**', 'images/**', 'lib/**', 'release/**',
                    'src/**/*.java', 'test/**', 'test-integration/**', 'doc_src/**', 'docs_devel/**', 'scripts/**',
                    'gradle/**', 'gradle*', 'build.gradle', 'settings.gradle', 'README.md', '*.properties',
                    'tipoftheday/**', 'machinetranslators/**', 'languagetools/**', 'scriptengine/**',
                    'LICENSE', 'compose.yml', '.checkstyle'
                exclude '**/build/**', 'doc_src/**/pdf/**', 'doc_src/**/xhtml5/**', 'local.properties', '**/out/**'
            }
            from(processResources) {
                into('src')
            }
            into('lib/provided') {
                // collect project runtime dependencies in all subprojects and sourceSets
                from configurations.runtimeClasspath
                from {subprojects.findAll { it.getSubprojects().isEmpty()}.collect {
                            // catch languatools.*RuntimeClasspath, which * is language code,
                            // and normal runtimeClasspath but no testRuntimeClasspath and jaxbRuntimeClasspath
                            it.configurations.matching { it.name.endsWith('untimeClasspath')
                                    && !it.name.startsWith('test') && !it.name.startsWith('jaxb')
                        }}
                }
            }
        }
        sourceDistZip.archiveFileName.set(
                "${application.applicationName}_${project.version}${omtVersion.beta}_Source.zip")
    }

    mac {
        contents {
            from(genMac.outputs) {
                exclude '**/MacOS/OmegaT', '**/Info.plist', '**/java.entitlements'
            }
            from(genMac.outputs) {
                include '**/MacOS/OmegaT'
                fileMode 0755
            }
            from(genMac.outputs) {
                include '**/Info.plist'
                expand(version: project.version,
                        // $APP_ROOT is expanded at runtime by the launcher binary
                        configfile: '$APP_ROOT/Contents/Resources/Configuration.properties')
            }
            into('OmegaT.app/Contents/Java') {
                with main.contents
                exclude '*.sh', '*.kaptn', 'OmegaT', 'OmegaT.bat', 'omegat.desktop', '*.exe'
            }
            if (!macJRE.empty) {
                from(tarTree(macJRE.singleFile)) {
                    into 'OmegaT.app/Contents/PlugIns'
                    includeEmptyDirs = false
                    eachFile {
                        replaceRelativePathSegment(it, /jdk.*-jre/, 'jre.bundle')
                    }
                }
            }
        }
    }

    armMac {
        contents {
            from(genMac.outputs) {
                exclude '**/MacOS/OmegaT', '**/Info.plist', '**/java.entitlements'
            }
            from(genMac.outputs) {
                include '**/MacOS/OmegaT'
                fileMode 0755
            }
            from(genMac.outputs) {
                include '**/Info.plist'
                expand(version: project.version,
                        // $APP_ROOT is expanded at runtime by the launcher binary
                        configfile: '$APP_ROOT/Contents/Resources/Configuration.properties')
            }
            into('OmegaT.app/Contents/Java') {
                with main.contents
                exclude '*.sh', '*.kaptn', 'OmegaT', 'OmegaT.bat', 'omegat.desktop'
            }
            if (!armMacJRE.empty) {
                from(tarTree(armMacJRE.singleFile)) {
                    into 'OmegaT.app/Contents/PlugIns'
                    includeEmptyDirs = false
                    eachFile {
                        replaceRelativePathSegment(it, /jdk.*-jre/, 'jre.bundle')
                    }
                }
            }
        }
    }

    linux64 {
        contents {
            with main.contents
            exclude 'OmegaT.bat', '*.exe'
            if (!linux64JRE.empty) {
                from(tarTree(linux64JRE.singleFile)) {
                    includeEmptyDirs = false
                    eachFile {
                        replaceRelativePathSegment(it, /jdk.*-jre/, 'jre')
                    }
                }
            }
        }
    }

    linuxArm64 {
        contents {
            with main.contents
            exclude 'OmegaT.bat'
            if (!linuxArm64JRE.empty) {
                from(tarTree(linuxArm64JRE.singleFile)) {
                    includeEmptyDirs = false
                    eachFile {
                        replaceRelativePathSegment(it, /jdk.*-jre/, 'jre')
                    }
                }
            }
        }
    }
}

installMacDist {
    doFirst {
        delete "$destinationDir/OmegaT.app/Contents/PlugIns/jre.bundle"
    }
}

def hunspellJar = configurations.runtimeClasspath.files.find {
    it.name.startsWith('hunspell')
}

task hunspellJarSignedContents(type: Sync) {
    onlyIf {
        // Set this in e.g. local.properties
        condition(project.hasProperty('macCodesignIdentity'), 'Code signing property not set')
    }
    from zipTree(hunspellJar)
    destinationDir = file("$buildDir/hunspell")
    doLast {
        def dylibs = fileTree(dir: destinationDir, include: '**/*.dylib').files
        exec {
            commandLine('codesign', '--deep', '--force',
                        '--sign', project.property('macCodesignIdentity'),
                        '--timestamp',
                        '--options', 'runtime',
                        '--entitlements', file('release/mac-specific/java.entitlements'),
                        *dylibs.toList())
        }
    }
}

task hunspellSignedJar(type: Jar) {
    from hunspellJarSignedContents.outputs
    archiveFileName.set(hunspellJar.name)
}

macDistZip {
    onlyIf {
        condition(!macJRE.empty, 'JRE not found')
    }
    archiveFileName.set("${application.applicationName}_${project.version}${omtVersion.beta}_Mac_x64.zip")
    group = 'omegat distribution'
}

armMacDistZip {
    onlyIf {
        condition(!armMacJRE.empty, 'JRE not found')
    }
    archiveFileName.set("${application.applicationName}_${project.version}${omtVersion.beta}_Mac_arm.zip")
    group = 'omegat distribution'
}

ext.makeMacTask = { args ->
    def signedInstallTaskName = args.name + "InstallSignedDist"
    def signedZipTaskName = args.name + "SignedDistZip"
    def notarizeTaskName = args.name + "Notarize"
    def stapledNotarizedDistZipTaskName = args.name + "StapledNotarizedDistZip"
    task(type: Sync, signedInstallTaskName) {
        description = 'Build the signed Mac distribution. Requires an Apple Developer Account.'
        onlyIf {
            // Set this in e.g. local.properties
            condition(project.hasProperty('macCodesignIdentity'), 'Code signing property not set')
        }
        if (args.name.equals('mac')) {
            with distributions.mac.contents
        } else {
            with distributions.armMac.contents
        }
        duplicatesStrategy = DuplicatesStrategy.INCLUDE
        from(hunspellSignedJar.outputs) {
            into 'OmegaT.app/Contents/Java/lib'
        }
        destinationDir = file("${buildDir}/install/${application.applicationName}-${args.suffix}_Signed")
        doFirst {
            delete "$destinationDir/OmegaT.app/Contents/PlugIns/jre.bundle"
        }
        doLast {
            exec {
                commandLine 'codesign', '--deep', '--force',
                        '--sign', project.property('macCodesignIdentity'),
                        '--timestamp',
                        '--options', 'runtime',
                        '--entitlements', file('release/mac-specific/java.entitlements'),
                        file("${destinationDir}/OmegaT.app")
            }
        }
    }

    task(type: Zip, signedZipTaskName) {
        def zipRoot = "${application.applicationName}_${project.version}${omtVersion.beta}_${args.suffix}_Signed"
        if (args.name.equals("mac")) {
            from(macInstallSignedDist.outputs) {
                into zipRoot
            }
        } else {
            from(armMacInstallSignedDist.outputs) {
                into zipRoot
            }
        }
        archiveFileName.set("${zipRoot}.zip")
        group = 'omegat distribution'
    }

    task(type: Exec, notarizeTaskName)  {
        onlyIf {
            condition(project.hasProperty('macNotarizationUsername'),
                    'Username for notarization not set')
        }
        if (args.name.equals("mac")) {
            inputs.files macSignedDistZip.outputs.files
        } else {
            inputs.files armMacSignedDistZip.outputs.files
        }
        doLast {
            exec {
                // Assuming setup per instructions at
                // https://developer.apple.com/documentation/security/notarizing_your_app_before_distribution/customizing_the_notarization_workflow#3087734
                commandLine 'xcrun', 'altool', '--notarize-app',
                        '--primary-bundle-id', "org.omegat.$version",
                        '--username', project.property('macNotarizationUsername'),
                        '--password', '@keychain:AC_PASSWORD',
                        '--file', inputs.files.singleFile
            }
        }
        group = 'omegat distribution'
    }

    task(type: Zip, stapledNotarizedDistZipTaskName) {
        def zipRoot = "${application.applicationName}_${project.version}${omtVersion.beta}_${args.suffix}_Notarized"
        if (args.name.equals("mac")) {
            from(macInstallSignedDist.outputs) {
                into zipRoot
            }
        } else {
            from(armMacInstallSignedDist.outputs) {
                into zipRoot
            }
        }
        doFirst {
            if (args.name.equals("mac")) {
                exec {
                    commandLine 'xcrun', 'stapler', 'staple', "${macInstallSignedDist.destinationDir}/OmegaT.app"
                }
            } else {
                exec {
                    commandLine 'xcrun', 'stapler', 'staple', "${armMacInstallSignedDist.destinationDir}/OmegaT.app"
                }
            }
        }
        archiveFileName.set("${zipRoot}.zip")
        group = 'omegat distribution'
    }
}
makeMacTask(name: 'mac', suffix: 'Mac_x86')
makeMacTask(name: 'armMac', suffix: 'Mac_arm')

task mac(dependsOn: [macDistZip, macNotarize, armMacDistZip, armMacNotarize]) {
    description = 'Build the Mac distributions.'
    group = 'omegat distribution'
}

linux64DistTar {
    onlyIf {
        condition(!linux64JRE.empty, 'JRE not found')
    }
    doFirst {
        delete "$destinationDirectory/jre"
    }
    application {
        archiveFileName.set("${applicationName}_${project.version}${omtVersion.beta}_Linux_64.tar.bz2")
    }
    compression = Compression.BZIP2
    archiveExtension = 'tar.bz2'
    group = 'omegat distribution'
}

linuxArm64DistTar {
    onlyIf {
        condition(!linuxArm64JRE.empty, 'ARM64 JRE not found')
    }
    doFirst {
        delete "$destinationDirectory/jre"
    }
    application {
        archiveFileName.set("${applicationName}_${project.version}${omtVersion.beta}_Linux_ARM64.tar.bz2")
    }
    compression = Compression.BZIP2
    archiveExtension = 'tar.bz2'
    group = 'omegat distribution'
}

task linux(dependsOn: [linux64DistTar, linuxArm64DistTar]) {
    description = 'Build the Linux distributions.'
    group = 'omegat distribution'
}

// We bundle our startup scripts separately, so disable startScripts.
startScripts.enabled = false

// installDist insists on installing a script. Trick it with a dummy script.
installDist.doFirst {
    startScripts.outputDir.mkdirs()
    file("${startScripts.outputDir}/${applicationName}").createNewFile()
    if (destinationDir.directory) {
        // As of Gradle 4.4(?) the application plugin expects `lib` as well
        ['lib', 'bin'].each { file("${destinationDir}/${it}").mkdirs() }
    }
}
// Delete dummy afterwards.
installDist.doLast {
    delete "${destinationDir}/bin"
    delete startScripts.outputDir
}

// Read in all our custom messages and massage them for inclusion in the .iss
ext.getInnoSetupCustomMessages = {
    // Don't include languages that InnoSetup doesn't have strings for
    def blacklist = ['cy', 'ia', 'mfe']
    // Sort files to ensure English comes first, to set fallback
    fileTree(dir: 'release/win32-specific', include: 'CustomMessages*.ini')
        .sort()
        .collect { file ->
            def match = file.name =~ /CustomMessages_?([^\.]*).ini/
            if (match) {
                def capture = match.group(1)
                def lang = capture.empty ? 'en' : capture
                if (!blacklist.contains(lang)) {
                    file.text.replaceAll(/(?m)^([^=]+)/) { "$lang.${it[0]}" }
                }
            }
        }.findAll()
        .join(System.lineSeparator())
}

task win {
    description = 'Build the Windows distributions.'
    group = 'omegat distribution'
}

ext.makeWinTask = { args ->
    def fullVersion = project.version + omtVersion.beta
    def installerBasename = "OmegaT_${fullVersion}_${args.suffix}"
    def installerExe = layout.buildDirectory.file("${distsDirName}/${installerBasename}.exe").get().asFile
    task(type: Sync, args.name) {
        description = "Create a Windows installer for ${args.name} distro. " +
            'Requires Inno Setup (http://www.jrsoftware.org/isinfo.php).'
        with distributions.main.contents
        dependsOn createAllExecutables
        from ('release/win32-specific') {
            include 'OmegaT.l4J.ini'
        }
        if (args.jrePath && !args.jrePath.empty) {
            from (zipTree(args.jrePath.singleFile)) {
                includeEmptyDirs = false
                eachFile {
                    replaceRelativePathSegment(it, /jdk.*-jre/, 'jre')
                }
            }
        }
        destinationDir layout.buildDirectory.file("innosetup/${args.name}").get().asFile
        outputs.file installerExe
        onlyIf {
            conditions([!args.jrePath || !args.jrePath.empty, 'JRE not found'],
                       [exePresent('iscc') || exePresent('docker'),
                        'InnoSetup or Docker not installed'])
        }
        doFirst {
            delete "$destinationDir/jre"
            delete installerExe
            project.copy {
                from 'build'
                into 'build'
                include "innosetup/${args.name}/**/*"
                dirMode 0777
                fileMode 0666
            }
        }
        doLast {
            project.copy {
                from('release/win32-specific') {
                    include 'OmegaT.iss'
                }
                into(destinationDir)
                filter(ReplaceTokens, tokens: [
                    VERSION_NUMBER_SUBST: fullVersion,
                    OUTPUT_BASENAME_SUBST: installerBasename.toString(),
                    CUSTOM_MESSAGES_SUBST: getInnoSetupCustomMessages(),
                    ARCHITECTURE_SUBST: args.arch ?: ''
                ])
                filter(FixCrLfFilter,  eol: FixCrLfFilter.CrLf.newInstance('crlf'))
                filteringCharset = 'UTF-8'
            }
            exec {
                // You'd think we could just set the PATH, but there be dragons here
                // https://github.com/palantir/gradle-docker/issues/162
                def exe = exePresent('iscc') ?  'iscc' : file('ci/iscc')
                commandLine exe, "${destinationDir}/OmegaT.iss"
            }
            project.copy {
                from("${destinationDir}/${installerBasename}.exe")
                into(layout.buildDirectory.file("${distsDirName}"))
            }
        }
    }
    def signedTaskName = "${args.name}Signed"
    def signedExe = layout.buildDirectory.file("${distsDirName}/${installerBasename}_Signed.exe").get().asFile
    task(type: Exec, signedTaskName) {
        group = 'omegat distribution'
        // You'd think we could just set the PATH, but there be dragons here
        // https://github.com/palantir/gradle-docker/issues/162
        // Starting from Nov 2022, certification provider force to use HSM to
        // store private keys. Starting on June 1, 2023, at 00:00 UTC, industry
        // standards will require private keys for standard code signing
        // certificates to be stored on hardware certified as FIPS 140 Level 2,
        // Common Criteria EAL 4+, or equivalent.
        // #1179 build/release: Windows binary signature with PKCS#11 HSM
        // https://sourceforge.net/p/omegat/bugs/1179/
        // requires osslsigncode version 2.5 or later.
        onlyIf {
            // Set these in e.g. local.properties
            def props = ['pkcs11module', 'winCodesignPassword']
            conditions([props.every { project.hasProperty(it) }, 'Code signing properties not set'],
                       [file(installerExe).file, 'Unsigned installer not built'],
                       [exePresent('osslsigncode'), 'osslsigncode not installed'])
        }
        inputs.file installerExe
        outputs.file signedExe
        def commandArgs = ['osslsigncode', 'sign', '-pkcs11module', project.hasProperty('pkcs11module')?
                project.property('pkcs11module') : 'dummy(it should specified)']
        if (project.hasProperty('winCodesignCert')) {
            commandArgs.addAll('-certs', project.property('winCodesignCert'))
        }
        if (project.hasProperty('pkcs11cert')) {
            commandArgs.addAll('-pkcs11cert', project.property('pkcs11cert'))
        }
        if (project.hasProperty('winCodesignPassword')) {
            commandArgs.addAll('-pass', project.property('winCodesignPassword'))
        }
        commandArgs.addAll(
                '-t', project.hasProperty('winCodesignTimestampUrl')? project.property('winCodesignTimestampUrl') :
                        'http://time.certum.pl/',
                '-n', application.applicationName, '-i', omtWebsite, '-h', 'sha256',
                '-in', installerExe.toString(),
                '-out', signedExe.toString())
        commandLine(commandArgs)
        dependsOn args.name
    }
    assemble.dependsOn args.name, signedTaskName
    win.dependsOn args.name, signedTaskName
}
makeWinTask(name: 'winNoJRE', suffix: 'Windows_without_JRE')
makeWinTask(name: 'winJRE64', suffix: 'Windows_64', jrePath: windowsJRE, arch: 'x64')
makeWinTask(name: 'winJRE', suffix: 'Windows', jrePath: windowsJRE32)

// Disable .tar distributions for everyone but Linux
tasks.findAll { it.name =~ /[dD]istTar$/ && !it.name.contains('linux') }.each { it.enabled = false }
// Disable .zip distributions for Linux
tasks.findAll { it.name =~ /[dD]istZip$/ && it.name.contains('linux') }.each { it.enabled = false }

def provided = findProperty('repoRevision') ?: ''
def git = file('.git').directory ? providers.exec {commandLine("git", "rev-parse", "--short", "HEAD")}.standardOutput.asText.get().trim() : ''
def revision = [provided, omtVersion.revision, git, 'unknown'].find { it != '@dev@' && !it.empty }
processResources {
    /*
     Set the revision number included in version strings. The value is
     chosen from the first valid value in:
     0. Provided as the Gradle property 'repo.revision'
     1. src/org/omegat/Version.properties (only if not "dev", i.e. this is a
        source package not under VCS)
     2. This git clone's SHA-1
     3. If none of the above, the value "unknown"
     */
    inputs.property 'revision', revision
    logger.lifecycle("Detected revision " + revision)
    filesMatching('**/Version.properties') {
        filter org.apache.tools.ant.filters.ReplaceTokens, tokens:["dev": revision]
    }
}

task checksums {
    def algos = ['SHA-512', 'MD5']
    description = "Generate ${algos.join(', ')} checksums for distribution files"
    inputs.files fileTree(dir: distsDir, exclude: 'checksums')
    def checksumsDir = file("${distsDir}/checksums")
    outputs.dir checksumsDir
    onlyIf {
        condition(distsDir.directory, 'Distfiles not found')
    }
    doLast {
        distsDir.listFiles().findAll { it.file }.each { f ->
            algos.each { algo ->
                ant.checksum file: f, algorithm: algo, todir: checksumsDir
            }
        }
    }
}

task genJAXB {
    description = 'Generate classes for loading and manipulating XML formats'
}

ext.makeJaxbTask = { args ->
    def taskName = "gen${args.name.capitalize()}"
    task(type: JavaExec, taskName) {
        classpath = configurations.jaxb
        mainClass = 'com.sun.tools.xjc.XJCFacade'
        delegate.args args.args
        outputs.dir args.outdir
    }
    genJAXB.dependsOn taskName
}

makeJaxbTask(name: 'segmentation', outdir: 'src/gen/core/segmentation',
             args: ['-no-header', '-d', 'src', '-p', 'gen.core.segmentation', 'src/schemas/srx20.xsd'])
makeJaxbTask(name: 'filters', outdir: 'src/gen/core/filters',
             args: ['-no-header', '-d', 'src', '-p', 'gen.core.filters', 'src/schemas/filters.xsd'])
makeJaxbTask(name: 'tbx', outdir: 'src/gen/core/tbx',
             args: ['-no-header', '-d', 'src', '-p', 'gen.core.tbx', 'src/schemas/tbx.xsd'])
makeJaxbTask(name: 'project', outdir: 'src/gen/core/project',
             args: ['-no-header', '-d', 'src', '-p', 'gen.core.project', 'src/schemas/project_properties.xsd'])
makeJaxbTask(name: 'tmx14', outdir: 'src/gen/core/tmx14',
             args: ['-no-header', '-d', 'src', '-p', 'gen.core.tmx14', '-b', 'src/schemas/tmx14.xjb', 'src/schemas/tmx14.xsd'])

task changedOnBranch {
    description = 'List files that have been modified on this git branch.'
    doLast {
        ext.files = project.files(gitModifiedFiles())
        ext.files.each { println(it) }
    }
}

task spotlessChangedApply {
    description = 'Apply code formatting to files that have been changed on the current branch.'
    group = 'omegat workflow'
    finalizedBy 'spotlessApply'
    dependsOn changedOnBranch
    doFirst {
        spotlessJava.target = changedOnBranch.files.findAll {
            it.path.endsWith('.java')
        }
    }
}

jacoco {
    toolVersion="0.8.10"
}

tasks.jacocoTestReport {
    dependsOn(tasks.test) // tests are required to run before generating the report
    group = 'verification'
    reports {
        xml.required = true  // coveralls plugin depends on xml format report
        html.required = true
    }
    afterEvaluate {
        classDirectories.setFrom(files(classDirectories.files.collect {
            fileTree(dir: it, exclude: ["gen/core/**/*", "org/omegat/**/gui/*", "org/omegat/**/data/*"])
        }))
    }
}

// check.dependsOn jacocoTestCoverageVerification
tasks.jacocoTestCoverageVerification {
    dependsOn(tasks.test)
    violationRules {
        rule {
            element = 'CLASS'
            includes = ['org.omegat.core.machinetranslators.*', 'org.omegat.core.dictionaries.*']
            excludes = ['**.*.1', '**.*.2', '**.*.3',  // ignore inner classes
                    'org.omegat.core.machinetranslators.MachineTranslators']  // simple plugin reg.
            limit { minimum = 0.20 }
        }
        rule {
            element = 'PACKAGE'
            includes = ['org.omegat.filters?.*',
                        'org.omegat.externalfinder', 'org.omegat.languagetools', 'org.omegat.util',
                        'org.omegat.core.events', 'org.omegat.core.matching', 'org.omegat.core.search',
                        'org.omegat.core.segmentation', 'org.omegat.core.spellchecker', 'org.omegat.core.statistics',
                        'org.omegat.core.tagvalidation', 'org.omegat.core.team2.*']
            excludes = ['org.omegat.core.team2.gui', 'org.omegat.util.xml.*']
            limit { minimum = 0.60 }
        }
    }
}

task manualPdfs {
    description = 'Build PDF manuals for all languages. Requires Docker.'
}

task manualHtmls {
    description = 'Build HTML manuals for all languages. Requires Docker.'
}

ext.manualIndexXmls = fileTree(dir: 'doc_src', include: '**/OmegaTUsersManual_xinclude full.xml')
manualIndexXmls.each { xml ->
    def lang = xml.parentFile.name
    def pdfTaskName = "manualPdf${lang.capitalize()}"
    task(pdfTaskName) {
        inputs.files fileTree(dir: "doc_src/${lang}", include: '**/*.xml')
        outputs.file "${distsDir}/OmegaT_documentation_${lang}.PDF"
        doLast {
            exec {
                workingDir = 'doc_src'
                commandLine './docgen', "-Dlanguage=${lang}", 'pdf'
            }
            copy {
                from fileTree(dir: "doc_src/${lang}/pdf", include: '*.PDF')
                into distsDir
            }
            delete fileTree(dir: "doc_src/${lang}", includes: ['pdf/*', 'index.xml'])
        }
    }
    manualPdfs.dependsOn pdfTaskName

    def htmlTaskName = "manualHtml${lang.capitalize()}"
    task(htmlTaskName) {
        inputs.files fileTree(dir: "doc_src/${lang}", include: '**/*.xml')
        doLast {
            exec {
                workingDir = 'doc_src'
                commandLine './docgen', "-Dlanguage=${lang}", 'html5'
            }
            delete fileTree(dir: "doc_src/${lang}", includes: ['xhtml5/**/*', 'index.xml'])
        }
    }
    manualHtmls.dependsOn htmlTaskName
}

task instantStartGuides {
    description = 'Build Instant Start guides for all languages. Requires Docker.'
}

task firstSteps {
    description = 'Build First Step pages for all languages. Requires Docker.'
}

task updateManuals {
    group = 'omegat release'
    description = 'Update Instant Start guides and HTML manuals.'
    dependsOn manualHtmls, firstSteps, instantStartGuides
    finalizedBy genDocIndex
}

ext.firstStepsXmls = fileTree(dir: 'doc_src', include: '**/First_Steps.xml')
firstStepsXmls.each { xml ->
    def lang = xml.parentFile.name
    def taskName = "firstSteps${lang.capitalize()}"
    task(taskName) {
        inputs.files fileTree(dir: "doc_src/${lang}", include: '**/*.xml')
        doLast {
            exec {
                workingDir = 'doc_src'
                commandLine './docgen', "-Dlanguage=${lang}", 'first-steps'
            }
        }
    }
    firstSteps.dependsOn taskName
}

ext.instantStartXmls = fileTree(dir: 'doc_src', include: '**/InstantStartGuide.xml')
instantStartXmls.each { xml ->
    def lang = xml.parentFile.name
    def taskName = "instantStartGuide${lang.capitalize()}"
    task(taskName) {
        inputs.files fileTree(dir: "doc_src/${lang}", include: '**/*.xml')
        doLast {
            exec {
                workingDir = 'doc_src'
                commandLine './docgen', "-Dlanguage=${lang}", 'instant-start'
            }
        }
    }
    instantStartGuides.dependsOn taskName
}

tasks.getByName("run") {
    jvmArgs(["--add-opens", "java.desktop/sun.awt.X11=ALL-UNNAMED"])
}

task debug(type: JavaExec) {
    description = 'Launch app for debugging.' // Special debug task for NetBeans
    group = 'application'
    mainClass = application.mainClass
    classpath = sourceSets.main.runtimeClasspath
    jvmArgs(["--illegal-access=warn"])
    debug true
}

task runOnJava17(type: JavaExec) {
    description = 'Launch app on Java 17'
    javaLauncher = javaToolchains.launcherFor {
        languageVersion = JavaLanguageVersion.of(17)
        vendor = JvmVendorSpec.ADOPTIUM
    }
    mainClass.set application.mainClass
    classpath = sourceSets.main.runtimeClasspath
    jvmArgs(["--add-opens", "java.desktop/sun.awt.X11=ALL-UNNAMED"])
    group = 'application'
}

// E.g. when doing `build`, run checks before making distfiles
assemble.mustRunAfter check

test {
    // Test in headless mode with ./gradlew test -Pheadless
    if (project.hasProperty('headless')) {
        systemProperty 'java.awt.headless', 'true'
    }
}

task testIntegration(type: JavaExec) {
    description = 'Run integration tests. Pass repo URL as -Domegat.test.repo=<repo>'
    group = 'omegat workflow'
    mainClass = 'org.omegat.core.data.TestTeamIntegration'
    classpath = sourceSets.testIntegration.runtimeClasspath
    systemProperties = System.properties
}

task testOnJava17(type: Test) {
    description = 'Run test cases on Java 17'
    javaLauncher = javaToolchains.launcherFor {
        languageVersion = JavaLanguageVersion.of(17)
        vendor = JvmVendorSpec.ADOPTIUM
    }
    if (project.hasProperty('headless')) {
        systemProperty 'java.awt.headless', 'true'
    }
    group = 'verification'
}

ext.mavenStyleVersion = version.replace('_', '-')

publishing {
    publications {
        mavenJava(MavenPublication) { publication ->
            groupId = 'org.omegat'
            artifactId = 'omegat'
            version = mavenStyleVersion
            from components.java

            pom {
                name = 'OmegaT'
                description = 'The free translation memory tool'
                url = 'https://omegat.org'
                scm {
                    connection = "scm:git:https://git.code.sf.net/p/omegat/code"
                    developerConnection = "scm:git:https://git.code.sf.net/p/omegat/code"
                    url = "https://sourceforge.net/p/omegat/code/"
                }
                licenses {
                    license {
                        name = 'The GNU General Public License, Version 3.0'
                        url = 'https://www.gnu.org/licenses/licenses/gpl-3.0.html'
                    }
                }
                developers {
                    developer {
                        id = 'omegat'
                        name = 'OmegaT Developers'
                        email = 'info@omegat.org'
                    }
                }
            }
        }
    }
    repositories {
        maven {
            url = 'https://s01.oss.sonatype.org/service/local/staging/deploy/maven2/'
            credentials(PasswordCredentials) {
                username findProperty('ossrhUsername')
                password findProperty('ossrhPassword')
            }
        }
    }
}

signing {
    sign publishing.publications.mavenJava
    if (!findProperty("signing.keyId")) {
        useGpgCmd()
    }
}

remotes {
    sourceforgeWeb {
        host = 'web.sourceforge.net'
        user = findProperty('sourceforgeWebUser')
        password = findProperty('sourceforgeWebPassword')
        agent = true
    }
}

ext.htdocs = '/home/project-web/omegat/htdocs'

ext.publishAtomically = { args ->
    task("publish${args.name.capitalize()}") {
        description = "Copy ${args.name} to SourceForge web."
        dependsOn args.sourceTask
        group = 'omegat release'
        doLast {
            ssh.run {
                session(remotes.sourceforgeWeb) {
                    def timestamp = new Date().format('yyyyMMddHHmmss')
                    def targetDir = args.targetDir ?: "${args.name}-${omtFlavor}"
                    def tempDir = "${targetDir}-temp-${timestamp}"
                    sftp {
                        cd htdocs
                        mkdir tempDir
                    }
                    put from: args.sourceTask.outputs.files, into: "${htdocs}/${tempDir}"
                    sftp {
                        cd htdocs
                        try { rename targetDir, "${targetDir}-old-${timestamp}" }
                        catch (ignored) {}
                        rename "${tempDir}/${args.sourceTask.destinationDir.name}", targetDir
                        rmdir tempDir
                    }
                }
            }
        }
    }
}

publishAtomically(name: 'manual', sourceTask: webManual)
publishAtomically(name: 'javadoc', sourceTask: javadoc)

task publishVersion {
    description = 'Update the version considered current by the version check.'
    group = 'omegat release'
    doLast {
        ssh.run {
            session(remotes.sourceforgeWeb) {
                def target = "${htdocs}/Version-${omtFlavor}.properties"
                put from: file('src/org/omegat/Version.properties'), into: target
            }
        }
    }
}

tasks.withType(JavaExec).configureEach {
    // Allow setting the max heap size for the run task from the command line, e.g.
    // `gradle -PrunMaxHeapSize=1024M run`
    maxHeapSize = findProperty('runMaxHeapSize')
    // Ask modules to be up-to-date before run task executed
    dependsOn subprojects.tasks.jar
}

task printVersion {
    println project.version
}

tasks.withType(Copy).configureEach {
    duplicatesStrategy = DuplicatesStrategy.EXCLUDE
}
tasks.withType(Sync).configureEach {
    duplicatesStrategy = DuplicatesStrategy.EXCLUDE
}
tasks.withType(Zip).configureEach {
    duplicatesStrategy = DuplicatesStrategy.INCLUDE
}<|MERGE_RESOLUTION|>--- conflicted
+++ resolved
@@ -148,11 +148,7 @@
         enforceCheck false
         java {
             targetExclude 'src/gen/**'
-<<<<<<< HEAD
-            eclipse().configFile file("${rootProject.projectDir}/config/spotless/eclipse-formatting.xml")
-=======
             eclipse().configFile file("${rootDir}/config/spotless/eclipse-formatting.xml")
->>>>>>> 590b8c79
             removeUnusedImports()
         }
     }
