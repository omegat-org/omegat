--- conflicted
+++ resolved
@@ -1701,12 +1701,8 @@
     classpath = sourceSets.testAcceptance.runtimeClasspath
     systemProperties = System.properties
     systemProperty 'java.util.logging.config.file', "${rootDir}/config/test/logger.properties"
-<<<<<<< HEAD
     dependsOn firstStepsEn
-=======
-
     dependsOn ':aligner:jar'
->>>>>>> f502f3f1
 }
 
 ext.mavenStyleVersion = version.replace('_', '-')
