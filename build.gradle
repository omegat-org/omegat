import org.apache.tools.ant.filters.ReplaceTokens
import org.apache.tools.ant.filters.FixCrLfFilter

plugins {
    id 'application'
    id 'java-library'
    id 'maven-publish'
    id 'signing'
    id 'eclipse'
    id 'checkstyle'
    id 'jacoco'
    id 'com.github.spotbugs' version '4.7.0'
    id 'de.gliderpilot.jnlp' version '1.2.6'
    id 'org.hidetake.ssh' version '2.10.1'
    id 'com.diffplug.spotless' version '5.11.0'
    id 'com.github.ben-manes.versions' version '0.38.0'
}

apply from: 'gradle/utils.gradle'

applicationName = 'OmegaT'
mainClassName = 'org.omegat.Main'

ext {
    javaVersion = '1.8'
    omtVersion = loadProperties(file('src/org/omegat/Version.properties'))
    omtFlavor = omtVersion.beta.empty ? 'standard' : 'latest'
    omtWebsite = 'https://omegat.org'
    envIsCi = project.hasProperty('envIsCi')
    localPropsFile = file('local.properties')
    if (localPropsFile.file) {
        loadProperties(localPropsFile).each { k, v ->
            if (!findProperty(k)) {
                set(k, v)
            }
        }
    }
}

sourceCompatibility = javaVersion
targetCompatibility = javaVersion

version = omtVersion.version + getUpdateSuffix(omtVersion.update)

sourceSets {
    main {
        java {
            srcDir 'src'
        }
        resources {
            srcDir 'src'
        }
    }
    test {
        java {
            srcDir 'test/src'
        }
        resources {
            srcDir 'test/src'
            srcDir 'test/data'
        }
    }
    testIntegration {
        java {
            srcDir 'test-integration/src'
        }
    }
}

repositories {
    mavenCentral()
}

task webstartDocsJar(type: Jar) {
    description = 'Bundle documents for Java WebStart.'
    archiveBaseName = 'docs'
    from('release') {
        include 'changes.txt', 'OmegaT-license.txt'
        into 'docs'
    }
    from('docs') {
        include '**/instantStartGuideNoTOC.html', '**/OmegaT.css', '**/images/InstantGuide_*.png'
        into 'docs'
    }
}

configurations {
    all {
        // Temporary exclusion; see https://sourceforge.net/p/omegat/bugs/813/
        exclude group: 'org.apache.lucene', module: 'lucene-core'
    }
    [testRuntime, testCompile]*.exclude group: 'org.languagetool', module: 'language-all'
<<<<<<< HEAD
    testIntegration
    testIntegrationImplementation.extendsFrom testImplementation
    api.canBeResolved(true)
    implementation.canBeResolved(true)
=======

    testIntegrationImplementation.extendsFrom implementation

    jaxb
>>>>>>> ea81bd18
}

ext {
    providedLibsDir = file('lib/provided')
    languageToolVersion = '3.5'
    luceneVersion = '5.2.1'
}

dependencies {
    // Libs are provided in the "source" distribution only
    if (providedLibsDir.directory) {
        implementation fileTree(dir: providedLibsDir, include: '**/*.jar')
    } else {
        implementation 'commons-io:commons-io:2.7'
        implementation 'commons-lang:commons-lang:2.6'
        api 'org.slf4j:slf4j-api:1.7.25'
        implementation 'org.slf4j:slf4j-jdk14:1.7.25'

        // macOS integration
        implementation 'org.madlonkay:desktopsupport:0.6.0'

        api 'javax.xml.bind:jaxb-api:2.3.1'
        implementation 'com.sun.xml.bind:jaxb-impl:2.3.4'

        // PDF Filter
        implementation 'org.apache.pdfbox:pdfbox:2.0.24'

        // Aligner
        implementation 'net.loomchild:maligna:3.0.0'

        // Dictionary
        implementation 'io.github.dictzip:dictzip:0.9.5'
        implementation 'com.github.takawitter:trie4j:0.9.8'

        // Encoding dectection
        implementation 'com.github.albfernandez:juniversalchardet:2.4.0'

        // Legacy projects re-hosted on Maven Central
        api 'org.omegat:vldocking:3.0.5'
        implementation 'org.omegat:htmlparser:1.5'
        implementation 'org.omegat:gnudiff4j:1.15'
        implementation 'org.omegat:lib-mnemonics:1.0'
        implementation 'org.omegat:jmyspell-core:1.0.0-beta-2'

        // LanguageTool
        implementation "org.languagetool:languagetool-core:${languageToolVersion}"
        runtimeOnly("org.languagetool:language-all:${languageToolVersion}") {
            // Temporary exclusion; see https://sourceforge.net/p/omegat/bugs/814/
            exclude module: 'lucene-gosen-ipadic'
        }
        runtimeOnly 'org.omegat.lucene:lucene-gosen:5.0.0:ipadic'
        runtimeOnly 'org.languagetool:hunspell-native-libs:2.9'

        // Lucene for tokenizers
        // Temporary use of custom lucene-core; see https://sourceforge.net/p/omegat/bugs/813/
        implementation "org.omegat.lucene:lucene-core:${luceneVersion}-1"
        implementation "org.apache.lucene:lucene-analyzers-common:${luceneVersion}"
        implementation "org.apache.lucene:lucene-analyzers-kuromoji:${luceneVersion}"
        implementation "org.apache.lucene:lucene-analyzers-smartcn:${luceneVersion}"
        implementation "org.apache.lucene:lucene-analyzers-stempel:${luceneVersion}"

        // Team project server support
        implementation 'org.eclipse.jgit:org.eclipse.jgit:5.11.1.202105131744-r'
        implementation 'org.eclipse.jgit:org.eclipse.jgit.ssh.jsch:5.11.1.202105131744-r'
        implementation 'com.jcraft:jsch.agentproxy.jsch:0.0.9'
        // Specify the following two here just to make sure all jsch.agentproxy libs are the same version.
        implementation 'com.jcraft:jsch.agentproxy.connector-factory:0.0.9'
        implementation 'com.jcraft:jsch.agentproxy.svnkit-trilead-ssh2:0.0.9'
        implementation 'org.tmatesoft.svnkit:svnkit:1.8.14'

        // Team project conflict resolution
        implementation 'org.madlonkay:supertmxmerge:2.0.3'

        // Credentials encryption
        implementation 'org.jasypt:jasypt:1.9.3'

        // Groovy used for scripts - needed at implementation for GroovyClassLoader modifications
        // Ivy is needed to handle Grape/@Grab dependencies
        runtimeOnly('org.codehaus.groovy:groovy-all:3.0.7@pom') {
            transitive = true
        }
        runtimeOnly 'org.codehaus.groovy:groovy-dateutil:3.0.7'
        runtimeOnly 'org.apache.ivy:ivy:2.5.0'

        // Script editor
        implementation 'com.fifesoft:rsyntaxtextarea:3.0.8'
        implementation 'com.fifesoft:rstaui:3.0.4'
        implementation ('com.fifesoft:languagesupport:3.0.2') {
            exclude module: 'rhino'
        }
        implementation 'com.fifesoft:autocomplete:3.0.5'

        // Moses MT connector
        implementation 'org.apache.xmlrpc:xmlrpc-client:3.1.3'
    }

    // Test dependencies
    testImplementation 'junit:junit:4.13.2'
    testImplementation 'org.xmlunit:xmlunit-legacy:2.8.2'
    testImplementation("org.languagetool:languagetool-server:${languageToolVersion}") {
        exclude group: 'org.slf4j'
    }
    // LanguageTool unit tests exercise these languages
    ['be', 'en', 'fr'].each {
        testImplementation "org.languagetool:language-${it}:${languageToolVersion}"
    }
    testRuntimeOnly "org.languagetool:language-pl:${languageToolVersion}"

    // WebStart-only
    jnlp webstartDocsJar.outputs.files

<<<<<<< HEAD
=======
    // JAXB codegen only
    jaxb 'com.sun.xml.bind:jaxb-xjc:2.3.4'

>>>>>>> ea81bd18
    testIntegrationImplementation sourceSets.main.output, sourceSets.test.output
}

jar {
    def omtPlugins = loadProperties(file('Plugins.properties'))
    manifest {
        attributes('License': 'GNU Public License version 3 or later',
                   'Implementation-Version': project.version,
                   'Permissions': 'all-permissions',
                   'OmegaT-Plugins': omtPlugins.plugin,
                   'OmegaT-Plugin': 'true',
                   'Main-Class': mainClassName,
                   'Class-Path': configurations.runtimeClasspath.collect { "lib/${it.name}" }.join(' '))
        omtPlugins.each { key, val ->
            if (key != 'plugin') {
                val.tokenize().each { cls ->
                    attributes('OmegaT-Plugin': key, cls)
                }
            }
        }
    }
    // Don't include extra stuff like version number in JAR name
    archiveFileName = "${archiveBaseName.get()}.${archiveExtension.get()}"
}

ext {
    distsDir = file("${buildDir}/${distsDirName}")

    assetDir = findProperty('assetDir') ?: '../'

    macJRE = fileTree(dir: assetDir, include: '*-jre_x64_mac_*.tar.gz')

    linux64JRE = fileTree(dir: assetDir, include: '*-jre_x64_linux_*.tar.gz')

    windowsJRE = fileTree(dir: assetDir, include: '*-jre_x86-32_windows_*.zip')
    windowsJRE64 = fileTree(dir: assetDir, include: '*-jre_x64_windows_*.zip')
}

task genDocIndex(type: Copy) {
    description = 'Generate the docs index file'
    def docPropsFiles = fileTree(dir: 'docs', include: '*/version*.properties').findAll {
        file("${it.parent}/index.html").file
    }
    inputs.files docPropsFiles
    from('doc_src') {
        include 'index_template.html'
    }
    into 'docs'
    rename('index_template.html', 'index.html')
    doFirst {
        def langNameExceptions = loadProperties(file('doc_src/lang_exceptions.properties'))
        def langInfos = docPropsFiles.collect { props ->
            def code = props.parentFile.name
            def locale = Locale.forLanguageTag(code.replace('_', '-'))
            def name = langNameExceptions[code] ?: locale.getDisplayName(locale)
            def docVersion = loadProperties(props).version
            def status = docVersion == omtVersion.version ? 'up-to-date' : 'out-of-date'
            ['code': code, 'name': name, 'version': docVersion, 'status': status]
        }.sort { it.code }
        expand('languages': langInfos)
        filteringCharset = 'UTF-8'
    }
}

task webManual(type: Sync) {
    description = 'Generate the HTML manual'
    dependsOn genDocIndex
    destinationDir = file("${buildDir}/docs/manual")
    from 'docs'
    from('release') {
        include 'doc-license.txt'
    }
}

distributions {
    main {
        contents {
            from('docs') {
                into 'docs'
                exclude 'index.html'
            }
            from(genDocIndex.outputs) {
                into 'docs'
                include 'index.html'
            }
            from('release') {
                into 'docs'
                include 'changes.txt', 'doc-license.txt', 'OmegaT-license.txt', 'contributors.txt'
                filter(FixCrLfFilter, eol: FixCrLfFilter.CrLf.newInstance('crlf'))
            }
            from('scripts') {
                into 'scripts'
            }
            from('images') {
                into 'images'
            }
            from('release') {
                include '*.txt', '*.html'
                filter(ReplaceTokens, tokens: [TRANSLATION_NOTICE: ''])
                filter(FixCrLfFilter, eol: FixCrLfFilter.CrLf.newInstance('crlf'))
            }
            from('release/plugins-specific') {
                into 'plugins'
            }
            from('release/linux-specific') {
                filter(ReplaceTokens, tokens:
                    [VERSION_NUMBER_SUBST: project.version,
                     JAR_SUBST: jar.archiveName])
                fileMode 0755
            }
            from('release/win32-specific') {
                include 'OmegaT.bat'
                filter(ReplaceTokens, tokens: [JAR_SUBST: jar.archiveName])
            }
            from('lib/licenses') {
                into 'lib'
            }
            eachFile {
                // Move main JAR up one level from lib.
                if (it.name == jar.archiveName) {
                    it.relativePath = it.relativePath.parent.parent.append(true, jar.archiveName)
                }
            }
        }
        distZip.archiveFileName = "${applicationName}_${version}${omtVersion.beta}_Without_JRE.zip"
    }

    source {
        contents {
            from(rootDir) {
                include 'config/**', 'docs/**', 'images/**', 'lib/**', 'release/**',
                    'src/**', 'test/**', 'doc_src/**', 'docs_devel/**', 'scripts/**',
                    'gradle/**', 'gradlew*', '*.gradle', 'README.md', '*.properties'
                exclude '**/build/**', 'doc_src/**/pdf/**', 'local.properties'
            }
            into('lib/provided') {
<<<<<<< HEAD
                from configurations.implementation, configurations.api

=======
                from configurations.runtimeClasspath
>>>>>>> ea81bd18
            }
        }
        sourceDistZip.archiveFileName = "${applicationName}_${version}${omtVersion.beta}_Source.zip"
    }

    mac {
        contents {
            from('release/mac-specific') {
                exclude '**/MacOS/OmegaT', '**/Info.plist', '**/java.entitlements'
            }
            from('release/mac-specific') {
                include '**/MacOS/OmegaT'
                fileMode 0755
            }
            from('release/mac-specific') {
                include '**/Info.plist'
                expand(version: project.version,
                       // $APP_ROOT is expanded at runtime by the launcher binary
                       configfile: '$APP_ROOT/Contents/Resources/Configuration.properties')
            }
            into('OmegaT.app/Contents/Java') {
                with main.contents
                exclude '*.sh', '*.kaptn', 'OmegaT', 'OmegaT.bat'
            }
            if (!macJRE.empty) {
                from(tarTree(macJRE.singleFile)) {
                    into 'OmegaT.app/Contents/PlugIns'
                    includeEmptyDirs = false
                    eachFile {
                        replaceRelativePathSegment(it, /jdk.*-jre/, 'jre.bundle')
                    }
                }
            }
        }
    }

    linux64 {
        contents {
            with main.contents
            exclude 'OmegaT.bat'
            if (!linux64JRE.empty) {
                from(tarTree(linux64JRE.singleFile)) {
                    includeEmptyDirs = false
                    eachFile {
                        replaceRelativePathSegment(it, /jdk.*-jre/, 'jre')
                    }
                }
            }
        }
    }

    l10nMinimal {
        contents {
            from 'release/l10n-project'
            from('doc_src') {
                include 'en/InstantStartGuide.xml',
                    'en/images/InstantGuide_1.png',
                    'en/images/InstantGuide_2.png'
                into 'source/doc_src'
            }
            from('src') {
                include 'org/omegat/Bundle.properties'
                into 'source/src'
            }
            from('release') {
                include 'win32-specific/CustomMessages.ini'
                into 'source/release'
            }
            from('scripts') {
                include 'properties/check_rules.properties',
                    'properties/spellcheck.properties',
                    'properties/svn_cleanup_selected.properties',
                    'properties/search_replace.properties',
                    'properties/replace_strip_tags.properties',
                    'properties/strip_bidi_marks.properties',
                    'properties/nbsp.properties',
                    'extract_text_content.properties'
                into 'source/scripts'
            }
            from('release') {
                include 'mac-specific/OmegaT.app/Contents/Resources/en.lproj/Localizable.strings'
                into 'source/release'
            }
            from('release') {
                include 'readme.txt'
                into 'source'
                filter(ReplaceTokens, tokens: [TRANSLATION_NOTICE: 'This translation is the work of [insert your name], copyright\u00a9 [insert year].'])
                filter(FixCrLfFilter,  eol: FixCrLfFilter.CrLf.newInstance('crlf'))
                rename '.txt$', '.utf8'
                filteringCharset = 'UTF-8'
            }
        }
        l10nMinimalDistZip.archiveFileName = "${applicationName}_${project.version}${omtVersion.beta}_L10N_Minimal.zip"
    }

    l10nFull {
        contents {
            with l10nMinimal.contents
            from('doc_src') {
                include 'en/**'
                exclude 'en/html/**', 'en/pdf/**'
                into 'source/doc_src'
            }
        }
        l10nFullDistZip.archiveFileName = "${applicationName}_${version}${omtVersion.beta}_L10N_Full.zip"
    }
}

installMacDist {
    doFirst {
        delete "$destinationDir/OmegaT.app/Contents/PlugIns/jre.bundle"
    }
}

def hunspellJar = configurations.runtimeClasspath.fileCollection {
    it.name == 'hunspell-native-libs'
}.singleFile

task hunspellJarSignedContents(type: Sync) {
    onlyIf {
        // Set this in e.g. local.properties
        condition(project.hasProperty('macCodesignIdentity'), 'Code signing property not set')
    }
    from zipTree(hunspellJar)
    destinationDir = file("$buildDir/hunspell")
    doLast {
        def jnilibs = fileTree(dir: destinationDir, include: '**/*.jnilib').files
        exec {
            commandLine('codesign', '--deep', '--force',
                        '--sign', project.property('macCodesignIdentity'),
                        '--timestamp',
                        '--options', 'runtime',
                        '--entitlements', file('release/mac-specific/java.entitlements'),
                        *jnilibs.toList())
        }
    }
}

task hunspellSignedJar(type: Jar) {
    from hunspellJarSignedContents.outputs
    archiveFileName = hunspellJar.name
}

task installMacSignedDist(type: Sync) {
    description = 'Build the signed Mac distribution. Requires an Apple Developer Account.'
    onlyIf {
        // Set this in e.g. local.properties
        condition(project.hasProperty('macCodesignIdentity'), 'Code signing property not set')
    }
    with distributions.mac.contents
    duplicatesStrategy = DuplicatesStrategy.INCLUDE
    from(hunspellSignedJar.outputs) {
        into 'OmegaT.app/Contents/Java/lib'
    }
    destinationDir = file("${buildDir}/install/${applicationName}-macSigned")
    doFirst {
        delete "$destinationDir/OmegaT.app/Contents/PlugIns/jre.bundle"
    }
    doLast {
        exec {
            commandLine 'codesign', '--deep', '--force',
                '--sign', project.property('macCodesignIdentity'),
                '--timestamp',
                '--options', 'runtime',
                '--entitlements', file('release/mac-specific/java.entitlements'),
                file("${destinationDir}/OmegaT.app")
        }
    }
}

macDistZip {
    onlyIf {
        condition(!macJRE.empty, 'JRE not found')
    }
    archiveFileName = "${applicationName}_${project.version}${omtVersion.beta}_Mac.zip"
}

task macSignedDistZip(type: Zip) {
    def zipRoot = "${applicationName}_${project.version}${omtVersion.beta}_Mac_Signed"
    from(installMacSignedDist.outputs) {
        into zipRoot
    }
    archiveFileName = "${zipRoot}.zip"
}

task macNotarize {
    onlyIf {
        condition(project.hasProperty('macNotarizationUsername'),
                  'Username for notarization not set')
    }
    inputs.files macSignedDistZip.outputs.files
    doLast {
        exec {
            // Assuming setup per instructions at
            // https://developer.apple.com/documentation/security/notarizing_your_app_before_distribution/customizing_the_notarization_workflow#3087734
            commandLine 'xcrun', 'altool', '--notarize-app',
                '--primary-bundle-id', "org.omegat.$version",
                '--username', project.property('macNotarizationUsername'),
                '--password', '@keychain:AC_PASSWORD',
                '--file', inputs.files.singleFile
        }
    }
}

task macStapledNotarizedDistZip(type: Zip) {
    def zipRoot = "${applicationName}_${project.version}${omtVersion.beta}_Mac_Notarized"
    from(installMacSignedDist.outputs) {
        into zipRoot
    }
    doFirst {
        def app = "${installMacSignedDist.destinationDir}/OmegaT.app"
        exec {
            commandLine 'xcrun', 'stapler', 'staple', app
        }
    }
    archiveFileName = "${zipRoot}.zip"
}

task mac(dependsOn: [macDistZip, macNotarize]) {
    description = 'Build the Mac distributions.'
}

task linux(dependsOn: [linux64DistTar]) {
    description = 'Build the Linux distributions.'
}

linux64DistTar {
    onlyIf {
        condition(!linux64JRE.empty, 'JRE not found')
    }
    doFirst {
        delete "$destinationDirectory/jre"
    }
    archiveFileName = "${applicationName}_${project.version}${omtVersion.beta}_Linux_64.tar.bz2"
    compression = Compression.BZIP2
    archiveExtension = 'tar.bz2'
}

task l10n(dependsOn: [l10nMinimalDistZip, l10nFullDistZip]) {
    description = 'Build the L10N distributions.'
}

// We bundle our startup scripts separately, so disable startScripts.
startScripts.enabled = false

// installDist insists on installing a script. Trick it with a dummy script.
installDist.doFirst {
    startScripts.outputDir.mkdirs()
    file("${startScripts.outputDir}/${applicationName}").createNewFile()
    if (destinationDir.directory) {
        // As of Gradle 4.4(?) the application plugin expects `lib` as well
        ['lib', 'bin'].each { file("${destinationDir}/${it}").mkdirs() }
    }
}
// Delete dummy afterwards.
installDist.doLast {
    delete "${destinationDir}/bin"
    delete startScripts.outputDir
}

// Read in all our custom messages and massage them for inclusion in the .iss
ext.getInnoSetupCustomMessages = {
    // Don't include languages that InnoSetup doesn't have strings for
    def blacklist = ['cy', 'ia', 'mfe']
    // Sort files to ensure English comes first, to set fallback
    fileTree(dir: 'release/win32-specific', include: 'CustomMessages*.ini')
        .sort()
        .collect { file ->
            def match = file.name =~ /CustomMessages_?([^\.]*).ini/
            if (match) {
                def capture = match.group(1)
                def lang = capture.empty ? 'en' : capture
                if (!blacklist.contains(lang)) {
                    file.text.replaceAll(/(?m)^([^=]+)/) { "$lang.${it[0]}" }
                }
            }
        }.findAll()
        .join(System.lineSeparator())
}

task win {
    description = 'Build the Windows distributions.'
}

ext.makeWinTask = { args ->
    def fullVersion = project.version + omtVersion.beta
    def installerBasename = "OmegaT_${fullVersion}_${args.suffix}"
    def installerExe = "${distsDir}/${installerBasename}.exe"
    task(type: Sync, args.name) {
        description = "Create a Windows installer for ${args.name} distro. " +
            'Requires Inno Setup (http://www.jrsoftware.org/isinfo.php).'
        with distributions.main.contents
        from ('release/win32-specific') {
            include 'OmegaT.exe', 'OmegaT.l4J.ini'
        }
        if (args.jrePath && !args.jrePath.empty) {
            from (zipTree(args.jrePath.singleFile)) {
                includeEmptyDirs = false
                eachFile {
                    replaceRelativePathSegment(it, /jdk.*-jre/, 'jre')
                }
            }
        }
        destinationDir = file("${buildDir}/innosetup/${args.name}")
        outputs.file installerExe
        onlyIf {
            conditions([!args.jrePath || !args.jrePath.empty, 'JRE not found'],
                       [exePresent('iscc') || exePresent('docker'),
                        'InnoSetup or Docker not installed'])
        }
        doFirst {
            delete "$destinationDir/jre"
        }
        doLast {
            project.copy {
                from('release/win32-specific') {
                    include 'OmegaT.iss'
                }
                into(destinationDir)
                filter(ReplaceTokens, tokens: [
                    VERSION_NUMBER_SUBST: fullVersion,
                    OUTPUT_BASENAME_SUBST: installerBasename.toString(),
                    CUSTOM_MESSAGES_SUBST: getInnoSetupCustomMessages(),
                    ARCHITECTURE_SUBST: args.arch ?: ''
                ])
                filter(FixCrLfFilter,  eol: FixCrLfFilter.CrLf.newInstance('crlf'))
                filteringCharset = 'UTF-8'
            }
            exec {
                // You'd think we could just set the PATH, but there be dragons here
                // https://github.com/palantir/gradle-docker/issues/162
                def exe = exePresent('iscc') ?  'iscc' : file('release/ci/iscc')
                commandLine exe, "${destinationDir}/OmegaT.iss"
            }
            ant.move file: "${destinationDir}/${installerBasename}.exe",
                todir: distsDir
        }
    }
    def signedTaskName = "${args.name}Signed"
    task(signedTaskName) {
        onlyIf {
            // Set these in e.g. local.properties
            def props = ['winCodesignFile', 'winCodesignPassword', 'winCodesignTimestampUrl']
            conditions([props.every { project.hasProperty(it) }, 'Code signing properties not set'],
                       [file(installerExe).file, 'Unsigned installer not built'],
                       [exePresent('osslsigncode') || exePresent('docker'),
                        'osslsigncode or Docker not installed'])
        }
        def signedExe = "${distsDir}/${installerBasename}_Signed.exe"
        inputs.file installerExe
        outputs.file signedExe
        doLast {
            exec {
                // You'd think we could just set the PATH, but there be dragons here
                // https://github.com/palantir/gradle-docker/issues/162
                def exe = exePresent('osslsigncode') ? 'osslsigncode' : file('release/ci/osslsigncode')
                commandLine exe, 'sign',
                    '-pkcs12', project.property('winCodesignFile'),
                    '-pass', project.property('winCodesignPassword'),
                    '-n', applicationName,
                    '-i', omtWebsite,
                    '-t', project.property('winCodesignTimestampUrl'),
                    '-h', 'sha2',
                    '-in', installerExe,
                    '-out', signedExe
            }
        }
        dependsOn args.name
    }
    assemble.dependsOn args.name, signedTaskName
    win.dependsOn args.name, signedTaskName
}
makeWinTask(name: 'winNoJRE', suffix: 'Windows_without_JRE')
makeWinTask(name: 'winJRE', suffix: 'Windows', jrePath: windowsJRE)
makeWinTask(name: 'winJRE64', suffix: 'Windows_64', jrePath: windowsJRE64, arch: 'x64')

// Disable .tar distributions for everyone but Linux
tasks.findAll { it.name =~ /[dD]istTar$/ && !it.name.contains('linux') }.each { it.enabled = false }
// Disable .zip distributions for Linux
tasks.findAll { it.name =~ /[dD]istZip$/ && it.name.contains('linux') }.each { it.enabled = false }

jnlp {
    href "${applicationName}.jnlp"
    codebase findProperty('jwsCodebase')
    withXml {
        information {
            title applicationName
            vendor "${applicationName} Development Team"
            homepage href: omtWebsite
            shortcut(online: false) {
                desktop()
                menu submenu: "${applicationName} from WebStart"
            }
        }
        'offline-allowed'()
        association 'mime-type': 'application/x-omegat-project', extensions: 'project'
        security {
            'all-permissions'()
        }
        resources {
            property name: 'javaws.cfg.jauthenticator', value: true
        }
    }
    signJarAddedManifestEntries = [
        'Codebase': findProperty('jwsCodebase'),
        'Permissions': 'all-permissions',
        'Application-Name': applicationName
    ]
    signJarParams = ['keystore', 'storetype', 'alias', 'storepass', 'keypass', 'tsaurl'].collectEntries {
        [it, findProperty("jws${it.capitalize()}")]
    }
}

[webstartDistZip, signJars, generateJnlp].each { task ->
    task.configure {
        def requiredProps = ['jwsCodebase', 'jwsKeystore', 'jwsAlias']
        onlyIf {
            condition(requiredProps.every { project.hasProperty(it) },
                      'Java Web Start properties not set')
        }
        requiredProps.each {
            inputs.property it, findProperty(it)
        }
    }
}

processResources {
    def revision = detectRevision()
    inputs.property 'revision', revision
    doLast {
        logger.lifecycle("Detected revision ${revision}")
        def versionFile = file("${sourceSets.main.output.resourcesDir}/org/omegat/Version.properties")
        ant.propertyfile(file: versionFile) {
            entry(key: 'revision', value: revision)
        }
    }
}

task checksums {
    def algos = ['SHA-512', 'MD5']
    description = "Generate ${algos.join(', ')} checksums for distribution files"
    inputs.files fileTree(dir: distsDir, exclude: 'checksums')
    def checksumsDir = file("${distsDir}/checksums")
    outputs.dir checksumsDir
    onlyIf {
        condition(distsDir.directory, 'Distfiles not found')
    }
    doLast {
        distsDir.listFiles().findAll { it.file }.each { f ->
            algos.each { algo ->
                ant.checksum file: f, algorithm: algo, todir: checksumsDir
            }
        }
    }
}

task genJAXB {
    description = 'Generate classes for loading and manipulating XML formats'
}

ext.makeJaxbTask = { args ->
    def taskName = "gen${args.name.capitalize()}"
    task(type: JavaExec, taskName) {
        classpath = configurations.jaxb
        mainClass = 'com.sun.tools.xjc.XJCFacade'
        delegate.args args.args
        outputs.dir args.outdir
    }
    genJAXB.dependsOn taskName
}

makeJaxbTask(name: 'segmentation', outdir: 'src/gen/core/segmentation',
             args: ['-no-header', '-d', 'src', '-p', 'gen.core.segmentation', 'src/schemas/srx20.xsd'])
makeJaxbTask(name: 'filters', outdir: 'src/gen/core/filters',
             args: ['-no-header', '-d', 'src', '-p', 'gen.core.filters', 'src/schemas/filters.xsd'])
makeJaxbTask(name: 'tbx', outdir: 'src/gen/core/tbx',
             args: ['-no-header', '-d', 'src', '-p', 'gen.core.tbx', 'src/schemas/tbx.xsd'])
makeJaxbTask(name: 'project', outdir: 'src/gen/core/project',
             args: ['-no-header', '-d', 'src', '-p', 'gen.core.project', 'src/schemas/project_properties.xsd'])
makeJaxbTask(name: 'tmx14', outdir: 'src/gen/core/tmx14',
             args: ['-no-header', '-d', 'src', '-p', 'gen.core.tmx14', '-b', 'src/schemas/tmx14.xjb', 'src/schemas/tmx14.xsd'])
makeJaxbTask(name: 'taas', outdir: 'src/gen/taas',
             args: ['-no-header', '-d', 'src', '-p', 'gen.taas', '-b', 'src/schemas/taas.xjb', 'src/schemas/taas.xsd'])

task genMac {
    description = 'Generate the Mac .app skeleton. Requires AppBundler (https://bitbucket.org/infinitekind/appbundler) ' +
        'to be available in ~/.ant/lib'
    outputs.dir file('release/mac-specific')
    def appbundlerJar = file("${System.getProperty('user.home')}/.ant/lib/appbundler-1.0ea.jar")
    onlyIf {
        condition(appbundlerJar.file, 'AppBundler not found')
    }
    doLast {
        ant.taskdef(name: 'appbundler',
                    classname: 'com.oracle.appbundler.AppBundlerTask',
                    classpath: appbundlerJar)
        ant.appbundler(outputdirectory: 'release/mac-specific',
                       name: applicationName,
                       displayname: applicationName,
                       executablename: applicationName,
                       identifier: 'org.omegat.OmegaT',
                       icon: 'images/OmegaT.icns',
                       version: '${version}',
                       jvmrequired: javaVersion,
                       shortversion: '${version}',
                       mainclassname: mainClassName) {
            option(value: "-Xdock:name=${applicationName}")
            argument(value: '--config-file=${configfile}')
            bundledocument(extensions: 'project',
                           name: "${applicationName} Project",
                           role: 'editor',
                           icon: 'images/OmegaT.icns')
            bundledocument(extensions: '*',
                           name: 'All Files',
                           role: 'none')
            plistentry(key: 'JVMRuntime', value: 'jre.bundle')
        }
    }
}

allprojects {
    javadoc {
        failOnError = false
    }
    tasks.withType(JavaCompile) {
       options.compilerArgs.addAll '-Xlint', '-Werror'
    }
}

spotbugs {
    reportLevel = 'high'
}

tasks.findAll { it.name =~ /^spotbugs.*/ }.each {
    it.reports {
        xml.enabled = envIsCi
        html.enabled = !envIsCi
    }
}

checkstyle {
    toolVersion = '8.8'
}
checkstyleMain.exclude '**/gen/**'

spotless {
    enforceCheck false
    java {
        targetExclude 'src/gen/**'
        eclipse().configFile 'docs_devel/eclipse-formatting.xml'
        removeUnusedImports()
    }
}

task changedOnBranch {
    description = 'List files that have been modified on this git branch.'
    doLast {
        ext.files = project.files(gitModifiedFiles())
        ext.files.each { println(it) }
    }
}

task spotlessChangedApply {
    description = 'Apply code formatting to files that have been changed on the current branch.'
    finalizedBy 'spotlessApply'
    dependsOn changedOnBranch
    doFirst {
        spotlessJava.target = changedOnBranch.files.findAll {
            it.path.endsWith('.java')
        }
    }
}

jacoco {
    toolVersion="0.8.6"
}

tasks.jacocoTestReport {
    dependsOn(tasks.test) // tests are required to run before generating the report
    reports {
        xml.required = true  // coveralls plugin depends on xml format report
        html.required = true
    }
}

task manualPdfs {
    description = 'Build PDF manuals for all languages. Requires Docker.'
}

task manualHtmls {
    description = 'Build HTML manuals for all languages. Requires Docker.'
}

ext.manualIndexXmls = fileTree(dir: 'doc_src', include: '**/OmegaTUsersManual_xinclude full.xml')
manualIndexXmls.each { xml ->
    def lang = xml.parentFile.name
    def pdfTaskName = "manualPdf${lang.capitalize()}"
    task(pdfTaskName) {
        inputs.files fileTree(dir: "doc_src/${lang}", include: '**/*.xml')
        outputs.file "${distsDir}/OmegaT_documentation_${lang}.PDF"
        doLast {
            exec {
                workingDir = 'doc_src'
                commandLine './docgen', "-Dlanguage=${lang}", 'pdf'
            }
            copy {
                from fileTree(dir: "doc_src/${lang}/pdf", include: '*.PDF')
                into distsDir
            }
            delete fileTree(dir: "doc_src/${lang}", includes: ['pdf/*', 'index.xml'])
        }
    }
    manualPdfs.dependsOn pdfTaskName

    def htmlTaskName = "manualHtml${lang.capitalize()}"
    task(htmlTaskName) {
        inputs.files fileTree(dir: "doc_src/${lang}", include: '**/*.xml')
        doLast {
            exec {
                workingDir = 'doc_src'
                commandLine './docgen', "-Dlanguage=${lang}", 'html5'
            }
            delete fileTree(dir: "doc_src/${lang}", includes: ['xhtml5/**/*', 'index.xml'])
        }
    }
    manualHtmls.dependsOn htmlTaskName
}

task instantStartGuides {
    description = 'Build Instant Start guides for all languages. Requires Docker.'
}

task updateManuals {
    description = 'Update Instant Start guides and HTML manuals.'
    dependsOn manualHtmls, instantStartGuides
    finalizedBy genDocIndex
}

ext.instantStartXmls = fileTree(dir: 'doc_src', include: '**/InstantStartGuide.xml')
instantStartXmls.each { xml ->
    def lang = xml.parentFile.name
    def taskName = "instantStartGuide${lang.capitalize()}"
    task(taskName) {
        inputs.files fileTree(dir: "doc_src/${lang}", include: '**/*.xml')
        doLast {
            exec {
                workingDir = 'doc_src'
                commandLine './docgen', "-Dlanguage=${lang}", 'instant-start'
            }
        }
    }
    instantStartGuides.dependsOn taskName
}

<<<<<<< HEAD
task jar2(type: Sync) {
    description = 'Create minimal executable output for debugging.'
    destinationDir = file("${buildDir}/install/jar2")
    from jar
    from(configurations.runtimeOnly) {
        into 'lib'
    }
    from('scripts') {
        into 'scripts'
    }
}

=======
>>>>>>> ea81bd18
task debug(type: JavaExec) {
    description = 'Launch app for debugging.' // Special debug task for NetBeans
    mainClass = mainClassName
    classpath = sourceSets.main.runtimeClasspath
    debug true
}

// E.g. when doing `build`, run checks before making distfiles
assemble.mustRunAfter check

test {
    // Test in headless mode with ./gradlew test -Pheadless
    if (project.hasProperty('headless')) {
        systemProperty 'java.awt.headless', 'true'
    }
}

task testIntegration(type: JavaExec) {
    description = 'Run integration tests. Pass repo URL as -Domegat.test.repo=<repo>'
    mainClass = 'org.omegat.core.data.TestTeamIntegration'
    classpath = sourceSets.testIntegration.runtimeClasspath
    systemProperties = System.properties
}

task sourceJar(type: Jar) {
    from sourceSets.main.allJava
    classifier = 'sources'
}

task javadocJar(type: Jar) {
    from javadoc.outputs
    classifier = 'javadoc'
}

ext.mavenStyleVersion = version.replace('_', '-')

publishing {
    publications {
        mavenJava(MavenPublication) { publication ->
            groupId = 'org.omegat'
            artifactId = 'omegat'
            version = mavenStyleVersion
            artifact sourceJar
            artifact javadocJar

            from components.java

            pom {
                name = 'OmegaT'
                description = 'The free translation memory tool'
                url = 'https://omegat.org'
                scm {
                    connection = "scm:git:https://git.code.sf.net/p/omegat/code"
                    developerConnection = "scm:git:https://git.code.sf.net/p/omegat/code"
                    url = "https://sourceforge.net/p/omegat/code/"
                }
                licenses {
                    license {
                        name = 'The GNU General Public License, Version 3.0'
                        url = 'https://www.gnu.org/licenses/licenses/gpl-3.0.html'
                    }
                }
                developers {
                    developer {
                        id = 'omegat'
                        name = 'OmegaT Developers'
                        email = 'info@omegat.org'
                    }
                }
            }
        }
    }
    repositories {
        maven {
            url = 'https://s01.oss.sonatype.org/service/local/staging/deploy/maven2/'
            credentials(PasswordCredentials) {
                username findProperty('ossrhUsername')
                password findProperty('ossrhPassword')
            }
        }
    }
}

signing {
    sign publishing.publications.mavenJava
    if (!findProperty("signing.keyId")) {
        useGpgCmd()
    }
}

remotes {
    sourceforgeWeb {
        host = 'web.sourceforge.net'
        user = findProperty('sourceforgeWebUser')
        password = findProperty('sourceforgeWebPassword')
        agent = true
    }
}

ext.htdocs = '/home/project-web/omegat/htdocs'

ext.publishAtomically = { args ->
    task("publish${args.name.capitalize()}") {
        description = "Copy ${args.name} to SourceForge web."
        dependsOn args.sourceTask
        doLast {
            ssh.run {
                session(remotes.sourceforgeWeb) {
                    def timestamp = new Date().format('yyyyMMddHHmmss')
                    def targetDir = args.targetDir ?: "${args.name}-${omtFlavor}"
                    def tempDir = "${targetDir}-temp-${timestamp}"
                    sftp {
                        cd htdocs
                        mkdir tempDir
                    }
                    put from: args.sourceTask.outputs.files, into: "${htdocs}/${tempDir}"
                    sftp {
                        cd htdocs
                        try { rename targetDir, "${targetDir}-old-${timestamp}" }
                        catch (ignored) {}
                        rename "${tempDir}/${args.sourceTask.destinationDir.name}", targetDir
                        rmdir tempDir
                    }
                }
            }
        }
    }
}

publishAtomically(name: 'manual', sourceTask: webManual)
publishAtomically(name: 'javadoc', sourceTask: javadoc)

ext {
    codebasePattern = /^https:\/\/omegat\.sourceforge\.io\/([^\/]+)\/$/
    def matcher = findProperty('jwsCodebase') =~ codebasePattern
    jwsTargetDir = matcher ? matcher[0][1] : null
}
if (jwsTargetDir) {
    publishAtomically(name: camelCase(jwsTargetDir),
                      sourceTask: installWebstartDist,
                      targetDir: jwsTargetDir)
}

task publishVersion {
    description = 'Update the version considered current by the version check.'
    doLast {
        ssh.run {
            session(remotes.sourceforgeWeb) {
                def target = "${htdocs}/Version-${omtFlavor}.properties"
                put from: file('src/org/omegat/Version.properties'), into: target
            }
        }
    }
}

// Allow setting the max heap size for the run task from the command line, e.g.
// `gradle -PrunMaxHeapSize=1024M run`
run.maxHeapSize = findProperty('runMaxHeapSize')<|MERGE_RESOLUTION|>--- conflicted
+++ resolved
@@ -90,17 +90,10 @@
         exclude group: 'org.apache.lucene', module: 'lucene-core'
     }
     [testRuntime, testCompile]*.exclude group: 'org.languagetool', module: 'language-all'
-<<<<<<< HEAD
-    testIntegration
-    testIntegrationImplementation.extendsFrom testImplementation
-    api.canBeResolved(true)
-    implementation.canBeResolved(true)
-=======
 
     testIntegrationImplementation.extendsFrom implementation
 
     jaxb
->>>>>>> ea81bd18
 }
 
 ext {
@@ -212,12 +205,9 @@
     // WebStart-only
     jnlp webstartDocsJar.outputs.files
 
-<<<<<<< HEAD
-=======
     // JAXB codegen only
     jaxb 'com.sun.xml.bind:jaxb-xjc:2.3.4'
 
->>>>>>> ea81bd18
     testIntegrationImplementation sourceSets.main.output, sourceSets.test.output
 }
 
@@ -354,12 +344,7 @@
                 exclude '**/build/**', 'doc_src/**/pdf/**', 'local.properties'
             }
             into('lib/provided') {
-<<<<<<< HEAD
-                from configurations.implementation, configurations.api
-
-=======
                 from configurations.runtimeClasspath
->>>>>>> ea81bd18
             }
         }
         sourceDistZip.archiveFileName = "${applicationName}_${version}${omtVersion.beta}_Source.zip"
@@ -1014,21 +999,6 @@
     instantStartGuides.dependsOn taskName
 }
 
-<<<<<<< HEAD
-task jar2(type: Sync) {
-    description = 'Create minimal executable output for debugging.'
-    destinationDir = file("${buildDir}/install/jar2")
-    from jar
-    from(configurations.runtimeOnly) {
-        into 'lib'
-    }
-    from('scripts') {
-        into 'scripts'
-    }
-}
-
-=======
->>>>>>> ea81bd18
 task debug(type: JavaExec) {
     description = 'Launch app for debugging.' // Special debug task for NetBeans
     mainClass = mainClassName
