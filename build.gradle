import org.apache.tools.ant.filters.FixCrLfFilter
import org.apache.tools.ant.filters.ReplaceTokens

plugins {
    id 'org.omegat.version-conventions'
    id 'org.omegat.document-conventions'
    id 'org.omegat.main-utilities'
    id 'org.omegat.java-conventions'
    id 'org.omegat.jaxb-conventions'
    id 'org.omegat.windows-conventions'
    id 'org.omegat.mac-conventions'
    id 'org.omegat.linux-conventions'
    id 'org.omegat.jpkg-conventions'
    id 'org.omegat.publish-conventions'
    id 'org.omegat.verification-conventions'
    id 'jvm-test-suite'
    id 'java-test-fixtures'
    id 'com.google.osdetector' version '1.7.3'
    id 'io.github.gradle-nexus.publish-plugin' version '2.0.0'
}

application {
    applicationName = appName
    mainClass = mainClassName
}

def os = osdetector.os
def osArch = osdetector.classifier


// Explicitly specify Gradle wrapper version
tasks.withType(Wrapper.class).configureEach {
    distributionType = Wrapper.DistributionType.BIN
    gradleVersion = "8.13" // set the same version as in gradle/wrapper/gradle-wrapper.properties
}

version = omtVersion.version + getUpdateSuffix(omtVersion.update)

// Definition of bundled JRE file names
def assetDir = findProperty('assetDir') ?: '../'
def macJRE = fileTree(dir: assetDir, include: 'OpenJDK17U-jre_x64_mac_*.tar.gz')
def armMacJRE = fileTree(dir: assetDir, include: 'OpenJDK17U-jre_aarch64_mac_*.tar.gz')
def linux64JRE = fileTree(dir: assetDir, include: 'OpenJDK17U-jre_x64_linux_*.tar.gz')
def linuxArm64JRE = fileTree(dir: assetDir, include: 'OpenJDK17U-jre_aarch64_linux_*.tar.gz')
def windowsJRE32 = fileTree(dir: assetDir, include: 'OpenJDK17U-jre_x86-32_windows_*.zip')
def windowsJRE = fileTree(dir: assetDir, include: 'OpenJDK17U-jre_x64_windows_*.zip')
def windowsArm64JRE = fileTree(dir: assetDir, include: 'OpenJDK21U-jre_aarch64_windows_*.zip')

sourcesJar {
    duplicatesStrategy = DuplicatesStrategy.EXCLUDE
}

sourceSets {
    main {
        java {
            srcDir 'src'
            srcDir tasks.genJAXB.outputs
        }
        resources {
            srcDir 'src'
        }
    }
    test {
        java {
            srcDir 'test/src'
        }
        resources {
            srcDir 'test/src'
            srcDir 'test/data'
        }
    }
    testFixtures {
        java {
            srcDir 'test/fixtures'
        }
    }
}

configurations {
    all
    [testRuntime, testCompile]*.exclude group: 'org.languagetool', module: 'language-all'
}

dependencies {
    // Libs are provided in the "source" distribution only
    if (providedCoreLibsDir.directory) {
        api fileTree(dir: providedCoreLibsDir, includes: ['**/slf4j-api-*.jar', '**/jaxb-api-*.jar'])
        implementation fileTree(dir: providedCoreLibsDir, include: '**/*.jar', excludes: ['**/slf4j-api-*.jar',
            '**/slf4j-jdk14-*.jar', 'language-detector-*.jar', '**/hunspell-*.jar',
                '**/groovy*.jar', '**/jaxb-runtime-*.jar'])
        runtimeOnly fileTree(dir: providedCoreLibsDir, includes: ['**/slf4j-jdk14-*.jar',
            '**/language-detector-*.jar', '**/hunspell-*.jar', '**/groovy*.jar', '**/jaxb-runtime-*.jar'])
    } else {
        implementation(libs.commons.io)
        implementation(libs.commons.lang3)
        implementation(libs.commons.validator)
        api(libs.slf4j.api)
        implementation(libs.slf4j.format.jdk14)
        runtimeOnly(libs.slf4j.jdk14)

        // jaxb gen compilation
        implementation(libs.jaxb.api)
        runtimeOnly(libs.jaxb.core)
        runtimeOnly(libs.jaxb.runtime)

        // macOS integration
        implementation(libs.madlonkay.desktopsupport)
        // extra locales
        implementation(libs.swing.extra.locales)

        // stax
        implementation(libs.stax2.api)
        implementation(libs.woodstox.core)

        // Data: inline data URL handler
        implementation(libs.url.protocol.handler)

        // PDF Filter
        implementation(libs.apache.pdfbox)

        // Dictionary
        implementation(libs.bundles.dictionary)

        // Encoding detections
        implementation(libs.juniversal.chardet)

        // Legacy projects re-hosted on Maven Central
        api(libs.omegat.vldocking)
        implementation(libs.omegat.htmlparser)
        implementation(libs.omegat.gnudiff4j)
        implementation(libs.omegat.mnemonics)

        // LanguageTool
        implementation(libs.languagetool.core) {
            exclude module: 'guava'
            exclude module: 'language-detector'
            exclude group: 'com.google.android'
            exclude module: 'hunspell'
            exclude module: 'json'
            exclude module: 'protobuf-java'
        }
        runtimeOnly(libs.language.detector)
        runtimeOnly(libs.dumont.hunspell)
        runtimeOnly(libs.json)
        runtimeOnly(libs.protobuf)
        implementation(libs.icu4j)

        // Lucene for tokenizers
        implementation(libs.bundles.lucene)

        // Team project server support
        implementation(libs.bundles.jgit)

        // For ed25519 and ecdsa support of ssh, java16+ or BC
        implementation(libs.bundles.ecdsa)

        // For gpg signing
        implementation(libs.jgit.bc)

        // For subversion
        implementation(libs.svnkit) {
            exclude module: 'sshd-core'
            exclude module: 'sshd-common'
        }

        // Team project conflict resolution
        implementation(libs.madlonkay.supertmxmerge)

        // Credentials encryption
        implementation(libs.jasypt)

        // Groovy used for scripts - needed at implementation for GroovyClassLoader modifications
        // Ivy is needed to handle Grape/@Grab dependencies
        runtimeOnly(libs.bundles.groovy)

        // Javascript used for scripts
        implementation(libs.nashorn.core)

        // Script editor
        implementation(libs.bundles.fifesoft) {
            exclude module: 'rhino'
        }

        implementation(libs.guava)
        implementation(libs.jetbrains.annotations)

        // JSON parser
        implementation(libs.bundles.jackson)

        implementation(libs.jetbrains.annotations)

        implementation(libs.bundles.caffeine) {
            attributes {
                attribute(Bundling.BUNDLING_ATTRIBUTE, project.objects.named(Bundling.class, Bundling.EXTERNAL))
            }
        }

        // Platform integration with Windows and macOS
        implementation(libs.jna)
        implementation(libs.jfa) {
            exclude module: 'jna'
        }
    }

    // Test dependencies
    testFixturesApi(libs.junit4)
    // for http connection test
    testFixturesApi(libs.wiremock) {
        exclude module: 'guava'
    }
    testFixturesApi(libs.slf4j.api)
    testFixturesImplementation sourceSets.main.output
    testFixturesImplementation(libs.commons.io)
    testFixturesImplementation(libs.omegat.vldocking)
    testFixturesImplementation(libs.assertj.swing.junit)

    testImplementation(libs.junit4)
    testImplementation(libs.commons.io)
    testImplementation(libs.assertj)
    testImplementation(libs.bundles.xmlunit)
    testImplementation(libs.slf4j.api)
    testImplementation(libs.mockito.core)
    testImplementation(libs.languagetool.server) {
        exclude module: "logback-classic"
        exclude module: "hunspell"
        exclude module: "json"
        exclude module: "protobuf"
    }
    testRuntimeOnly(libs.json)
    testRuntimeOnly(libs.protobuf)
    testRuntimeOnly(libs.bundles.groovy)
    testRuntimeOnly(libs.nashorn.core)
    testRuntimeOnly(libs.slf4j.jdk14)

    testAcceptanceImplementation sourceSets.main.output
    testAcceptanceImplementation(libs.commons.io)
    testAcceptanceImplementation(libs.slf4j.jdk14)
    testAcceptanceImplementation(libs.slf4j.format.jdk14)
    testAcceptanceImplementation(testFixtures(project.rootProject))
    testAcceptanceImplementation(libs.assertj.swing.junit)
    testAcceptanceImplementation(libs.bundles.jackson)
    testAcceptanceImplementation(project(':aligner'))

    testIntegrationImplementation sourceSets.main.output, sourceSets.test.output
    testIntegrationImplementation(testFixtures(project.rootProject))
    testIntegrationImplementation(libs.slf4j.api)
    testIntegrationRuntimeOnly(libs.slf4j.jdk14)

    // workdir classifiers are hard-coded in gralde-launch4j plugin
    if ("windows".equals(os)) {
        launch4jBin 'org.omegat:launch4j:3.55:workdir-win32'
    } else if ("osx".equals(os)) {
        launch4jBin 'org.omegat:launch4j:3.55:workdir-mac'
    } else if ("linux-x86_64".equals(osArch)) {
        launch4jBin 'org.omegat:launch4j:3.55:workdir-linux64'
    } else if ("linux-aarch_64".equals(osArch)) {
        // gradle-launch4j plugin use the classifier
        // for architectures other than x86_64 on linux
        launch4jBin 'org.omegat:launch4j:3.55:workdir-linux'
    }
    subprojects.findAll { it.getSubprojects().isEmpty()}.collect {jacocoAggregation it}
}

jar {
    def pluginProperties = layout.settingsDirectory.file('Plugins.properties')
    def omtPlugins = loadProperties(pluginProperties.asFile)
    manifest {
        attributes('License': 'GNU Public License version 3 or later',
                   'Implementation-Version': project.version,
                   'Permissions': 'all-permissions',
                   'OmegaT-Plugin': 'true',
                   'OmegaT-Plugins': omtPlugins.plugin,
                   'Plugin-Author': 'OmegaT team',
                   'Plugin-Link': 'https://omegat.org',
                   'Plugin-Version': project.version,
                   'Main-Class': application.mainClass,
                   'Class-Path': configurations.runtimeClasspath.collect { "lib/${it.name}" }.join(' '))
        ext.pluginAttr = { name, path, category, description ->
            attributes('Plugin-Name': name, 'Plugin-Category': category, 'Plugin-Description': description, path)
        }
        def desc = [:]
        omtPlugins.each { pluginKey, pluginValue ->
            if (pluginKey.startsWith('plugin.desc')) {
                def descriptionKey = pluginKey.split('\\.').last()
                desc[descriptionKey] = pluginValue
            } else if (pluginKey != 'plugin') {
                pluginValue.tokenize().each { className ->
                    attributes('OmegaT-Plugin': pluginKey, className)
                }
            }
        }
        pluginAttr('Dictionary driver[bundle]', 'org/omegat/core/dictionaries/', 'dictionary', desc.dictionary)
        pluginAttr('File filters[bundle]', 'org/omegat/filters2/', 'filter', desc.filters2)
        pluginAttr('XML filters[bundle]', 'org/omegat/filters3/', 'filter', desc.filters3)
        pluginAttr('New XML filters[bundle]', 'org/omegat/filters4/', 'filter', desc.filters4)
        pluginAttr('Tokenizers[bundle]', 'org/omegat/tokenizer/', 'tokenizer', desc.tokenizer)
        pluginAttr('Themes [bundle]', 'org/omegat/gui/theme/', 'theme', desc.theme)
        pluginAttr('Scripting engine', 'org/omegat/gui/script/', 'miscellaneous', desc.script)
        pluginAttr('GUI extensions', 'org/omegat/util/gui/', 'miscellaneous', desc.guiutil)
        pluginAttr('Local external search', 'org/omegat/externalfinder/', 'miscellaneous', desc.externalfinder)
        pluginAttr('Repository connector', 'org/omegat/core/team2/impl/', 'repository', desc.repository)
    }
    archiveFileName.set(omegatJarFilename)
}

test {
    // some test case depends on modules from subproject
    dependsOn subprojects.collect {it.tasks.withType(Jar)}
}

distributions {
    main {
        contents {
            // docs targets
            // /docs
            // ...../greetings/<lang>/first_steps.html
            // ...../manuals/<lang>.zip
            from(layout.settingsDirectory.dir('release')) {
                into 'docs'
                include 'doc-license.txt'
                filter(FixCrLfFilter, eol: FixCrLfFilter.CrLf.newInstance('crlf'))
            }
            from(layout.settingsDirectory.dir('release')) {
                // ** Caution!! **
                // 'readme*.txt' and 'changes.txt' are expected
                // in releases/win32-specific/OmegaT.iss
                // 'contributors.txt' and 'libraries.txt' are expected
                // in org.omegat.gui.dialogs.AboutDialog#getContributors
                // and org.omegat.gui.dialogs.AboutDialog#getLibraries
                exclude 'doc-license.txt'
                include '*.txt', '*.html'
                filter(ReplaceTokens, tokens: [
                        TRANSLATION_NOTICE: ''
                ])
                filter(FixCrLfFilter, eol: FixCrLfFilter.CrLf.newInstance('crlf'))
            }
            project.tasks.matching {it.name.startsWith('firstSteps') || it.name.startsWith('instantStart')}.forEach {
                from(it.outputs) { into 'docs/greetings' }
            }
            project.tasks.matching {it.name.startsWith('manualZip')}.forEach {
                from(it.outputs) { into 'docs/manuals' }
            }
            from(layout.settingsDirectory.dir('scripts')) {
                into 'scripts'
            }
            from(layout.settingsDirectory.dir('images')) {
                into 'images'
            }
            from(layout.settingsDirectory.dir('release/plugins-specific')) {
                into 'plugins'
            }
            from(layout.settingsDirectory.dir('release/linux-specific')) {
                filter ReplaceTokens, tokens: [
                        VERSION_NUMBER_SUBST: project.version,
                        JAR_SUBST           : omegatJarFilename
                ]
                filePermissions {
                    unix(0755)
                }
            }
            from(layout.settingsDirectory.dir('release/win32-specific')) {
                include 'OmegaT.bat'
                filter(ReplaceTokens, tokens: [
                        JAR_SUBST           : omegatJarFilename
                ])
            }
            from(layout.settingsDirectory.dir('lib/licenses')) {
                into 'lib'
            }
            // system core plugins into modules
            into('modules') {
                from(subprojects.findAll{!it.name.equals('dummy')}.collect {it.tasks.withType(Jar)})
                from(layout.settingsDirectory.dir('releases/modules-specific'))
            }
            eachFile {
                // Move main JAR up one level from lib.
                if (it.name == omegatJarFilename) {
                    it.relativePath = it.relativePath.parent.parent.append(true, omegatJarFilename)
                }
            }
        }
        distZip.archiveFileName.set("${application.applicationName}_${version}${omtVersion.beta}_Without_JRE.zip")
    }

    source {
        contents {
            from(rootDir) {
                include 'build-logic/**', 'config/**', 'ci/iscc', 'ci/osslsigncode', 'images/**', 'lib/**', 'release/**',
                        'src/**/*.java', 'test/**','test-acceptance/**', 'test-integration/**', 'doc_src/**',
                        'docs_devel/**', 'scripts/**',
                        'gradle/**', 'gradle*', 'build.gradle', 'settings.gradle', 'README.md', '*.properties',
                        'tipoftheday/**', 'machinetranslators/**', 'scriptengine/**', 'LICENSE', 'compose.yml',
                        'aligner/**', 'language-modules/**', 'spellchecker/**', 'theme/**', '.checkstyle'
                exclude '**/build/**', 'doc_src/**/pdf/**', 'doc_src/**/xhtml5/**', 'local.properties', '**/out/**'
            }
            from(processResources) {
                into('src')
            }
            into('lib/provided/core') {
                from configurations.runtimeClasspath
            }
            into('lib/provided/module') {
                // collect project runtime dependencies in all subprojects and sourceSets
                from {subprojects.findAll { it.getSubprojects().isEmpty()}
                        .collect { it.configurations.matching { it.name.endsWith('untimeClasspath')
                                && !it.name.startsWith('test') && !it.name.startsWith('jaxb')
                        } }
                }
           }
        }
        sourceDistZip.archiveFileName.set(
                "${application.applicationName}_${project.version}${omtVersion.beta}_Source.zip")
    }
}

tasks.register('mac') {
    description = 'Builds the Mac distributions.'
    group = 'omegat distribution'
}
makeHunspellSignTask()
makeMacTask(name: 'macX64', suffix: 'Mac_x64', jrePath: macJRE, parentTaskName: 'mac')
makeMacTask(name: 'macArm', suffix: 'Mac_arm', jrePath: armMacJRE, parentTaskName: 'mac')

tasks.register('linux') {
    description = 'Builds the Linux distributions.'
    group = 'omegat distribution'
    dependsOn linuxDebDist
    dependsOn linuxRpmDist
}
makeLinuxTask(name: "linux64", suffix: "Linux_64", jrePath: linux64JRE, parentTaskName: 'linux')
makeLinuxTask(name: "linuxArm64", suffix: "Linux_ARM64", jrePath: linuxArm64JRE, parentTaskName: 'linux')

// We bundle our startup scripts separately, so disable startScripts.
startScripts.enabled = false
// installDist insists on destination executable directory even when disable start script.
application.executableDir = ""

tasks.register('win') {
    description = 'Builds the Windows distributions.'
    group = 'omegat distribution'
}
makeWinTask(name: 'winNoJRE', suffix: 'Windows_without_JRE', parentTask: 'win')
makeWinTask(name: 'winJRE64', suffix: 'Windows_64', jrePath: windowsJRE, arch: 'x64', parentTask: 'win')
makeWinTask(name: 'winJRE', suffix: 'Windows', jrePath: windowsJRE32, parentTask: 'win')
makeWinTask(name: 'winArm64JRE', suffix: 'Windows_aarch64', jrePath: windowsArm64JRE, parentTask: 'win')

// Disable .tar distributions for everyone but Linux
tasks.withType(Tar).configureEach {
    if (!name.contains('linux')) {
        enabled = false
    }
}

// Disable .zip distributions for Linux
tasks.withType(Zip).configureEach {
    if (name.contains('linux')) {
        enabled = false
    }
}

def provided = findProperty('repoRevision') ?: ''
def gitArchival = loadProperties(file('.git-archival.properties')).getProperty('node')
def git = file('.git').directory ? providers.exec {commandLine("git", "rev-parse", "--short", "HEAD")}.standardOutput.asText.get().trim() : ''
def revision = [provided, gitArchival, omtVersion.revision, git, 'unknown'].find {
    !it.empty && it != '@dev@' && it != '$Format:%H$'
}

processResources {
    /*
     Set the revision number included in version strings. The value is
     chosen from the first valid value in:
     0. Provided as the Gradle property 'repo.revision'
     1. src/org/omegat/Version.properties (only if not "dev", i.e. this is a
        source package not under VCS)
     2. This git clone's SHA-1
     3. If none of the above, the value "unknown"
     */
    inputs.property 'revision', revision
    logger.lifecycle("Detected revision " + revision)
    filesMatching('**/Version.properties') {
        filter ReplaceTokens, tokens:["dev": revision]
    }
}

def manualLangs = project.property("manualLangs").split(',')
manualLangs.each { lang ->
    makeDocumentationTasks(lang)
}

def firstStepLangs = project.property("firstStepLangs").split(',')
firstStepLangs.each { lang ->
    makeFirstStepTask(lang)
}

// E.g. when doing `build`, run checks before making distfiles
assemble.mustRunAfter check

remotes {
    sourceforgeWeb {
        host = 'web.sourceforge.net'
        user = hasProperty('sourceforgeWebUser') ? getProperty('sourceforgeWebUser') : ''
        password = hasProperty('sourceforgeWebPassword') ? getProperty('sourceforgeWebPassword') : ''
        agent = true
    }
}
publishAtomically(name: 'webManual', sourceTask: manualHtmls)
publishAtomically(name: 'javadoc', sourceTask: javadoc)

<<<<<<< HEAD
allprojects {
    afterEvaluate {
        tasks.findByName('compileJava')?.configure {
            if (project == rootProject) {
                options.errorprone.allErrorsAsWarnings = true
            }
        }
=======
nexusPublishing.repositories {
    sonatype {
        nexusUrl.set(uri("https://ossrh-staging-api.central.sonatype.com/service/local/"))
        snapshotRepositoryUrl.set(uri("https://central.sonatype.com/repository/maven-snapshots/"))
        username = project.hasProperty('ossrhUsername') ? project.property('ossrhUsername') : System.getenv('SONATYPE_USER')
        password = project.hasProperty('ossrhPassword') ? project.property('ossrhPassword') : System.getenv('SONATYPE_PASS')
>>>>>>> 2f109ed2
    }
}<|MERGE_RESOLUTION|>--- conflicted
+++ resolved
@@ -506,7 +506,6 @@
 publishAtomically(name: 'webManual', sourceTask: manualHtmls)
 publishAtomically(name: 'javadoc', sourceTask: javadoc)
 
-<<<<<<< HEAD
 allprojects {
     afterEvaluate {
         tasks.findByName('compileJava')?.configure {
@@ -514,13 +513,14 @@
                 options.errorprone.allErrorsAsWarnings = true
             }
         }
-=======
+    }
+}
+
 nexusPublishing.repositories {
     sonatype {
         nexusUrl.set(uri("https://ossrh-staging-api.central.sonatype.com/service/local/"))
         snapshotRepositoryUrl.set(uri("https://central.sonatype.com/repository/maven-snapshots/"))
         username = project.hasProperty('ossrhUsername') ? project.property('ossrhUsername') : System.getenv('SONATYPE_USER')
         password = project.hasProperty('ossrhPassword') ? project.property('ossrhPassword') : System.getenv('SONATYPE_PASS')
->>>>>>> 2f109ed2
     }
 }