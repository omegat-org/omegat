--- conflicted
+++ resolved
@@ -814,20 +814,12 @@
     group = 'omegat distribution'
 }
 
-<<<<<<< HEAD
-task linux(dependsOn: [linux64DistTar]) {
-    description = 'Build the Linux distributions.'
-    group = 'omegat distribution'
-}
-
 installLinux64Dist {
     doFirst {
         delete "${destinationDir}/jre"
     }
 }
 
-=======
->>>>>>> b65a35c7
 linux64DistTar {
     onlyIf {
         condition(!linux64JRE.empty, 'JRE not found')
