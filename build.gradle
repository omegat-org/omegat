import org.apache.tools.ant.filters.FixCrLfFilter
import org.apache.tools.ant.filters.ReplaceTokens

plugins {
    id 'application'
    id 'java-library'
    id 'java-test-fixtures'
    id 'maven-publish'
    id 'signing'
    id 'eclipse'
    id 'checkstyle'
    id 'jacoco'
    id 'com.github.spotbugs' version '4.7.10'
    id 'org.hidetake.ssh' version '2.10.1'
    id 'com.diffplug.spotless' version '6.0.0'
    id 'com.github.ben-manes.versions' version '0.39.0'
    id 'edu.sc.seis.launch4j' version '3.0.3'
}

apply from: 'gradle/utils.gradle'

applicationName = 'OmegaT'
mainClassName = 'org.omegat.Main'

def javaVersion = 11;

ext {
    omtVersion = loadProperties(file('src/org/omegat/Version.properties'))
    omtFlavor = omtVersion.beta.empty ? 'standard' : 'latest'
    omtWebsite = 'https://omegat.org'
    localPropsFile = file('local.properties')
    if (localPropsFile.file) {
        loadProperties(localPropsFile).each { k, v ->
            if (!findProperty(k)) {
                set(k, v)
            }
        }
    }
}

version = omtVersion.version + getUpdateSuffix(omtVersion.update)

java {
    withSourcesJar()
    withJavadocJar()
}

allprojects {
    def envIsCi = project.hasProperty('envIsCi') as Boolean

    apply plugin: 'checkstyle'
    apply plugin: 'java-library'
    apply plugin: 'eclipse'
    apply plugin: 'com.github.spotbugs'
    apply plugin: 'com.diffplug.spotless'

    java {
        toolchain {
            languageVersion = JavaLanguageVersion.of(javaVersion)
            vendor = JvmVendorSpec.ADOPTIUM
        }
    }

    javadoc {
        failOnError = false
        options {
            jFlags('-Duser.language=en')
            addStringOption('locale', 'en_US')
            addStringOption('bottom', '<span>Copyright 2000-2023, OmegaT project and contributors</span>')
            addStringOption('encoding', 'UTF-8')
            addBooleanOption("Xdoclint:none", true)
            addBooleanOption('html5', true)
            addBooleanOption('frames', false)
            addBooleanOption('public', true)
        }
    }
    tasks.withType(JavaCompile) {
       options.encoding = "UTF-8"
       options.compilerArgs.addAll '-Xlint', '-Werror'
    }

    sourcesJar {
        duplicatesStrategy = DuplicatesStrategy.EXCLUDE
    }

    spotbugs {
        reportLevel = 'high'
    }

    tasks.findAll { it.name =~ /^spotbugs.*/ }.each {
        it.reports {
            xml.required = envIsCi
            html.required = !envIsCi
        }
    }

    checkstyle {
        toolVersion = '8.45.1'
    }
    checkstyleMain.exclude '**/gen/**'

    spotless {
        enforceCheck false
        java {
            targetExclude 'src/gen/**'
            eclipse().configFile 'docs_devel/docs/assets/eclipse-formatting.xml'
            removeUnusedImports()
        }
    }

    repositories {
        mavenCentral()
        mavenLocal()
        // Sonatype OSSRH snapshots
        maven { url "https://s01.oss.sonatype.org/content/repositories/snapshots" }
        maven { url "https://oss.sonatype.org/content/repositories/snapshots" }
    }
}

sourceSets {
    main {
        java {
            srcDir 'src'
        }
        resources {
            srcDir 'src'
        }
    }
    test {
        java {
            srcDir 'test/src'
        }
        resources {
            srcDir 'test/src'
            srcDir 'test/data'
        }
    }
    testFixtures {
        java {
            srcDir 'test/fixtures'
        }
    }
    testIntegration {
        java {
            srcDir 'test-integration/src'
        }
    }
}

configurations {
    all
    [testRuntime, testCompile]*.exclude group: 'org.languagetool', module: 'language-all'
    testIntegrationImplementation.extendsFrom implementation
    jaxb
    genMac
}

ext {
    providedLibsDir = file('lib/provided')
    languageToolVersion = '6.1'
    luceneVersion = '5.5.5'
    luceneGosenVersion = '5.5.1'
    jgitVersion = '6.6.0.202305301015-r'
    slf4jVersion = '2.0.7'
}

dependencies {
    // Libs are provided in the "source" distribution only
    if (providedLibsDir.directory) {
        implementation fileTree(dir: providedLibsDir, include: '**/*.jar')
    } else {
        implementation 'commons-io:commons-io:2.11.0'
        implementation 'org.apache.commons:commons-lang3:3.11'
        api "org.slf4j:slf4j-api:${slf4jVersion}"
        implementation 'tokyo.northside:slf4j-format-jdk14:0.5.0'
        runtimeOnly "org.slf4j:slf4j-jdk14:${slf4jVersion}"

        // macOS integration
        implementation 'org.madlonkay:desktopsupport:0.6.0'

        // stax
        implementation 'org.codehaus.woodstox:stax2-api:4.2.1'
        runtimeOnly 'com.fasterxml.woodstox:woodstox-core:6.5.0'

        // Data: inline data URL handler
        implementation 'tokyo.northside:url-protocol-handler:0.1.4'

        // PDF Filter
        implementation 'org.apache.pdfbox:pdfbox:2.0.27'

        // Aligner
        implementation 'net.loomchild:maligna:3.0.1'

        // Dictionary
        implementation 'com.github.takawitter:trie4j:0.9.8'
        implementation('io.github.eb4j:dsl4j:0.5.3') {
            exclude module: 'annotations'
        }
        // Explicit specification of annotations version
        implementation 'org.jetbrains:annotations:23.0.0'
        implementation 'tokyo.northside:stardict4j:0.5.0'
        implementation 'org.jsoup:jsoup:1.15.3'

        // Encoding detections
        implementation 'com.github.albfernandez:juniversalchardet:2.4.0'

        // Legacy projects re-hosted on Maven Central
        api 'org.omegat:vldocking:3.0.5'
        implementation 'org.omegat:htmlparser:1.6-20230203'
        implementation 'org.omegat:gnudiff4j:1.15'
        implementation 'org.omegat:lib-mnemonics:1.1'
        implementation 'org.omegat:jmyspell-core:1.0.0-beta-2'

        // LanguageTool
        implementation("org.languagetool:languagetool-core:${languageToolVersion}") {
            exclude module: 'guava'
            exclude module: 'jackson-databind'
            exclude group: 'org.jetbrains'
        }
        // Explicitly specify guava dependency for `jre` version rather than `-android`
        implementation 'com.google.guava:guava:31.0.1-jre'

            // Lucene for tokenizers
        implementation "org.apache.lucene:lucene-core:${luceneVersion}"
        implementation "org.apache.lucene:lucene-analyzers-common:${luceneVersion}"
        implementation "org.apache.lucene:lucene-analyzers-kuromoji:${luceneVersion}"
        implementation "org.apache.lucene:lucene-analyzers-smartcn:${luceneVersion}"
        implementation "org.apache.lucene:lucene-analyzers-stempel:${luceneVersion}"

        // Team project server support
        implementation "org.eclipse.jgit:org.eclipse.jgit:${jgitVersion}"
        implementation "org.eclipse.jgit:org.eclipse.jgit.ssh.apache:${jgitVersion}"
        implementation "org.eclipse.jgit:org.eclipse.jgit.ssh.apache.agent:${jgitVersion}"
        implementation "org.eclipse.jgit:org.eclipse.jgit.http.apache:${jgitVersion}"
        // For ed25519 and ecdsa support of ssh, java16+ or BC
        implementation 'org.bouncycastle:bcprov-jdk18on:1.72'
        implementation 'org.bouncycastle:bcpg-jdk18on:1.72'
        implementation 'org.bouncycastle:bcpkix-jdk18on:1.72'
        implementation 'net.i2p.crypto:eddsa:0.3.0'
        // For gpg signing
        implementation "org.eclipse.jgit:org.eclipse.jgit.gpg.bc:${jgitVersion}"

        // For subversion
        implementation 'org.tmatesoft.svnkit:svnkit:1.10.11'

        // Team project conflict resolution
        implementation 'org.madlonkay:supertmxmerge:2.0.3'

        // Credentials encryption
        implementation 'org.jasypt:jasypt:1.9.3'

        // Groovy used for scripts - needed at implementation for GroovyClassLoader modifications
        // Ivy is needed to handle Grape/@Grab dependencies
        runtimeOnly 'org.apache.groovy:groovy-jsr223:4.0.11'
        runtimeOnly 'org.apache.groovy:groovy-dateutil:4.0.11'
        runtimeOnly 'org.apache.groovy:groovy-json:4.0.11'
        runtimeOnly 'org.apache.groovy:groovy-swing:4.0.11'
        runtimeOnly 'org.apache.groovy:groovy-templates:4.0.11'
        runtimeOnly 'org.apache.groovy:groovy-xml:4.0.11'
        runtimeOnly 'org.apache.ivy:ivy:2.5.1'

        // Javascript used for scripts
        implementation 'org.openjdk.nashorn:nashorn-core:15.4'

        // Script editor
        implementation 'com.fifesoft:rsyntaxtextarea:3.2.0'
        implementation 'com.fifesoft:rstaui:3.2.0'
        implementation ('com.fifesoft:languagesupport:3.1.4') {
            exclude module: 'rhino'
        }
        implementation 'com.fifesoft:autocomplete:3.2.0'

        // JSON parser
        implementation "com.fasterxml.jackson.core:jackson-core:2.14.2"
        implementation "com.fasterxml.jackson.core:jackson-databind:2.14.2"
        implementation "com.fasterxml.jackson.dataformat:jackson-dataformat-xml:2.14.2"
        implementation 'com.fasterxml.jackson.module:jackson-module-jaxb-annotations:2.14.2'

        implementation("com.github.ben-manes.caffeine:caffeine:2.9.3") {
            attributes {
                attribute(Bundling.BUNDLING_ATTRIBUTE, project.objects.named(Bundling.class, Bundling.EXTERNAL))
            }
        }

        implementation("com.github.ben-manes.caffeine:jcache:2.9.3") {
            exclude module: 'caffeine'
            attributes {
                attribute(Bundling.BUNDLING_ATTRIBUTE, project.objects.named(Bundling.class, Bundling.EXTERNAL))
            }
        }
    }

    // Test dependencies

    testFixturesApi 'junit:junit:4.13.2'
    // for http connection test
    testFixturesApi 'com.github.tomakehurst:wiremock-jre8:2.35.0'
    testFixturesImplementation 'commons-io:commons-io:2.11.0'
    testFixturesImplementation 'org.omegat:vldocking:3.0.5'
    testFixturesApi "org.slf4j:slf4j-api:${slf4jVersion}"

    testImplementation 'org.xmlunit:xmlunit-legacy:2.8.3'
    testImplementation("org.languagetool:languagetool-server:${languageToolVersion}") {
        exclude group: 'org.slf4j'
        exclude group: 'ch.qos.logback'
    }
    // LanguageTool unit tests exercise these languages
    ['be', 'en', 'fr'].each {
        testImplementation "org.languagetool:language-${it}:${languageToolVersion}"
    }
    testImplementation("org.languagetool:language-ja:${languageToolVersion}") {
        // Temporary exclusion; see https://sourceforge.net/p/omegat/bugs/814/
        exclude module: 'lucene-gosen'
    }
    testRuntimeOnly "org.omegat.lucene:lucene-gosen:${luceneGosenVersion}:ipadic"
    testRuntimeOnly "org.languagetool:language-pl:${languageToolVersion}"
    testRuntimeOnly "org.slf4j:slf4j-jdk14:${slf4jVersion}"

    // JAXB codegen only
    jaxb 'com.sun.xml.bind:jaxb-xjc:2.3.4'

    // genMac only
    genMac 'org.omegat:appbundler:1.2.1'

    testIntegrationImplementation sourceSets.main.output, sourceSets.test.output
    testIntegrationImplementation(testFixtures(project.rootProject))
    testIntegrationRuntimeOnly "org.slf4j:slf4j-jdk14:${slf4jVersion}"
}

jar {
    def omtPlugins = loadProperties(file('Plugins.properties'))
    manifest {
        attributes('License': 'GNU Public License version 3 or later',
                   'Implementation-Version': project.version,
                   'Permissions': 'all-permissions',
                   'OmegaT-Plugin': 'true',
                   'OmegaT-Plugins': omtPlugins.plugin,
                   'Plugin-Author': 'OmegaT team',
                   'Plugin-Link': 'https://omegat.org',
                   'Plugin-Version': project.version,
                   'Main-Class': mainClassName,
                   'Class-Path': configurations.runtimeClasspath.collect { "lib/${it.name}" }.join(' '))
        ext.pluginAttr = { name, path, category, description ->
            attributes('Plugin-Name': name, 'Plugin-Category': category, 'Plugin-Description': description, path)
        }
        def desc = [:]
        omtPlugins.each { key, val ->
            if (key.startsWith('plugin.desc')) {
                desc[key.split('\\.').last()] = val
            } else if (key != 'plugin') {
                val.tokenize().each { cls ->
                    attributes('OmegaT-Plugin': key, cls)
                }
            }
        }
        pluginAttr('Dictionary driver[bundle]', 'org/omegat/core/dictionaries/', 'dictionary', desc.dictionary)
        pluginAttr('File filters[bundle]', 'org/omegat/filters2/', 'filter', desc.filters2)
        pluginAttr('XML filters[bundle]', 'org/omegat/filters3/', 'filter', desc.filters3)
        pluginAttr('New XML filters[bundle]', 'org/omegat/filters4/', 'filter', desc.filters4)
        pluginAttr('Tokenizers[bundle]', 'org/omegat/tokenizer/', 'tokenizer', desc.tokenizer)
        pluginAttr('Themes [bundle]', 'org/omegat/gui/theme/', 'theme', desc.theme)
        pluginAttr('Scripting engine', 'org/omegat/gui/script/', 'miscellaneous', desc.script)
        pluginAttr('GUI extensions', 'org/omegat/util/gui/', 'miscellaneous', desc.guiutil)
        pluginAttr('Local external search', 'org/omegat/externalfinder/', 'miscellaneous', desc.externalfinder)
    }
    // Don't include extra stuff like version number in JAR name
    archiveFileName.set("${archiveBaseName.get()}.${archiveExtension.get()}")
}

ext {
    distsDir = file("${buildDir}/${distsDirName}")

    assetDir = findProperty('assetDir') ?: '../'

    macJRE = fileTree(dir: assetDir, include: 'OpenJDK11U-jre_x64_mac_*.tar.gz')
    armMacJRE = fileTree(dir: assetDir, include: 'OpenJDK11U-jre_aarch64_mac_*.tar.gz')
    linux64JRE = fileTree(dir: assetDir, include: 'OpenJDK11U-jre_x64_linux_*.tar.gz')
    linuxArm64JRE = fileTree(dir: assetDir, include: 'OpenJDK11U-jre_aarch64_linux_*.tar.gz')
    windowsJRE32 = fileTree(dir: assetDir, include: 'OpenJDK11U-jre_x86-32_windows_*.zip')
    windowsJRE = fileTree(dir: assetDir, include: 'OpenJDK11U-jre_x64_windows_*.zip')
}

launch4j {
    xmlFileName = "${projectDir}/release/win32-specific/L4j_OMT.xml"
    icon = "${projectDir}/images/OmegaT.ico"
}

task genDocIndex(type: Copy) {
    description = 'Generate the docs index file'
    def docPropsFiles = fileTree(dir: 'docs', include: '*/version*.properties').findAll {
        file("${it.parent}/index.html").file
    }
    def isgFiles = fileTree(dir: 'docs', include: '*/instantStartGuideNoTOC.html').findAll {
        file("${it.parent}/instantStartGuideNoTOC.html").file
    }
    inputs.files docPropsFiles
    from('doc_src') {
        include 'index_template.html'
    }
    into 'docs'
    rename('index_template.html', 'index.html')
    doFirst {
        def langNameExceptions = loadProperties(file('doc_src/lang_exceptions.properties'))
        def isgInfos = isgFiles.collect { isg ->
            def code = isg.parentFile.name
            def locale = Locale.forLanguageTag(code.replace('_', '-'))
            def name = langNameExceptions[code] ?: locale.getDisplayName(locale)
            def docVersion = 0
            def noManual = true
            def status = 'out-of-date'
            ['code': code, 'name': name, 'version': docVersion, 'status': status, 'nomanual': noManual]
        }
        def langInfos = docPropsFiles.collect { props ->
            def code = props.parentFile.name
            def locale = Locale.forLanguageTag(code.replace('_', '-'))
            def name = langNameExceptions[code] ?: locale.getDisplayName(locale)
            def docVersion = loadProperties(props).version
            def noManual = false
            def status = docVersion == omtVersion.version ? 'up-to-date' : 'out-of-date'
            ['code': code, 'name': name, 'version': docVersion, 'status': status, 'nomanual': noManual]
        }
        def filterSet = langInfos.collect {entry -> entry.code}
        def filteredIsgInfos = isgInfos.findAll{entry -> !filterSet.contains(entry.code)}
        langInfos.addAll(filteredIsgInfos)
        langInfos.sort { entry -> entry.code }
        expand('languages': langInfos)
        filteringCharset = 'UTF-8'
    }
}

task webManual(type: Sync) {
    group = 'documentation'
    description = 'Generate the HTML manual'
    dependsOn genDocIndex
    destinationDir = file("${buildDir}/docs/manual")
    from 'docs'
    from('release') {
        include 'doc-license.txt'
    }
}

task genMac {
    description = 'Generate the Mac .app skeleton. Depends AppBundler (https://github.com/TheInfiniteKind/appbundler)'
    outputs.dir file("${buildDir}/appbundler")
    doLast {
        ant.taskdef(name: 'appbundler',
                classname: 'com.oracle.appbundler.AppBundlerTask',
                classpath: configurations.genMac.asPath)
        ant.appbundler(outputdirectory: "${buildDir}/appbundler",
                name: applicationName,
                displayname: applicationName,
                executablename: applicationName,
                identifier: 'org.omegat.OmegaT',
                icon: 'images/OmegaT.icns',
                version: '${version}',
                jvmrequired: javaVersion,
                shortversion: '${version}',
                mainclassname: mainClassName) {
            option(value: "-Xdock:name=${applicationName}")
            option(value: "-Dapple.awt.application.name=${applicationName}")
            option(value: "-Dapple.awt.application.appearance=system")
            argument(value: '--config-file=${configfile}')
            bundledocument(extensions: 'project',
                    name: "${applicationName} Project",
                    role: 'editor',
                    icon: 'images/OmegaT.icns')
            bundledocument(extensions: '*',
                    name: 'All Files',
                    role: 'none')
            plistentry(key: 'JVMRuntime', value: 'jre.bundle')
        }
    }
}

distributions {
    main {
        contents {
            from('docs') {
                into 'docs'
                exclude 'index.html'
            }
            from(genDocIndex.outputs) {
                into 'docs'
                include 'index.html'
            }
            from('release') {
                into 'docs'
                include 'changes.txt', 'doc-license.txt', 'contributors.txt', 'libraries.txt'
                filter(FixCrLfFilter, eol: FixCrLfFilter.CrLf.newInstance('crlf'))
            }
            from('scripts') {
                into 'scripts'
            }
            from('images') {
                into 'images'
            }
            from('release') {
                exclude 'changes.txt', 'doc-license.txt', 'contributors.txt', 'libraries.txt'
                include '*.txt', '*.html'
                filter(ReplaceTokens, tokens: [
                        TRANSLATION_NOTICE: ''
                ])
                filter(FixCrLfFilter, eol: FixCrLfFilter.CrLf.newInstance('crlf'))
            }
            from('release/plugins-specific') {
                into 'plugins'
            }
            from('release/linux-specific') {
                filter ReplaceTokens, tokens: [
                        VERSION_NUMBER_SUBST: project.version,
                        JAR_SUBST           : jar.archiveFileName.get()
                ]
                fileMode 0755
            }
            from('release/win32-specific') {
                include 'OmegaT.bat'
                filter(ReplaceTokens, tokens: [
                        JAR_SUBST           : jar.archiveFileName.get()
                ])
            }
            from('build/launch4j') {
                include '*.exe'
            }
            from('lib/licenses') {
                into 'lib'
            }
            // system core plugins into modules
            into('modules') {
                from(subprojects.collect {it.tasks.withType(Jar)})
                from('releases/modules-specific')
            }
            eachFile {
                // Move main JAR up one level from lib.
                def omegatJarFilename = jar.archiveFileName.get()
                if (it.name == omegatJarFilename) {
                    it.relativePath = it.relativePath.parent.parent.append(true, omegatJarFilename)
                }
            }
        }
        distZip.archiveFileName.set("${applicationName}_${version}${omtVersion.beta}_Without_JRE.zip")
    }

    source {
        contents {
            from(rootDir) {
                include 'config/**', 'ci/iscc', 'ci/osslsigncode', 'images/**', 'lib/**', 'release/**',
                    'src/**', 'test/**', 'test-integration/**', 'doc_src/**', 'docs_devel/**', 'scripts/**',
                    'gradle/**', 'gradlew*', 'build.gradle', 'settings.gradle', 'README.md', '*.properties',
                    'tipoftheday/**', 'machinetranslators/**', 'scriptengine/**'
                exclude '**/build/**', 'doc_src/**/pdf/**', 'local.properties', '**/out/**'
            }
            into('lib/provided') {
                // collect project runtime dependencies in all subprojects and sourceSets
                from configurations.runtimeClasspath
<<<<<<< HEAD
                from {subprojects.findAll { it.getSubprojects().isEmpty()}.collect {
                            // catch languatools.*RuntimeClasspath, which * is language code,
                            // and normal runtimeClasspath but no testRuntimeClasspath and jaxbRuntimeClasspath
                            it.configurations.matching { it.name.endsWith('untimeClasspath')
                                    && !it.name.startsWith('test') && !it.name.startsWith('jaxb')
                        }}
=======
                from {subprojects.findAll { it.getSubprojects().isEmpty()}
                        .collect { it.configurations.matching { it.name.endsWith('untimeClasspath')
                                    && !it.name.startsWith('test') && !it.name.startsWith('jaxb')
                        } }
>>>>>>> 8fd99113
                }
            }
        }
        sourceDistZip.archiveFileName.set("${applicationName}_${version}${omtVersion.beta}_Source.zip")
    }

    mac {
        contents {
            from(genMac.outputs) {
                exclude '**/MacOS/OmegaT', '**/Info.plist', '**/java.entitlements'
            }
            from(genMac.outputs) {
                include '**/MacOS/OmegaT'
                fileMode 0755
            }
            from(genMac.outputs) {
                include '**/Info.plist'
                expand(version: project.version,
                        // $APP_ROOT is expanded at runtime by the launcher binary
                        configfile: '$APP_ROOT/Contents/Resources/Configuration.properties')
            }
            into('OmegaT.app/Contents/Java') {
                with main.contents
                exclude '*.sh', '*.kaptn', 'OmegaT', 'OmegaT.bat', 'omegat.desktop', '*.exe'
            }
            if (!macJRE.empty) {
                from(tarTree(macJRE.singleFile)) {
                    into 'OmegaT.app/Contents/PlugIns'
                    includeEmptyDirs = false
                    eachFile {
                        replaceRelativePathSegment(it, /jdk.*-jre/, 'jre.bundle')
                    }
                }
            }
        }
    }

    armMac {
        contents {
            from(genMac.outputs) {
                exclude '**/MacOS/OmegaT', '**/Info.plist', '**/java.entitlements'
            }
            from(genMac.outputs) {
                include '**/MacOS/OmegaT'
                fileMode 0755
            }
            from(genMac.outputs) {
                include '**/Info.plist'
                expand(version: project.version,
                        // $APP_ROOT is expanded at runtime by the launcher binary
                        configfile: '$APP_ROOT/Contents/Resources/Configuration.properties')
            }
            into('OmegaT.app/Contents/Java') {
                with main.contents
                exclude '*.sh', '*.kaptn', 'OmegaT', 'OmegaT.bat', 'omegat.desktop'
            }
            if (!armMacJRE.empty) {
                from(tarTree(armMacJRE.singleFile)) {
                    into 'OmegaT.app/Contents/PlugIns'
                    includeEmptyDirs = false
                    eachFile {
                        replaceRelativePathSegment(it, /jdk.*-jre/, 'jre.bundle')
                    }
                }
            }
        }
    }

    linux64 {
        contents {
            with main.contents
            exclude 'OmegaT.bat', '*.exe'
            if (!linux64JRE.empty) {
                from(tarTree(linux64JRE.singleFile)) {
                    includeEmptyDirs = false
                    eachFile {
                        replaceRelativePathSegment(it, /jdk.*-jre/, 'jre')
                    }
                }
            }
        }
    }

    linuxArm64 {
        contents {
            with main.contents
            exclude 'OmegaT.bat'
            if (!linuxArm64JRE.empty) {
                from(tarTree(linuxArm64JRE.singleFile)) {
                    includeEmptyDirs = false
                    eachFile {
                        replaceRelativePathSegment(it, /jdk.*-jre/, 'jre')
                    }
                }
            }
        }
    }
}

installMacDist {
    doFirst {
        delete "$destinationDir/OmegaT.app/Contents/PlugIns/jre.bundle"
    }
}

def hunspellJar = configurations.runtimeClasspath.files.find {
    it.name.startsWith('hunspell')
}

task hunspellJarSignedContents(type: Sync) {
    onlyIf {
        // Set this in e.g. local.properties
        condition(project.hasProperty('macCodesignIdentity'), 'Code signing property not set')
    }
    from zipTree(hunspellJar)
    destinationDir = file("$buildDir/hunspell")
    doLast {
        def dylibs = fileTree(dir: destinationDir, include: '**/*.dylib').files
        exec {
            commandLine('codesign', '--deep', '--force',
                        '--sign', project.property('macCodesignIdentity'),
                        '--timestamp',
                        '--options', 'runtime',
                        '--entitlements', file('release/mac-specific/java.entitlements'),
                        *dylibs.toList())
        }
    }
}

task hunspellSignedJar(type: Jar) {
    from hunspellJarSignedContents.outputs
    archiveFileName.set(hunspellJar.name)
}

macDistZip {
    onlyIf {
        condition(!macJRE.empty, 'JRE not found')
    }
    archiveFileName.set("${applicationName}_${project.version}${omtVersion.beta}_Mac_x64.zip")
    group = 'omegat distribution'
}

armMacDistZip {
    onlyIf {
        condition(!armMacJRE.empty, 'JRE not found')
    }
    archiveFileName.set("${applicationName}_${project.version}${omtVersion.beta}_Mac_arm.zip")
    group = 'omegat distribution'
}

ext.makeMacTask = { args ->
    def signedInstallTaskName = args.name + "InstallSignedDist"
    def signedZipTaskName = args.name + "SignedDistZip"
    def notarizeTaskName = args.name + "Notarize"
    def stapledNotarizedDistZipTaskName = args.name + "StapledNotarizedDistZip"
    task(type: Sync, signedInstallTaskName) {
        description = 'Build the signed Mac distribution. Requires an Apple Developer Account.'
        onlyIf {
            // Set this in e.g. local.properties
            condition(project.hasProperty('macCodesignIdentity'), 'Code signing property not set')
        }
        if (args.name.equals('mac')) {
            with distributions.mac.contents
        } else {
            with distributions.armMac.contents
        }
        duplicatesStrategy = DuplicatesStrategy.INCLUDE
        from(hunspellSignedJar.outputs) {
            into 'OmegaT.app/Contents/Java/lib'
        }
        destinationDir = file("${buildDir}/install/${applicationName}-${args.suffix}_Signed")
        doFirst {
            delete "$destinationDir/OmegaT.app/Contents/PlugIns/jre.bundle"
        }
        doLast {
            exec {
                commandLine 'codesign', '--deep', '--force',
                        '--sign', project.property('macCodesignIdentity'),
                        '--timestamp',
                        '--options', 'runtime',
                        '--entitlements', file('release/mac-specific/java.entitlements'),
                        file("${destinationDir}/OmegaT.app")
            }
        }
    }

    task(type: Zip, signedZipTaskName) {
        def zipRoot = "${applicationName}_${project.version}${omtVersion.beta}_${args.suffix}_Signed"
        if (args.name.equals("mac")) {
            from(macInstallSignedDist.outputs) {
                into zipRoot
            }
        } else {
            from(armMacInstallSignedDist.outputs) {
                into zipRoot
            }
        }
        archiveFileName.set("${zipRoot}.zip")
        group = 'omegat distribution'
    }

    task(type: Exec, notarizeTaskName)  {
        onlyIf {
            condition(project.hasProperty('macNotarizationUsername'),
                    'Username for notarization not set')
        }
        if (args.name.equals("mac")) {
            inputs.files macSignedDistZip.outputs.files
        } else {
            inputs.files armMacSignedDistZip.outputs.files
        }
        doLast {
            exec {
                // Assuming setup per instructions at
                // https://developer.apple.com/documentation/security/notarizing_your_app_before_distribution/customizing_the_notarization_workflow#3087734
                commandLine 'xcrun', 'altool', '--notarize-app',
                        '--primary-bundle-id', "org.omegat.$version",
                        '--username', project.property('macNotarizationUsername'),
                        '--password', '@keychain:AC_PASSWORD',
                        '--file', inputs.files.singleFile
            }
        }
        group = 'omegat distribution'
    }

    task(type: Zip, stapledNotarizedDistZipTaskName) {
        def zipRoot = "${applicationName}_${project.version}${omtVersion.beta}_${args.suffix}_Notarized"
        if (args.name.equals("mac")) {
            from(macInstallSignedDist.outputs) {
                into zipRoot
            }
        } else {
            from(armMacInstallSignedDist.outputs) {
                into zipRoot
            }
        }
        doFirst {
            if (args.name.equals("mac")) {
                exec {
                    commandLine 'xcrun', 'stapler', 'staple', "${macInstallSignedDist.destinationDir}/OmegaT.app"
                }
            } else {
                exec {
                    commandLine 'xcrun', 'stapler', 'staple', "${armMacInstallSignedDist.destinationDir}/OmegaT.app"
                }
            }
        }
        archiveFileName.set("${zipRoot}.zip")
        group = 'omegat distribution'
    }
}
makeMacTask(name: 'mac', suffix: 'Mac_x86')
makeMacTask(name: 'armMac', suffix: 'Mac_arm')

task mac(dependsOn: [macDistZip, macNotarize, armMacDistZip, armMacNotarize]) {
    description = 'Build the Mac distributions.'
    group = 'omegat distribution'
}

linux64DistTar {
    onlyIf {
        condition(!linux64JRE.empty, 'JRE not found')
    }
    doFirst {
        delete "$destinationDirectory/jre"
    }
    archiveFileName.set("${applicationName}_${project.version}${omtVersion.beta}_Linux_64.tar.bz2")
    compression = Compression.BZIP2
    archiveExtension = 'tar.bz2'
    group = 'omegat distribution'
}

linuxArm64DistTar {
    onlyIf {
        condition(!linuxArm64JRE.empty, 'ARM64 JRE not found')
    }
    doFirst {
        delete "$destinationDirectory/jre"
    }
    archiveFileName.set("${applicationName}_${project.version}${omtVersion.beta}_Linux_ARM64.tar.bz2")
    compression = Compression.BZIP2
    archiveExtension = 'tar.bz2'
    group = 'omegat distribution'
}

task linux(dependsOn: [linux64DistTar, linuxArm64DistTar]) {
    description = 'Build the Linux distributions.'
    group = 'omegat distribution'
}

// We bundle our startup scripts separately, so disable startScripts.
startScripts.enabled = false

// installDist insists on installing a script. Trick it with a dummy script.
installDist.doFirst {
    startScripts.outputDir.mkdirs()
    file("${startScripts.outputDir}/${applicationName}").createNewFile()
    if (destinationDir.directory) {
        // As of Gradle 4.4(?) the application plugin expects `lib` as well
        ['lib', 'bin'].each { file("${destinationDir}/${it}").mkdirs() }
    }
}
// Delete dummy afterwards.
installDist.doLast {
    delete "${destinationDir}/bin"
    delete startScripts.outputDir
}

// Read in all our custom messages and massage them for inclusion in the .iss
ext.getInnoSetupCustomMessages = {
    // Don't include languages that InnoSetup doesn't have strings for
    def blacklist = ['cy', 'ia', 'mfe']
    // Sort files to ensure English comes first, to set fallback
    fileTree(dir: 'release/win32-specific', include: 'CustomMessages*.ini')
        .sort()
        .collect { file ->
            def match = file.name =~ /CustomMessages_?([^\.]*).ini/
            if (match) {
                def capture = match.group(1)
                def lang = capture.empty ? 'en' : capture
                if (!blacklist.contains(lang)) {
                    file.text.replaceAll(/(?m)^([^=]+)/) { "$lang.${it[0]}" }
                }
            }
        }.findAll()
        .join(System.lineSeparator())
}

task win {
    description = 'Build the Windows distributions.'
    group = 'omegat distribution'
}

ext.makeWinTask = { args ->
    def fullVersion = project.version + omtVersion.beta
    def installerBasename = "OmegaT_${fullVersion}_${args.suffix}"
    def installerExe = "${distsDir}/${installerBasename}.exe"
    task(type: Sync, args.name) {
        description = "Create a Windows installer for ${args.name} distro. " +
            'Requires Inno Setup (http://www.jrsoftware.org/isinfo.php).'
        with distributions.main.contents
        dependsOn createAllExecutables
        from ('release/win32-specific') {
            include 'OmegaT.l4J.ini'
        }
        if (args.jrePath && !args.jrePath.empty) {
            from (zipTree(args.jrePath.singleFile)) {
                includeEmptyDirs = false
                eachFile {
                    replaceRelativePathSegment(it, /jdk.*-jre/, 'jre')
                }
            }
        }
        destinationDir = file("${buildDir}/innosetup/${args.name}")
        outputs.file installerExe
        onlyIf {
            conditions([!args.jrePath || !args.jrePath.empty, 'JRE not found'],
                       [exePresent('iscc') || exePresent('docker'),
                        'InnoSetup or Docker not installed'])
        }
        doFirst {
            delete "$destinationDir/jre"
            delete installerExe
            project.copy {
                from 'build'
                into 'build'
                include "innosetup/${args.name}/**/*"
                dirMode 0777
                fileMode 0666
            }
        }
        doLast {
            project.copy {
                from('release/win32-specific') {
                    include 'OmegaT.iss'
                }
                into(destinationDir)
                filter(ReplaceTokens, tokens: [
                    VERSION_NUMBER_SUBST: fullVersion,
                    OUTPUT_BASENAME_SUBST: installerBasename.toString(),
                    CUSTOM_MESSAGES_SUBST: getInnoSetupCustomMessages(),
                    ARCHITECTURE_SUBST: args.arch ?: ''
                ])
                filter(FixCrLfFilter,  eol: FixCrLfFilter.CrLf.newInstance('crlf'))
                filteringCharset = 'UTF-8'
            }
            exec {
                // You'd think we could just set the PATH, but there be dragons here
                // https://github.com/palantir/gradle-docker/issues/162
                def exe = exePresent('iscc') ?  'iscc' : file('ci/iscc')
                commandLine exe, "${destinationDir}/OmegaT.iss"
            }
            project.copy {
                from("${destinationDir}/${installerBasename}.exe")
                into(distsDir)
            }
        }
    }
    def signedTaskName = "${args.name}Signed"
    def signedExe = "${distsDir}/${installerBasename}_Signed.exe"
    task(type: Exec, signedTaskName) {
        group = 'omegat distribution'
        // You'd think we could just set the PATH, but there be dragons here
        // https://github.com/palantir/gradle-docker/issues/162
        // Starting from Nov 2022, certification provider force to use HSM to
        // store private keys. Starting on June 1, 2023, at 00:00 UTC, industry
        // standards will require private keys for standard code signing
        // certificates to be stored on hardware certified as FIPS 140 Level 2,
        // Common Criteria EAL 4+, or equivalent.
        // #1179 build/release: Windows binary signature with PKCS#11 HSM
        // https://sourceforge.net/p/omegat/bugs/1179/
        // requires osslsigncode version 2.5 or later.
        onlyIf {
            // Set these in e.g. local.properties
            def props = ['pkcs11module', 'winCodesignPassword']
            conditions([props.every { project.hasProperty(it) }, 'Code signing properties not set'],
                       [file(installerExe).file, 'Unsigned installer not built'],
                       [exePresent('osslsigncode'), 'osslsigncode not installed'])
        }
        inputs.file installerExe
        outputs.file signedExe
        def commandArgs = ['osslsigncode', 'sign', '-pkcs11module', project.hasProperty('pkcs11module')?
                project.property('pkcs11module') : 'dummy(it should specified)']
        if (project.hasProperty('winCodesignCert')) {
            commandArgs.addAll('-certs', project.property('winCodesignCert'))
        }
        if (project.hasProperty('pkcs11cert')) {
            commandArgs.addAll('-pkcs11cert', project.property('pkcs11cert'))
        }
        if (project.hasProperty('winCodesignPassword')) {
            commandArgs.addAll('-pass', project.property('winCodesignPassword'))
        }
        commandArgs.addAll(
                '-t', project.hasProperty('winCodesignTimestampUrl')? project.property('winCodesignTimestampUrl') :
                        'http://time.certum.pl/',
                '-n', applicationName, '-i', omtWebsite, '-h', 'sha256',
                '-in', installerExe.toString(),
                '-out', signedExe.toString())
        commandLine(commandArgs)
        dependsOn args.name
    }
    assemble.dependsOn args.name, signedTaskName
    win.dependsOn args.name, signedTaskName
}
makeWinTask(name: 'winNoJRE', suffix: 'Windows_without_JRE')
makeWinTask(name: 'winJRE64', suffix: 'Windows_64', jrePath: windowsJRE, arch: 'x64')
makeWinTask(name: 'winJRE', suffix: 'Windows', jrePath: windowsJRE32)

// Disable .tar distributions for everyone but Linux
tasks.findAll { it.name =~ /[dD]istTar$/ && !it.name.contains('linux') }.each { it.enabled = false }
// Disable .zip distributions for Linux
tasks.findAll { it.name =~ /[dD]istZip$/ && it.name.contains('linux') }.each { it.enabled = false }

processResources {
    def revision = detectRevision()
    inputs.property 'revision', revision
    doLast {
        logger.lifecycle("Detected revision ${revision}")
        def versionFile = file("${sourceSets.main.output.resourcesDir}/org/omegat/Version.properties")
        ant.propertyfile(file: versionFile) {
            entry(key: 'revision', value: revision)
        }
    }
}

task checksums {
    def algos = ['SHA-512', 'MD5']
    description = "Generate ${algos.join(', ')} checksums for distribution files"
    inputs.files fileTree(dir: distsDir, exclude: 'checksums')
    def checksumsDir = file("${distsDir}/checksums")
    outputs.dir checksumsDir
    onlyIf {
        condition(distsDir.directory, 'Distfiles not found')
    }
    doLast {
        distsDir.listFiles().findAll { it.file }.each { f ->
            algos.each { algo ->
                ant.checksum file: f, algorithm: algo, todir: checksumsDir
            }
        }
    }
}

task genJAXB {
    description = 'Generate classes for loading and manipulating XML formats'
}

ext.makeJaxbTask = { args ->
    def taskName = "gen${args.name.capitalize()}"
    task(type: JavaExec, taskName) {
        classpath = configurations.jaxb
        mainClass = 'com.sun.tools.xjc.XJCFacade'
        delegate.args args.args
        outputs.dir args.outdir
    }
    genJAXB.dependsOn taskName
}

makeJaxbTask(name: 'segmentation', outdir: 'src/gen/core/segmentation',
             args: ['-no-header', '-d', 'src', '-p', 'gen.core.segmentation', 'src/schemas/srx20.xsd'])
makeJaxbTask(name: 'filters', outdir: 'src/gen/core/filters',
             args: ['-no-header', '-d', 'src', '-p', 'gen.core.filters', 'src/schemas/filters.xsd'])
makeJaxbTask(name: 'tbx', outdir: 'src/gen/core/tbx',
             args: ['-no-header', '-d', 'src', '-p', 'gen.core.tbx', 'src/schemas/tbx.xsd'])
makeJaxbTask(name: 'project', outdir: 'src/gen/core/project',
             args: ['-no-header', '-d', 'src', '-p', 'gen.core.project', 'src/schemas/project_properties.xsd'])
makeJaxbTask(name: 'tmx14', outdir: 'src/gen/core/tmx14',
             args: ['-no-header', '-d', 'src', '-p', 'gen.core.tmx14', '-b', 'src/schemas/tmx14.xjb', 'src/schemas/tmx14.xsd'])

task changedOnBranch {
    description = 'List files that have been modified on this git branch.'
    doLast {
        ext.files = project.files(gitModifiedFiles())
        ext.files.each { println(it) }
    }
}

task spotlessChangedApply {
    description = 'Apply code formatting to files that have been changed on the current branch.'
    group = 'omegat workflow'
    finalizedBy 'spotlessApply'
    dependsOn changedOnBranch
    doFirst {
        spotlessJava.target = changedOnBranch.files.findAll {
            it.path.endsWith('.java')
        }
    }
}

jacoco {
    toolVersion="0.8.10"
}

tasks.jacocoTestReport {
    dependsOn(tasks.test) // tests are required to run before generating the report
    group = 'verification'
    reports {
        xml.required = true  // coveralls plugin depends on xml format report
        html.required = true
    }
    afterEvaluate {
        classDirectories.setFrom(files(classDirectories.files.collect {
            fileTree(dir: it, exclude: ["gen/core/**/*", "org/omegat/**/gui/*", "org/omegat/**/data/*"])
        }))
    }
}

// check.dependsOn jacocoTestCoverageVerification
tasks.jacocoTestCoverageVerification {
    dependsOn(tasks.test)
    violationRules {
        rule {
            element = 'CLASS'
            includes = ['org.omegat.core.machinetranslators.*', 'org.omegat.core.dictionaries.*']
            excludes = ['**.*.1', '**.*.2', '**.*.3',  // ignore inner classes
                    'org.omegat.core.machinetranslators.MachineTranslators']  // simple plugin reg.
            limit { minimum = 0.20 }
        }
        rule {
            element = 'PACKAGE'
            includes = ['org.omegat.filters?.*',
                        'org.omegat.externalfinder', 'org.omegat.languagetools', 'org.omegat.util',
                        'org.omegat.core.events', 'org.omegat.core.matching', 'org.omegat.core.search',
                        'org.omegat.core.segmentation', 'org.omegat.core.spellchecker', 'org.omegat.core.statistics',
                        'org.omegat.core.tagvalidation', 'org.omegat.core.team2.*']
            excludes = ['org.omegat.core.team2.gui', 'org.omegat.util.xml.*']
            limit { minimum = 0.60 }
        }
    }
}

task manualPdfs {
    description = 'Build PDF manuals for all languages. Requires Docker.'
}

task manualHtmls {
    description = 'Build HTML manuals for all languages. Requires Docker.'
}

ext.manualIndexXmls = fileTree(dir: 'doc_src', include: '**/OmegaTUsersManual_xinclude full.xml')
manualIndexXmls.each { xml ->
    def lang = xml.parentFile.name
    def pdfTaskName = "manualPdf${lang.capitalize()}"
    task(pdfTaskName) {
        inputs.files fileTree(dir: "doc_src/${lang}", include: '**/*.xml')
        outputs.file "${distsDir}/OmegaT_documentation_${lang}.PDF"
        doLast {
            exec {
                workingDir = 'doc_src'
                commandLine './docgen', "-Dlanguage=${lang}", 'pdf'
            }
            copy {
                from fileTree(dir: "doc_src/${lang}/pdf", include: '*.PDF')
                into distsDir
            }
            delete fileTree(dir: "doc_src/${lang}", includes: ['pdf/*', 'index.xml'])
        }
    }
    manualPdfs.dependsOn pdfTaskName

    def htmlTaskName = "manualHtml${lang.capitalize()}"
    task(htmlTaskName) {
        inputs.files fileTree(dir: "doc_src/${lang}", include: '**/*.xml')
        doLast {
            exec {
                workingDir = 'doc_src'
                commandLine './docgen', "-Dlanguage=${lang}", 'html5'
            }
            delete fileTree(dir: "doc_src/${lang}", includes: ['xhtml5/**/*', 'index.xml'])
        }
    }
    manualHtmls.dependsOn htmlTaskName
}

task instantStartGuides {
    description = 'Build Instant Start guides for all languages. Requires Docker.'
}

task firstSteps {
    description = 'Build First Step pages for all languages. Requires Docker.'
}

task updateManuals {
    group = 'omegat release'
    description = 'Update Instant Start guides and HTML manuals.'
    dependsOn manualHtmls, firstSteps, instantStartGuides
    finalizedBy genDocIndex
}

ext.firstStepsXmls = fileTree(dir: 'doc_src', include: '**/First_Steps.xml')
firstStepsXmls.each { xml ->
    def lang = xml.parentFile.name
    def taskName = "firstSteps${lang.capitalize()}"
    task(taskName) {
        inputs.files fileTree(dir: "doc_src/${lang}", include: '**/*.xml')
        doLast {
            exec {
                workingDir = 'doc_src'
                commandLine './docgen', "-Dlanguage=${lang}", 'first-steps'
            }
        }
    }
    firstSteps.dependsOn taskName
}

ext.instantStartXmls = fileTree(dir: 'doc_src', include: '**/InstantStartGuide.xml')
instantStartXmls.each { xml ->
    def lang = xml.parentFile.name
    def taskName = "instantStartGuide${lang.capitalize()}"
    task(taskName) {
        inputs.files fileTree(dir: "doc_src/${lang}", include: '**/*.xml')
        doLast {
            exec {
                workingDir = 'doc_src'
                commandLine './docgen', "-Dlanguage=${lang}", 'instant-start'
            }
        }
    }
    instantStartGuides.dependsOn taskName
}

tasks.getByName("run") {
    jvmArgs(["--add-opens", "java.desktop/sun.awt.X11=ALL-UNNAMED"])
}

task debug(type: JavaExec) {
    description = 'Launch app for debugging.' // Special debug task for NetBeans
    group = 'application'
    mainClass = mainClassName
    classpath = sourceSets.main.runtimeClasspath
    jvmArgs(["--illegal-access=warn"])
    debug true
}

task runOnJava17(type: JavaExec) {
    description = 'Launch app on Java 17'
    javaLauncher = javaToolchains.launcherFor {
        languageVersion = JavaLanguageVersion.of(17)
        vendor = JvmVendorSpec.ADOPTIUM
    }
    mainClass = application.mainClass
    classpath = sourceSets.main.runtimeClasspath
    jvmArgs(["--add-opens", "java.desktop/sun.awt.X11=ALL-UNNAMED"])
    group = 'application'
}

// E.g. when doing `build`, run checks before making distfiles
assemble.mustRunAfter check

test {
    // Test in headless mode with ./gradlew test -Pheadless
    if (project.hasProperty('headless')) {
        systemProperty 'java.awt.headless', 'true'
    }
}

task testIntegration(type: JavaExec) {
    description = 'Run integration tests. Pass repo URL as -Domegat.test.repo=<repo>'
    group = 'omegat workflow'
    mainClass = 'org.omegat.core.data.TestTeamIntegration'
    classpath = sourceSets.testIntegration.runtimeClasspath
    systemProperties = System.properties
}

task testOnJava17(type: Test) {
    description = 'Run test cases on Java 17'
    javaLauncher = javaToolchains.launcherFor {
        languageVersion = JavaLanguageVersion.of(17)
        vendor = JvmVendorSpec.ADOPTIUM
    }
    if (project.hasProperty('headless')) {
        systemProperty 'java.awt.headless', 'true'
    }
    group = 'verification'
}

ext.mavenStyleVersion = version.replace('_', '-')

publishing {
    publications {
        mavenJava(MavenPublication) { publication ->
            groupId = 'org.omegat'
            artifactId = 'omegat'
            version = mavenStyleVersion
            from components.java

            pom {
                name = 'OmegaT'
                description = 'The free translation memory tool'
                url = 'https://omegat.org'
                scm {
                    connection = "scm:git:https://git.code.sf.net/p/omegat/code"
                    developerConnection = "scm:git:https://git.code.sf.net/p/omegat/code"
                    url = "https://sourceforge.net/p/omegat/code/"
                }
                licenses {
                    license {
                        name = 'The GNU General Public License, Version 3.0'
                        url = 'https://www.gnu.org/licenses/licenses/gpl-3.0.html'
                    }
                }
                developers {
                    developer {
                        id = 'omegat'
                        name = 'OmegaT Developers'
                        email = 'info@omegat.org'
                    }
                }
            }
        }
    }
    repositories {
        maven {
            url = 'https://s01.oss.sonatype.org/service/local/staging/deploy/maven2/'
            credentials(PasswordCredentials) {
                username findProperty('ossrhUsername')
                password findProperty('ossrhPassword')
            }
        }
    }
}

signing {
    sign publishing.publications.mavenJava
    if (!findProperty("signing.keyId")) {
        useGpgCmd()
    }
}

remotes {
    sourceforgeWeb {
        host = 'web.sourceforge.net'
        user = findProperty('sourceforgeWebUser')
        password = findProperty('sourceforgeWebPassword')
        agent = true
    }
}

ext.htdocs = '/home/project-web/omegat/htdocs'

ext.publishAtomically = { args ->
    task("publish${args.name.capitalize()}") {
        description = "Copy ${args.name} to SourceForge web."
        dependsOn args.sourceTask
        group = 'omegat release'
        doLast {
            ssh.run {
                session(remotes.sourceforgeWeb) {
                    def timestamp = new Date().format('yyyyMMddHHmmss')
                    def targetDir = args.targetDir ?: "${args.name}-${omtFlavor}"
                    def tempDir = "${targetDir}-temp-${timestamp}"
                    sftp {
                        cd htdocs
                        mkdir tempDir
                    }
                    put from: args.sourceTask.outputs.files, into: "${htdocs}/${tempDir}"
                    sftp {
                        cd htdocs
                        try { rename targetDir, "${targetDir}-old-${timestamp}" }
                        catch (ignored) {}
                        rename "${tempDir}/${args.sourceTask.destinationDir.name}", targetDir
                        rmdir tempDir
                    }
                }
            }
        }
    }
}

publishAtomically(name: 'manual', sourceTask: webManual)
publishAtomically(name: 'javadoc', sourceTask: javadoc)

task publishVersion {
    description = 'Update the version considered current by the version check.'
    group = 'omegat release'
    doLast {
        ssh.run {
            session(remotes.sourceforgeWeb) {
                def target = "${htdocs}/Version-${omtFlavor}.properties"
                put from: file('src/org/omegat/Version.properties'), into: target
            }
        }
    }
}

tasks.withType(JavaExec).configureEach {
    // Allow setting the max heap size for the run task from the command line, e.g.
    // `gradle -PrunMaxHeapSize=1024M run`
    maxHeapSize = findProperty('runMaxHeapSize')
    // Ask modules to be up-to-date before run task executed
    dependsOn subprojects.tasks.jar
}

task printVersion {
    println project.version
}

tasks.withType(Copy).configureEach {
    duplicatesStrategy = DuplicatesStrategy.EXCLUDE
}
tasks.withType(Sync).configureEach {
    duplicatesStrategy = DuplicatesStrategy.EXCLUDE
}
tasks.withType(Zip).configureEach {
    duplicatesStrategy = DuplicatesStrategy.INCLUDE
}<|MERGE_RESOLUTION|>--- conflicted
+++ resolved
@@ -552,19 +552,12 @@
             into('lib/provided') {
                 // collect project runtime dependencies in all subprojects and sourceSets
                 from configurations.runtimeClasspath
-<<<<<<< HEAD
                 from {subprojects.findAll { it.getSubprojects().isEmpty()}.collect {
                             // catch languatools.*RuntimeClasspath, which * is language code,
                             // and normal runtimeClasspath but no testRuntimeClasspath and jaxbRuntimeClasspath
                             it.configurations.matching { it.name.endsWith('untimeClasspath')
                                     && !it.name.startsWith('test') && !it.name.startsWith('jaxb')
                         }}
-=======
-                from {subprojects.findAll { it.getSubprojects().isEmpty()}
-                        .collect { it.configurations.matching { it.name.endsWith('untimeClasspath')
-                                    && !it.name.startsWith('test') && !it.name.startsWith('jaxb')
-                        } }
->>>>>>> 8fd99113
                 }
             }
         }
