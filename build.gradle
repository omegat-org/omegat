--- conflicted
+++ resolved
@@ -26,34 +26,11 @@
 tasks.named('updateDaemonJvm') {
     jvmVersion = JavaLanguageVersion.of(17)
 }
-<<<<<<< HEAD
+
 // Explicitly specify Gradle wrapper version
 tasks.withType(Wrapper.class).configureEach {
     distributionType = Wrapper.DistributionType.BIN
     gradleVersion = "8.12" // set the same version as in gradle/wrapper/gradle-wrapper.properties
-=======
-
-// OmegaT distribution package meta data.
-def shortDescription = 'The free translation memory tool'
-def distDescription = 'OmegaT is a free and open source multiplatform Computer Assisted Translation tool with' +
-        ' fuzzy matching, translation memory, keyword search, glossaries, and translation leveraging into updated' +
-        ' projects.'
-def distAppVendor = 'The OmegaT project'
-
-// Definition of OmegaT versioning
-def localPropsFile = file('local.properties')
-ext {
-    omtVersion = loadProperties(file('src/org/omegat/Version.properties'))
-    if (localPropsFile.file) {
-        loadProperties(localPropsFile).each { k, v ->
-            if (!findProperty(k)) {
-                set(k, v)
-            }
-        }
-    }
-    providedCoreLibsDir = file('lib/provided/core')
-    providedModuleLibsDir = file('lib/provided/module')
->>>>>>> fb7e0519
 }
 
 version = omtVersion.version + getUpdateSuffix(omtVersion.update)
@@ -68,124 +45,17 @@
 def windowsJRE = fileTree(dir: assetDir, include: 'OpenJDK17U-jre_x64_windows_*.zip')
 def windowsArm64JRE = fileTree(dir: assetDir, include: 'OpenJDK21U-jre_aarch64_windows_*.zip')
 
-<<<<<<< HEAD
 sourcesJar {
     duplicatesStrategy = DuplicatesStrategy.EXCLUDE
-=======
-allprojects {
-    apply plugin: 'checkstyle'
-    apply plugin: 'java-library'
-    apply plugin: 'eclipse'
-    apply plugin: 'com.github.spotbugs'
-    apply plugin: 'com.diffplug.spotless'
-    apply plugin: 'jacoco'
-
-    java {
+}
+
+/*    java {
         withSourcesJar()
         withJavadocJar()
         sourceCompatibility = JavaVersion.VERSION_11
         targetCompatibility = JavaVersion.VERSION_11
     }
-
-    javadoc {
-        failOnError = false
-        options {
-            jFlags('-Duser.language=en')
-            addStringOption('locale', 'en_US')
-            addStringOption('bottom', '<span>Copyright 2000-2023, OmegaT project and contributors</span>')
-            addStringOption('encoding', 'UTF-8')
-            addBooleanOption("Xdoclint:none", true)
-            addBooleanOption('html5', true)
-            addBooleanOption('frames', false)
-            addBooleanOption('public', true)
-        }
-    }
-    tasks.withType(JavaCompile) {
-       options.encoding = "UTF-8"
-       options.compilerArgs.addAll '-Xlint', '-Werror'
-    }
-
-    sourcesJar {
-        duplicatesStrategy = DuplicatesStrategy.EXCLUDE
-    }
-
-    spotbugs {
-        reportLevel = Confidence.valueOf('HIGH')
-    }
-
-    tasks.register('spotbugsMainReport') {
-        def reportFile = file("build/reports/spotbugs/main.txt")
-        doLast {
-            if (reportFile.exists()) {
-                println()
-                reportFile.readLines().forEach {
-                    println(it)
-                }
-            }
-        }
-        group = 'verification'
-    }
-
-    tasks.register('spotbugsTestReport') {
-        def reportFile = file("build/reports/spotbugs/test.txt")
-        doLast {
-            if (reportFile.exists()) {
-                println()
-                reportFile.readLines().forEach {
-                    println(it)
-                }
-            }
-        }
-        group = 'verification'
-    }
-
-    spotbugsMain {
-        if (envIsCi) {
-            extraArgs = ['-longBugCodes']
-            jvmArgs = ['-Duser.language=en']
-        }
-        reports {
-            text.required = envIsCi
-            html.required = !envIsCi
-        }
-        finalizedBy(spotbugsMainReport)
-    }
-
-    spotbugsTest {
-        if (envIsCi) {
-            extraArgs = ['-longBugCodes']
-            jvmArgs = ['-Duser.language=en']
-        }
-        reports {
-            text.required = envIsCi
-            html.required = !envIsCi
-        }
-        finalizedBy(spotbugsTestReport)
-    }
-
-    checkstyle {
-        toolVersion = libs.versions.checkstyle.get()
-    }
-    checkstyleMain.exclude '**/gen/**'
-
-    spotless {
-        enforceCheck false
-        java {
-            targetExclude 'src/gen/**'
-            eclipse().configFile file("${rootDir}/config/spotless/eclipse-formatting.xml")
-            removeUnusedImports()
-        }
-    }
-
-    repositories {
-        mavenCentral()
-        mavenLocal()
-        // Sonatype OSSRH snapshots
-        maven { url "https://s01.oss.sonatype.org/content/repositories/snapshots" }
-        maven { url "https://oss.sonatype.org/content/repositories/snapshots" }
-    }
->>>>>>> fb7e0519
-}
+*/
 
 sourceSets {
     main {
@@ -555,6 +425,7 @@
 makeWinTask(name: 'winNoJRE', suffix: 'Windows_without_JRE', parentTask: 'win')
 makeWinTask(name: 'winJRE64', suffix: 'Windows_64', jrePath: windowsJRE, arch: 'x64', parentTask: 'win')
 makeWinTask(name: 'winJRE', suffix: 'Windows', jrePath: windowsJRE32, parentTask: 'win')
+makeWinTask(name: 'winArm64JRE', suffix: 'Windows_aarch64', jrePath: windowsArm64JRE, parentTask: 'win')
 
 // Disable .tar distributions for everyone but Linux
 tasks.withType(Tar).configureEach {
@@ -562,13 +433,6 @@
         enabled = false
     }
 }
-<<<<<<< HEAD
-=======
-makeWinTask(name: 'winNoJRE', suffix: 'Windows_without_JRE')
-makeWinTask(name: 'winJRE64', suffix: 'Windows_64', jrePath: windowsJRE, arch: 'x64')
-makeWinTask(name: 'winJRE', suffix: 'Windows', jrePath: windowsJRE32)
-makeWinTask(name: 'winArm64JRE', suffix: 'Windows_aarch64', jrePath: windowsArm64JRE)
->>>>>>> fb7e0519
 
 // Disable .zip distributions for Linux
 tasks.withType(Zip).configureEach {
