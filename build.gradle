import org.apache.tools.ant.filters.ReplaceTokens
import org.apache.tools.ant.filters.FixCrLfFilter

plugins {
    id 'application'
    id 'java-library'
    id 'maven-publish'
    id 'signing'
    id 'eclipse'
    id 'checkstyle'
    id 'jacoco'
    id 'com.github.spotbugs' version '4.7.0'
    id 'de.gliderpilot.jnlp' version '1.2.6'
    id 'org.hidetake.ssh' version '2.10.1'
    id 'com.diffplug.spotless' version '5.11.0'
    id 'com.github.ben-manes.versions' version '0.38.0'
}

apply from: 'gradle/utils.gradle'

applicationName = 'OmegaT'
mainClassName = 'org.omegat.Main'

ext {
    javaVersion = '1.8'
    omtVersion = loadProperties(file('src/org/omegat/Version.properties'))
    omtFlavor = omtVersion.beta.empty ? 'standard' : 'latest'
    omtWebsite = 'https://omegat.org'
    envIsCi = project.hasProperty('envIsCi')
    localPropsFile = file('local.properties')
    if (localPropsFile.file) {
        loadProperties(localPropsFile).each { k, v ->
            if (!findProperty(k)) {
                set(k, v)
            }
        }
    }
}

sourceCompatibility = javaVersion
targetCompatibility = javaVersion

version = omtVersion.version + getUpdateSuffix(omtVersion.update)

sourceSets {
    main {
        java {
            srcDir 'src'
        }
        resources {
            srcDir 'src'
        }
    }
    test {
        java {
            srcDir 'test/src'
        }
        resources {
            srcDir 'test/src'
            srcDir 'test/data'
        }
    }
    testIntegration {
        java {
            srcDir 'test-integration/src'
        }
    }
}

repositories {
    mavenCentral()
}

task webstartDocsJar(type: Jar) {
    description = 'Bundle documents for Java WebStart.'
    archiveBaseName = 'docs'
    from('release') {
        include 'changes.txt', 'OmegaT-license.txt'
        into 'docs'
    }
    from('docs') {
        include '**/instantStartGuideNoTOC.html', '**/OmegaT.css', '**/images/InstantGuide_*.png'
        into 'docs'
    }
}

configurations {
    all {
        // Temporary exclusion; see https://sourceforge.net/p/omegat/bugs/813/
        exclude group: 'org.apache.lucene', module: 'lucene-core'
    }
    [testRuntime, testCompile]*.exclude group: 'org.languagetool', module: 'language-all'

    jaxb
}

ext {
    providedLibsDir = file('lib/provided')
    languageToolVersion = '3.5'
    luceneVersion = '5.2.1'
}

dependencies {
    // Libs are provided in the "source" distribution only
    if (providedLibsDir.directory) {
        compile fileTree(dir: providedLibsDir, include: '**/*.jar')
    } else {
        implementation 'commons-io:commons-io:2.7'
        implementation 'commons-lang:commons-lang:2.6'
        api 'org.slf4j:slf4j-api:1.7.25'
        implementation 'org.slf4j:slf4j-jdk14:1.7.25'

        // macOS integration
        implementation 'org.madlonkay:desktopsupport:0.6.0'

        // XML/JSON parser
        api 'javax.xml.bind:jaxb-api:2.3.1'
<<<<<<< HEAD
        implementation "com.fasterxml.jackson.core:jackson-core:2.12.4"
        implementation "com.fasterxml.jackson.core:jackson-annotations:2.12.4"
        implementation "com.fasterxml.jackson.core:jackson-databind:2.12.4"
        implementation "com.fasterxml.jackson.dataformat:jackson-dataformat-xml:2.12.4"
        implementation "com.fasterxml.jackson.module:jackson-module-jaxb-annotations:2.12.4"
=======
        implementation 'com.sun.xml.bind:jaxb-impl:2.3.4'
>>>>>>> 592d93a3

        // PDF Filter
        implementation 'org.apache.pdfbox:pdfbox:2.0.24'

        // Aligner
        implementation 'net.loomchild:maligna:3.0.0'

        // Dictionary
        implementation 'io.github.dictzip:dictzip:0.9.5'
        implementation 'com.github.takawitter:trie4j:0.9.8'

        // Encoding dectection
        implementation 'com.github.albfernandez:juniversalchardet:2.4.0'

        // Legacy projects re-hosted on Maven Central
        api 'org.omegat:vldocking:3.0.5'
        implementation 'org.omegat:htmlparser:1.5'
        implementation 'org.omegat:gnudiff4j:1.15'
        implementation 'org.omegat:lib-mnemonics:1.0'
        implementation 'org.omegat:jmyspell-core:1.0.0-beta-2'

        // LanguageTool
        implementation "org.languagetool:languagetool-core:${languageToolVersion}"
        runtimeOnly("org.languagetool:language-all:${languageToolVersion}") {
            // Temporary exclusion; see https://sourceforge.net/p/omegat/bugs/814/
            exclude module: 'lucene-gosen-ipadic'
        }
        runtimeOnly 'org.omegat.lucene:lucene-gosen:5.0.0:ipadic'
        runtimeOnly 'org.languagetool:hunspell-native-libs:2.9'

        // Lucene for tokenizers
        // Temporary use of custom lucene-core; see https://sourceforge.net/p/omegat/bugs/813/
        implementation "org.omegat.lucene:lucene-core:${luceneVersion}-1"
        implementation "org.apache.lucene:lucene-analyzers-common:${luceneVersion}"
        implementation "org.apache.lucene:lucene-analyzers-kuromoji:${luceneVersion}"
        implementation "org.apache.lucene:lucene-analyzers-smartcn:${luceneVersion}"
        implementation "org.apache.lucene:lucene-analyzers-stempel:${luceneVersion}"

        // Team project server support
        implementation 'org.eclipse.jgit:org.eclipse.jgit:5.11.1.202105131744-r'
        implementation 'org.eclipse.jgit:org.eclipse.jgit.ssh.jsch:5.11.1.202105131744-r'
        implementation 'com.jcraft:jsch.agentproxy.jsch:0.0.9'
        // Specify the following two here just to make sure all jsch.agentproxy libs are the same version.
        implementation 'com.jcraft:jsch.agentproxy.connector-factory:0.0.9'
        implementation 'com.jcraft:jsch.agentproxy.svnkit-trilead-ssh2:0.0.9'
        implementation 'org.tmatesoft.svnkit:svnkit:1.8.14'

        // Team project conflict resolution
        implementation 'org.madlonkay:supertmxmerge:2.0.3'

        // Credentials encryption
        implementation 'org.jasypt:jasypt:1.9.3'

        // Groovy used for scripts - needed at implementation for GroovyClassLoader modifications
        // Ivy is needed to handle Grape/@Grab dependencies
        runtimeOnly('org.codehaus.groovy:groovy-all:3.0.7@pom') {
            transitive = true
        }
        runtimeOnly 'org.codehaus.groovy:groovy-dateutil:3.0.7'
        runtimeOnly 'org.apache.ivy:ivy:2.5.0'

        // Script editor
        implementation 'com.fifesoft:rsyntaxtextarea:3.0.8'
        implementation 'com.fifesoft:rstaui:3.0.4'
        implementation ('com.fifesoft:languagesupport:3.0.2') {
            exclude module: 'rhino'
        }
        implementation 'com.fifesoft:autocomplete:3.0.5'

        // Moses MT connector
        implementation 'org.apache.xmlrpc:xmlrpc-client:3.1.3'
    }

    // Test dependencies
    testImplementation 'junit:junit:4.13.2'
    testImplementation 'org.xmlunit:xmlunit-legacy:2.8.2'
    testImplementation("org.languagetool:languagetool-server:${languageToolVersion}") {
        exclude group: 'org.slf4j'
    }
    // LanguageTool unit tests exercise these languages
    ['be', 'en', 'fr'].each {
        testImplementation "org.languagetool:language-${it}:${languageToolVersion}"
    }
    testRuntimeOnly "org.languagetool:language-pl:${languageToolVersion}"

    // WebStart-only
    jnlp webstartDocsJar.outputs.files

    // JAXB codegen only
    jaxb 'javax.xml.bind:jaxb-api:2.3.1'
    jaxb 'com.sun.xml.bind:jaxb-xjc:2.3.4'

    testIntegrationImplementation sourceSets.main.output, sourceSets.test.output, configurations.implementation
}

jar {
    def omtPlugins = loadProperties(file('Plugins.properties'))
    manifest {
        attributes('License': 'GNU Public License version 3 or later',
                'Implementation-Version': project.version,
                'Permissions': 'all-permissions',
                'OmegaT-Plugins': omtPlugins.plugin,
                'OmegaT-Plugin': 'true',
                'Main-Class': mainClassName)
        omtPlugins.each { key, val ->
            if (key != 'plugin') {
                val.tokenize().each { cls ->
                    attributes('OmegaT-Plugin': key, cls)
                }
            }
        }
    }
    doFirst {
        // Set this attribute at execution time because accessing configurations.runtime as an
        // instance forces configuration blocks to be evaluated and this causes problems like
        // introducing ordering dependencies on various definitions in this file.
        manifest.attributes 'Class-Path': configurations.runtimeClasspath.collect { "lib/${it.name}" }.join(' ')
    }
    // Don't include extra stuff like version number in JAR name
    archiveFileName = "${archiveBaseName.get()}.${archiveExtension.get()}"
}

ext {
    distsDir = file("${buildDir}/${distsDirName}")

    assetDir = findProperty('assetDir') ?: '../'

    macJRE = fileTree(dir: assetDir, include: '*-jre_x64_mac_*.tar.gz')

    linux64JRE = fileTree(dir: assetDir, include: '*-jre_x64_linux_*.tar.gz')

    windowsJRE = fileTree(dir: assetDir, include: '*-jre_x86-32_windows_*.zip')
    windowsJRE64 = fileTree(dir: assetDir, include: '*-jre_x64_windows_*.zip')
}

task genDocIndex(type: Copy) {
    description = 'Generate the docs index file'
    def docPropsFiles = fileTree(dir: 'docs', include: '*/version*.properties').findAll {
        file("${it.parent}/index.html").file
    }
    inputs.files docPropsFiles
    from('doc_src') {
        include 'index_template.html'
    }
    into 'docs'
    rename('index_template.html', 'index.html')
    doFirst {
        def langNameExceptions = loadProperties(file('doc_src/lang_exceptions.properties'))
        def langInfos = docPropsFiles.collect { props ->
            def code = props.parentFile.name
            def locale = Locale.forLanguageTag(code.replace('_', '-'))
            def name = langNameExceptions[code] ?: locale.getDisplayName(locale)
            def docVersion = loadProperties(props).version
            def status = docVersion == omtVersion.version ? 'up-to-date' : 'out-of-date'
            ['code': code, 'name': name, 'version': docVersion, 'status': status]
        }.sort { it.code }
        expand('languages': langInfos)
        filteringCharset = 'UTF-8'
    }
}

task webManual(type: Sync) {
    description = 'Generate the HTML manual'
    dependsOn genDocIndex
    destinationDir = file("${buildDir}/docs/manual")
    from 'docs'
    from('release') {
        include 'doc-license.txt'
    }
}

distributions {
    main {
        contents {
            from('docs') {
                into 'docs'
                exclude 'index.html'
            }
            from(genDocIndex.outputs) {
                into 'docs'
                include 'index.html'
            }
            from('release') {
                into 'docs'
                include 'changes.txt', 'doc-license.txt', 'OmegaT-license.txt', 'contributors.txt'
                filter(FixCrLfFilter, eol: FixCrLfFilter.CrLf.newInstance('crlf'))
            }
            from('scripts') {
                into 'scripts'
            }
            from('images') {
                into 'images'
            }
            from('release') {
                include '*.txt', '*.html'
                filter(ReplaceTokens, tokens: [TRANSLATION_NOTICE: ''])
                filter(FixCrLfFilter, eol: FixCrLfFilter.CrLf.newInstance('crlf'))
            }
            from('release/plugins-specific') {
                into 'plugins'
            }
            from('release/linux-specific') {
                filter(ReplaceTokens, tokens:
                    [VERSION_NUMBER_SUBST: project.version,
                     JAR_SUBST: jar.archiveName])
                fileMode 0755
            }
            from('release/win32-specific') {
                include 'OmegaT.bat'
                filter(ReplaceTokens, tokens: [JAR_SUBST: jar.archiveName])
            }
            from('lib/licenses') {
                into 'lib'
            }
            eachFile {
                // Move main JAR up one level from lib.
                if (it.name == jar.archiveName) {
                    it.relativePath = it.relativePath.parent.parent.append(true, jar.archiveName)
                }
            }
        }
        distZip.archiveFileName = "${applicationName}_${version}${omtVersion.beta}_Without_JRE.zip"
    }

    source {
        contents {
            from(rootDir) {
                include 'config/**', 'docs/**', 'images/**', 'lib/**', 'release/**',
                    'src/**', 'test/**', 'doc_src/**', 'docs_devel/**', 'scripts/**',
                    'gradle/**', 'gradlew*', '*.gradle', 'README.md', '*.properties'
                exclude '**/build/**', 'doc_src/**/pdf/**', 'local.properties'
            }
            into('lib/provided') {
                from configurations.runtime
            }
        }
        sourceDistZip.archiveFileName = "${applicationName}_${version}${omtVersion.beta}_Source.zip"
    }

    mac {
        contents {
            from('release/mac-specific') {
                exclude '**/MacOS/OmegaT', '**/Info.plist', '**/java.entitlements'
            }
            from('release/mac-specific') {
                include '**/MacOS/OmegaT'
                fileMode 0755
            }
            from('release/mac-specific') {
                include '**/Info.plist'
                expand(version: project.version,
                       // $APP_ROOT is expanded at runtime by the launcher binary
                       configfile: '$APP_ROOT/Contents/Resources/Configuration.properties')
            }
            into('OmegaT.app/Contents/Java') {
                with main.contents
                exclude '*.sh', '*.kaptn', 'OmegaT', 'OmegaT.bat'
            }
            if (!macJRE.empty) {
                from(tarTree(macJRE.singleFile)) {
                    into 'OmegaT.app/Contents/PlugIns'
                    includeEmptyDirs = false
                    eachFile {
                        replaceRelativePathSegment(it, /jdk.*-jre/, 'jre.bundle')
                    }
                }
            }
        }
    }

    linux64 {
        contents {
            with main.contents
            exclude 'OmegaT.bat'
            if (!linux64JRE.empty) {
                from(tarTree(linux64JRE.singleFile)) {
                    includeEmptyDirs = false
                    eachFile {
                        replaceRelativePathSegment(it, /jdk.*-jre/, 'jre')
                    }
                }
            }
        }
    }

    l10nMinimal {
        contents {
            from 'release/l10n-project'
            from('doc_src') {
                include 'en/InstantStartGuide.xml',
                    'en/images/InstantGuide_1.png',
                    'en/images/InstantGuide_2.png'
                into 'source/doc_src'
            }
            from('src') {
                include 'org/omegat/Bundle.properties'
                into 'source/src'
            }
            from('release') {
                include 'win32-specific/CustomMessages.ini'
                into 'source/release'
            }
            from('scripts') {
                include 'properties/check_rules.properties',
                    'properties/spellcheck.properties',
                    'properties/svn_cleanup_selected.properties',
                    'properties/search_replace.properties',
                    'properties/replace_strip_tags.properties',
                    'properties/strip_bidi_marks.properties',
                    'properties/nbsp.properties',
                    'extract_text_content.properties'
                into 'source/scripts'
            }
            from('release') {
                include 'mac-specific/OmegaT.app/Contents/Resources/en.lproj/Localizable.strings'
                into 'source/release'
            }
            from('release') {
                include 'readme.txt'
                into 'source'
                filter(ReplaceTokens, tokens: [TRANSLATION_NOTICE: 'This translation is the work of [insert your name], copyright\u00a9 [insert year].'])
                filter(FixCrLfFilter,  eol: FixCrLfFilter.CrLf.newInstance('crlf'))
                rename '.txt$', '.utf8'
                filteringCharset = 'UTF-8'
            }
        }
        l10nMinimalDistZip.archiveFileName = "${applicationName}_${project.version}${omtVersion.beta}_L10N_Minimal.zip"
    }

    l10nFull {
        contents {
            with l10nMinimal.contents
            from('doc_src') {
                include 'en/**'
                exclude 'en/html/**', 'en/pdf/**'
                into 'source/doc_src'
            }
        }
        l10nFullDistZip.archiveFileName = "${applicationName}_${version}${omtVersion.beta}_L10N_Full.zip"
    }
}

installMacDist {
    doFirst {
        delete "$destinationDir/OmegaT.app/Contents/PlugIns/jre.bundle"
    }
}

def hunspellJar = configurations.runtimeClasspath.fileCollection {
    it.name == 'hunspell-native-libs'
}.singleFile

task hunspellJarSignedContents(type: Sync) {
    onlyIf {
        // Set this in e.g. local.properties
        condition(project.hasProperty('macCodesignIdentity'), 'Code signing property not set')
    }
    from zipTree(hunspellJar)
    destinationDir = file("$buildDir/hunspell")
    doLast {
        def jnilibs = fileTree(dir: destinationDir, include: '**/*.jnilib').files
        exec {
            commandLine('codesign', '--deep', '--force',
                        '--sign', project.property('macCodesignIdentity'),
                        '--timestamp',
                        '--options', 'runtime',
                        '--entitlements', file('release/mac-specific/java.entitlements'),
                        *jnilibs.toList())
        }
    }
}

task hunspellSignedJar(type: Jar) {
    from hunspellJarSignedContents.outputs
    archiveFileName = hunspellJar.name
}

task installMacSignedDist(type: Sync) {
    description = 'Build the signed Mac distribution. Requires an Apple Developer Account.'
    onlyIf {
        // Set this in e.g. local.properties
        condition(project.hasProperty('macCodesignIdentity'), 'Code signing property not set')
    }
    with distributions.mac.contents
    duplicatesStrategy = DuplicatesStrategy.INCLUDE
    from(hunspellSignedJar.outputs) {
        into 'OmegaT.app/Contents/Java/lib'
    }
    destinationDir = file("${buildDir}/install/${applicationName}-macSigned")
    doFirst {
        delete "$destinationDir/OmegaT.app/Contents/PlugIns/jre.bundle"
    }
    doLast {
        exec {
            commandLine 'codesign', '--deep', '--force',
                '--sign', project.property('macCodesignIdentity'),
                '--timestamp',
                '--options', 'runtime',
                '--entitlements', file('release/mac-specific/java.entitlements'),
                file("${destinationDir}/OmegaT.app")
        }
    }
}

macDistZip {
    onlyIf {
        condition(!macJRE.empty, 'JRE not found')
    }
    archiveFileName = "${applicationName}_${project.version}${omtVersion.beta}_Mac.zip"
}

task macSignedDistZip(type: Zip) {
    def zipRoot = "${applicationName}_${project.version}${omtVersion.beta}_Mac_Signed"
    from(installMacSignedDist.outputs) {
        into zipRoot
    }
    archiveFileName = "${zipRoot}.zip"
}

task macNotarize {
    onlyIf {
        condition(project.hasProperty('macNotarizationUsername'),
                  'Username for notarization not set')
    }
    inputs.files macSignedDistZip.outputs.files
    doLast {
        exec {
            // Assuming setup per instructions at
            // https://developer.apple.com/documentation/security/notarizing_your_app_before_distribution/customizing_the_notarization_workflow#3087734
            commandLine 'xcrun', 'altool', '--notarize-app',
                '--primary-bundle-id', "org.omegat.$version",
                '--username', project.property('macNotarizationUsername'),
                '--password', '@keychain:AC_PASSWORD',
                '--file', inputs.files.singleFile
        }
    }
}

task macStapledNotarizedDistZip(type: Zip) {
    def zipRoot = "${applicationName}_${project.version}${omtVersion.beta}_Mac_Notarized"
    from(installMacSignedDist.outputs) {
        into zipRoot
    }
    doFirst {
        def app = "${installMacSignedDist.destinationDir}/OmegaT.app"
        exec {
            commandLine 'xcrun', 'stapler', 'staple', app
        }
    }
    archiveFileName = "${zipRoot}.zip"
}

task mac(dependsOn: [macDistZip, macNotarize]) {
    description = 'Build the Mac distributions.'
}

task linux(dependsOn: [linux64DistTar]) {
    description = 'Build the Linux distributions.'
}

linux64DistTar {
    onlyIf {
        condition(!linux64JRE.empty, 'JRE not found')
    }
    doFirst {
        delete "$destinationDirectory/jre"
    }
    archiveFileName = "${applicationName}_${project.version}${omtVersion.beta}_Linux_64.tar.bz2"
    compression = Compression.BZIP2
    archiveExtension = 'tar.bz2'
}

task l10n(dependsOn: [l10nMinimalDistZip, l10nFullDistZip]) {
    description = 'Build the L10N distributions.'
}

// We bundle our startup scripts separately, so disable startScripts.
startScripts.enabled = false

// installDist insists on installing a script. Trick it with a dummy script.
installDist.doFirst {
    startScripts.outputDir.mkdirs()
    file("${startScripts.outputDir}/${applicationName}").createNewFile()
    if (destinationDir.directory) {
        // As of Gradle 4.4(?) the application plugin expects `lib` as well
        ['lib', 'bin'].each { file("${destinationDir}/${it}").mkdirs() }
    }
}
// Delete dummy afterwards.
installDist.doLast {
    delete "${destinationDir}/bin"
    delete startScripts.outputDir
}

// Read in all our custom messages and massage them for inclusion in the .iss
ext.getInnoSetupCustomMessages = {
    // Don't include languages that InnoSetup doesn't have strings for
    def blacklist = ['cy', 'ia', 'mfe']
    // Sort files to ensure English comes first, to set fallback
    fileTree(dir: 'release/win32-specific', include: 'CustomMessages*.ini')
        .sort()
        .collect { file ->
            def match = file.name =~ /CustomMessages_?([^\.]*).ini/
            if (match) {
                def capture = match.group(1)
                def lang = capture.empty ? 'en' : capture
                if (!blacklist.contains(lang)) {
                    file.text.replaceAll(/(?m)^([^=]+)/) { "$lang.${it[0]}" }
                }
            }
        }.findAll()
        .join(System.lineSeparator())
}

task win {
    description = 'Build the Windows distributions.'
}

ext.makeWinTask = { args ->
    def fullVersion = project.version + omtVersion.beta
    def installerBasename = "OmegaT_${fullVersion}_${args.suffix}"
    def installerExe = "${distsDir}/${installerBasename}.exe"
    task(type: Sync, args.name) {
        description = "Create a Windows installer for ${args.name} distro. " +
            'Requires Inno Setup (http://www.jrsoftware.org/isinfo.php).'
        with distributions.main.contents
        from ('release/win32-specific') {
            include 'OmegaT.exe', 'OmegaT.l4J.ini'
        }
        if (args.jrePath && !args.jrePath.empty) {
            from (zipTree(args.jrePath.singleFile)) {
                includeEmptyDirs = false
                eachFile {
                    replaceRelativePathSegment(it, /jdk.*-jre/, 'jre')
                }
            }
        }
        destinationDir = file("${buildDir}/innosetup/${args.name}")
        outputs.file installerExe
        onlyIf {
            conditions([!args.jrePath || !args.jrePath.empty, 'JRE not found'],
                       [exePresent('iscc') || exePresent('docker'),
                        'InnoSetup or Docker not installed'])
        }
        doFirst {
            delete "$destinationDir/jre"
        }
        doLast {
            project.copy {
                from('release/win32-specific') {
                    include 'OmegaT.iss'
                }
                into(destinationDir)
                filter(ReplaceTokens, tokens: [
                    VERSION_NUMBER_SUBST: fullVersion,
                    OUTPUT_BASENAME_SUBST: installerBasename.toString(),
                    CUSTOM_MESSAGES_SUBST: getInnoSetupCustomMessages(),
                    ARCHITECTURE_SUBST: args.arch ?: ''
                ])
                filter(FixCrLfFilter,  eol: FixCrLfFilter.CrLf.newInstance('crlf'))
                filteringCharset = 'UTF-8'
            }
            exec {
                // You'd think we could just set the PATH, but there be dragons here
                // https://github.com/palantir/gradle-docker/issues/162
                def exe = exePresent('iscc') ?  'iscc' : file('release/ci/iscc')
                commandLine exe, "${destinationDir}/OmegaT.iss"
            }
            ant.move file: "${destinationDir}/${installerBasename}.exe",
                todir: distsDir
        }
    }
    def signedTaskName = "${args.name}Signed"
    task(signedTaskName) {
        onlyIf {
            // Set these in e.g. local.properties
            def props = ['winCodesignFile', 'winCodesignPassword', 'winCodesignTimestampUrl']
            conditions([props.every { project.hasProperty(it) }, 'Code signing properties not set'],
                       [file(installerExe).file, 'Unsigned installer not built'],
                       [exePresent('osslsigncode') || exePresent('docker'),
                        'osslsigncode or Docker not installed'])
        }
        def signedExe = "${distsDir}/${installerBasename}_Signed.exe"
        inputs.file installerExe
        outputs.file signedExe
        doLast {
            exec {
                // You'd think we could just set the PATH, but there be dragons here
                // https://github.com/palantir/gradle-docker/issues/162
                def exe = exePresent('osslsigncode') ? 'osslsigncode' : file('release/ci/osslsigncode')
                commandLine exe, 'sign',
                    '-pkcs12', project.property('winCodesignFile'),
                    '-pass', project.property('winCodesignPassword'),
                    '-n', applicationName,
                    '-i', omtWebsite,
                    '-t', project.property('winCodesignTimestampUrl'),
                    '-h', 'sha2',
                    '-in', installerExe,
                    '-out', signedExe
            }
        }
        dependsOn args.name
    }
    assemble.dependsOn args.name, signedTaskName
    win.dependsOn args.name, signedTaskName
}
makeWinTask(name: 'winNoJRE', suffix: 'Windows_without_JRE')
makeWinTask(name: 'winJRE', suffix: 'Windows', jrePath: windowsJRE)
makeWinTask(name: 'winJRE64', suffix: 'Windows_64', jrePath: windowsJRE64, arch: 'x64')

// Disable .tar distributions for everyone but Linux
tasks.findAll { it.name =~ /[dD]istTar$/ && !it.name.contains('linux') }.each { it.enabled = false }
// Disable .zip distributions for Linux
tasks.findAll { it.name =~ /[dD]istZip$/ && it.name.contains('linux') }.each { it.enabled = false }

jnlp {
    href "${applicationName}.jnlp"
    codebase findProperty('jwsCodebase')
    withXml {
        information {
            title applicationName
            vendor "${applicationName} Development Team"
            homepage href: omtWebsite
            shortcut(online: false) {
                desktop()
                menu submenu: "${applicationName} from WebStart"
            }
        }
        'offline-allowed'()
        association 'mime-type': 'application/x-omegat-project', extensions: 'project'
        security {
            'all-permissions'()
        }
        resources {
            property name: 'javaws.cfg.jauthenticator', value: true
        }
    }
    signJarAddedManifestEntries = [
        'Codebase': findProperty('jwsCodebase'),
        'Permissions': 'all-permissions',
        'Application-Name': applicationName
    ]
    signJarParams = ['keystore', 'storetype', 'alias', 'storepass', 'keypass', 'tsaurl'].collectEntries {
        [it, findProperty("jws${it.capitalize()}")]
    }
}

[webstartDistZip, signJars, generateJnlp].each { task ->
    task.configure {
        def requiredProps = ['jwsCodebase', 'jwsKeystore', 'jwsAlias']
        onlyIf {
            condition(requiredProps.every { project.hasProperty(it) },
                      'Java Web Start properties not set')
        }
        requiredProps.each {
            inputs.property it, findProperty(it)
        }
    }
}

processResources {
    def revision = detectRevision()
    inputs.property 'revision', revision
    doLast {
        logger.lifecycle("Detected revision ${revision}")
        def versionFile = file("${sourceSets.main.output.resourcesDir}/org/omegat/Version.properties")
        ant.propertyfile(file: versionFile) {
            entry(key: 'revision', value: revision)
        }
    }
}

task checksums {
    def algos = ['SHA-512', 'MD5']
    description = "Generate ${algos.join(', ')} checksums for distribution files"
    inputs.files fileTree(dir: distsDir, exclude: 'checksums')
    def checksumsDir = file("${distsDir}/checksums")
    outputs.dir checksumsDir
    onlyIf {
        condition(distsDir.directory, 'Distfiles not found')
    }
    doLast {
        distsDir.listFiles().findAll { it.file }.each { f ->
            algos.each { algo ->
                ant.checksum file: f, algorithm: algo, todir: checksumsDir
            }
        }
    }
}

task genJAXB {
    description = 'Generate classes for loading and manipulating XML formats'
}

ext.makeJaxbTask = { args ->
    def taskName = "gen${args.name.capitalize()}"
    task(type: JavaExec, taskName) {
        classpath = configurations.jaxb
        mainClass = 'com.sun.tools.xjc.XJCFacade'
        delegate.args args.args
        outputs.dir args.outdir
    }
    genJAXB.dependsOn taskName
}

makeJaxbTask(name: 'segmentation', outdir: 'src/gen/core/segmentation',
             args: ['-no-header', '-d', 'src', '-p', 'gen.core.segmentation', 'src/schemas/srx20.xsd'])
makeJaxbTask(name: 'filters', outdir: 'src/gen/core/filters',
             args: ['-no-header', '-d', 'src', '-p', 'gen.core.filters', 'src/schemas/filters.xsd'])
makeJaxbTask(name: 'tbx', outdir: 'src/gen/core/tbx',
             args: ['-no-header', '-d', 'src', '-p', 'gen.core.tbx', 'src/schemas/tbx.xsd'])
makeJaxbTask(name: 'project', outdir: 'src/gen/core/project',
             args: ['-no-header', '-d', 'src', '-p', 'gen.core.project', 'src/schemas/project_properties.xsd'])
makeJaxbTask(name: 'tmx14', outdir: 'src/gen/core/tmx14',
             args: ['-no-header', '-d', 'src', '-p', 'gen.core.tmx14', '-b', 'src/schemas/tmx14.xjb', 'src/schemas/tmx14.xsd'])
makeJaxbTask(name: 'taas', outdir: 'src/gen/taas',
             args: ['-no-header', '-d', 'src', '-p', 'gen.taas', '-b', 'src/schemas/taas.xjb', 'src/schemas/taas.xsd'])

task genMac {
    description = 'Generate the Mac .app skeleton. Requires AppBundler (https://bitbucket.org/infinitekind/appbundler) ' +
        'to be available in ~/.ant/lib'
    outputs.dir file('release/mac-specific')
    def appbundlerJar = file("${System.getProperty('user.home')}/.ant/lib/appbundler-1.0ea.jar")
    onlyIf {
        condition(appbundlerJar.file, 'AppBundler not found')
    }
    doLast {
        ant.taskdef(name: 'appbundler',
                    classname: 'com.oracle.appbundler.AppBundlerTask',
                    classpath: appbundlerJar)
        ant.appbundler(outputdirectory: 'release/mac-specific',
                       name: applicationName,
                       displayname: applicationName,
                       executablename: applicationName,
                       identifier: 'org.omegat.OmegaT',
                       icon: 'images/OmegaT.icns',
                       version: '${version}',
                       jvmrequired: javaVersion,
                       shortversion: '${version}',
                       mainclassname: mainClassName) {
            option(value: "-Xdock:name=${applicationName}")
            argument(value: '--config-file=${configfile}')
            bundledocument(extensions: 'project',
                           name: "${applicationName} Project",
                           role: 'editor',
                           icon: 'images/OmegaT.icns')
            bundledocument(extensions: '*',
                           name: 'All Files',
                           role: 'none')
            plistentry(key: 'JVMRuntime', value: 'jre.bundle')
        }
    }
}

allprojects {
    javadoc {
        failOnError = false
    }
    tasks.withType(JavaCompile) {
       options.compilerArgs.addAll '-Xlint', '-Werror'
    }
}

spotbugs {
    reportLevel = 'high'
}

tasks.findAll { it.name =~ /^spotbugs.*/ }.each {
    it.reports {
        xml.enabled = envIsCi
        html.enabled = !envIsCi
    }
}

checkstyle {
    toolVersion = '8.8'
}
checkstyleMain.exclude '**/gen/**'

spotless {
    enforceCheck false
    java {
        targetExclude 'src/gen/**'
        eclipse().configFile 'docs_devel/eclipse-formatting.xml'
        removeUnusedImports()
    }
}

task changedOnBranch {
    description = 'List files that have been modified on this git branch.'
    doLast {
        ext.files = project.files(gitModifiedFiles())
        ext.files.each { println(it) }
    }
}

task spotlessChangedApply {
    description = 'Apply code formatting to files that have been changed on the current branch.'
    finalizedBy 'spotlessApply'
    dependsOn changedOnBranch
    doFirst {
        spotlessJava.target = changedOnBranch.files.findAll {
            it.path.endsWith('.java')
        }
    }
}

jacoco {
    toolVersion="0.8.6"
}

tasks.jacocoTestReport {
    dependsOn(tasks.test) // tests are required to run before generating the report
    reports {
        xml.enabled = true  // coveralls plugin depends on xml format report
        html.enabled = true
    }
}

task manualPdfs {
    description = 'Build PDF manuals for all languages. Requires Docker.'
}

task manualHtmls {
    description = 'Build HTML manuals for all languages. Requires Docker.'
}

ext.manualIndexXmls = fileTree(dir: 'doc_src', include: '**/OmegaTUsersManual_xinclude full.xml')
manualIndexXmls.each { xml ->
    def lang = xml.parentFile.name
    def pdfTaskName = "manualPdf${lang.capitalize()}"
    task(pdfTaskName) {
        inputs.files fileTree(dir: "doc_src/${lang}", include: '**/*.xml')
        outputs.file "${distsDir}/OmegaT_documentation_${lang}.PDF"
        doLast {
            exec {
                workingDir = 'doc_src'
                commandLine './docgen', "-Dlanguage=${lang}", 'pdf'
            }
            copy {
                from fileTree(dir: "doc_src/${lang}/pdf", include: '*.PDF')
                into distsDir
            }
            delete fileTree(dir: "doc_src/${lang}", includes: ['pdf/*', 'index.xml'])
        }
    }
    manualPdfs.dependsOn pdfTaskName

    def htmlTaskName = "manualHtml${lang.capitalize()}"
    task(htmlTaskName) {
        inputs.files fileTree(dir: "doc_src/${lang}", include: '**/*.xml')
        doLast {
            exec {
                workingDir = 'doc_src'
                commandLine './docgen', "-Dlanguage=${lang}", 'html5'
            }
            delete fileTree(dir: "doc_src/${lang}", includes: ['xhtml5/**/*', 'index.xml'])
        }
    }
    manualHtmls.dependsOn htmlTaskName
}

task instantStartGuides {
    description = 'Build Instant Start guides for all languages. Requires Docker.'
}

task updateManuals {
    description = 'Update Instant Start guides and HTML manuals.'
    dependsOn manualHtmls, instantStartGuides
    finalizedBy genDocIndex
}

ext.instantStartXmls = fileTree(dir: 'doc_src', include: '**/InstantStartGuide.xml')
instantStartXmls.each { xml ->
    def lang = xml.parentFile.name
    def taskName = "instantStartGuide${lang.capitalize()}"
    task(taskName) {
        inputs.files fileTree(dir: "doc_src/${lang}", include: '**/*.xml')
        doLast {
            exec {
                workingDir = 'doc_src'
                commandLine './docgen', "-Dlanguage=${lang}", 'instant-start'
            }
        }
    }
    instantStartGuides.dependsOn taskName
}

task debug(type: JavaExec) {
    description = 'Launch app for debugging.' // Special debug task for NetBeans
    main = mainClassName
    classpath = sourceSets.main.runtimeClasspath
    debug true
}

// E.g. when doing `build`, run checks before making distfiles
assemble.mustRunAfter check

test {
    // Test in headless mode with ./gradlew test -Pheadless
    if (project.hasProperty('headless')) {
        systemProperty 'java.awt.headless', 'true'
    }
}

task testIntegration(type: JavaExec) {
    description = 'Run integration tests. Pass repo URL as -Domegat.test.repo=<repo>'
    main = 'org.omegat.core.data.TestTeamIntegration'
    classpath = sourceSets.testIntegration.runtimeClasspath
    systemProperties = System.properties
}

task sourceJar(type: Jar) {
    from sourceSets.main.allJava
    classifier = 'sources'
}

task javadocJar(type: Jar) {
    from javadoc.outputs
    classifier = 'javadoc'
}

ext.mavenStyleVersion = version.replace('_', '-')

publishing {
    publications {
        mavenJava(MavenPublication) { publication ->
            groupId = 'org.omegat'
            artifactId = 'omegat'
            version = mavenStyleVersion
            artifact sourceJar
            artifact javadocJar

            from components.java

            pom {
                name = 'OmegaT'
                description = 'The free translation memory tool'
                url = 'https://omegat.org'
                scm {
                    connection = "scm:git:https://git.code.sf.net/p/omegat/code"
                    developerConnection = "scm:git:https://git.code.sf.net/p/omegat/code"
                    url = "https://sourceforge.net/p/omegat/code/"
                }
                licenses {
                    license {
                        name = 'The GNU General Public License, Version 3.0'
                        url = 'https://www.gnu.org/licenses/licenses/gpl-3.0.html'
                    }
                }
                developers {
                    developer {
                        id = 'omegat'
                        name = 'OmegaT Developers'
                        email = 'info@omegat.org'
                    }
                }
            }
        }
    }
    repositories {
        maven {
            url = 'https://s01.oss.sonatype.org/service/local/staging/deploy/maven2/'
            credentials(PasswordCredentials) {
                username findProperty('ossrhUsername')
                password findProperty('ossrhPassword')
            }
        }
    }
}

signing {
    sign publishing.publications.mavenJava
    if (!findProperty("signing.keyId")) {
        useGpgCmd()
    }
}

remotes {
    sourceforgeWeb {
        host = 'web.sourceforge.net'
        user = findProperty('sourceforgeWebUser')
        password = findProperty('sourceforgeWebPassword')
        agent = true
    }
}

ext.htdocs = '/home/project-web/omegat/htdocs'

ext.publishAtomically = { args ->
    task("publish${args.name.capitalize()}") {
        description = "Copy ${args.name} to SourceForge web."
        dependsOn args.sourceTask
        doLast {
            ssh.run {
                session(remotes.sourceforgeWeb) {
                    def timestamp = new Date().format('yyyyMMddHHmmss')
                    def targetDir = args.targetDir ?: "${args.name}-${omtFlavor}"
                    def tempDir = "${targetDir}-temp-${timestamp}"
                    sftp {
                        cd htdocs
                        mkdir tempDir
                    }
                    put from: args.sourceTask.outputs.files, into: "${htdocs}/${tempDir}"
                    sftp {
                        cd htdocs
                        try { rename targetDir, "${targetDir}-old-${timestamp}" }
                        catch (ignored) {}
                        rename "${tempDir}/${args.sourceTask.destinationDir.name}", targetDir
                        rmdir tempDir
                    }
                }
            }
        }
    }
}

publishAtomically(name: 'manual', sourceTask: webManual)
publishAtomically(name: 'javadoc', sourceTask: javadoc)

ext {
    codebasePattern = /^https:\/\/omegat\.sourceforge\.io\/([^\/]+)\/$/
    def matcher = findProperty('jwsCodebase') =~ codebasePattern
    jwsTargetDir = matcher ? matcher[0][1] : null
}
if (jwsTargetDir) {
    publishAtomically(name: camelCase(jwsTargetDir),
                      sourceTask: installWebstartDist,
                      targetDir: jwsTargetDir)
}

task publishVersion {
    description = 'Update the version considered current by the version check.'
    doLast {
        ssh.run {
            session(remotes.sourceforgeWeb) {
                def target = "${htdocs}/Version-${omtFlavor}.properties"
                put from: file('src/org/omegat/Version.properties'), into: target
            }
        }
    }
}

// Allow setting the max heap size for the run task from the command line, e.g.
// `gradle -PrunMaxHeapSize=1024M run`
run.maxHeapSize = findProperty('runMaxHeapSize')<|MERGE_RESOLUTION|>--- conflicted
+++ resolved
@@ -115,15 +115,9 @@
 
         // XML/JSON parser
         api 'javax.xml.bind:jaxb-api:2.3.1'
-<<<<<<< HEAD
         implementation "com.fasterxml.jackson.core:jackson-core:2.12.4"
-        implementation "com.fasterxml.jackson.core:jackson-annotations:2.12.4"
         implementation "com.fasterxml.jackson.core:jackson-databind:2.12.4"
         implementation "com.fasterxml.jackson.dataformat:jackson-dataformat-xml:2.12.4"
-        implementation "com.fasterxml.jackson.module:jackson-module-jaxb-annotations:2.12.4"
-=======
-        implementation 'com.sun.xml.bind:jaxb-impl:2.3.4'
->>>>>>> 592d93a3
 
         // PDF Filter
         implementation 'org.apache.pdfbox:pdfbox:2.0.24'
