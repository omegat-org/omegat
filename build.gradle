--- conflicted
+++ resolved
@@ -604,95 +604,6 @@
         sourceDistZip.archiveFileName.set(
                 "${application.applicationName}_${project.version}${omtVersion.beta}_Source.zip")
     }
-
-<<<<<<< HEAD
-    linux64 {
-        contents {
-            with main.contents
-            exclude 'OmegaT.bat', '*.exe'
-            if (!linux64JRE.empty) {
-                from(tarTree(linux64JRE.singleFile)) {
-                    includeEmptyDirs = false
-                    eachFile {
-                        replaceRelativePathSegment(it, /jdk.*-jre/, 'jre')
-                    }
-                }
-            }
-        }
-    }
-
-    linuxArm64 {
-        contents {
-            with main.contents
-            exclude 'OmegaT.bat'
-            if (!linuxArm64JRE.empty) {
-                from(tarTree(linuxArm64JRE.singleFile)) {
-                    includeEmptyDirs = false
-                    eachFile {
-                        replaceRelativePathSegment(it, /jdk.*-jre/, 'jre')
-=======
-    mac {
-        contents {
-            from(genMac.outputs) {
-                exclude '**/MacOS/OmegaT', '**/Info.plist', '**/java.entitlements'
-            }
-            from(genMac.outputs) {
-                include '**/MacOS/OmegaT'
-                fileMode 0755
-            }
-            from(genMac.outputs) {
-                include '**/Info.plist'
-                expand(version: project.version,
-                        // $APP_ROOT is expanded at runtime by the launcher binary
-                        configfile: '$APP_ROOT/Contents/Resources/Configuration.properties')
-            }
-            into('OmegaT.app/Contents/Java') {
-                with main.contents
-                exclude '*.sh', '*.kaptn', 'OmegaT', 'OmegaT.bat', 'omegat.desktop', '*.exe'
-            }
-            if (!macJRE.empty) {
-                from(tarTree(macJRE.singleFile)) {
-                    into 'OmegaT.app/Contents/PlugIns'
-                    includeEmptyDirs = false
-                    eachFile {
-                        replaceRelativePathSegment(it, /jdk.*-jre/, 'jre.bundle')
-                    }
-                }
-            }
-        }
-    }
-
-    armMac {
-        contents {
-            from(genMac.outputs) {
-                exclude '**/MacOS/OmegaT', '**/Info.plist', '**/java.entitlements'
-            }
-            from(genMac.outputs) {
-                include '**/MacOS/OmegaT'
-                fileMode 0755
-            }
-            from(genMac.outputs) {
-                include '**/Info.plist'
-                expand(version: project.version,
-                        // $APP_ROOT is expanded at runtime by the launcher binary
-                        configfile: '$APP_ROOT/Contents/Resources/Configuration.properties')
-            }
-            into('OmegaT.app/Contents/Java') {
-                with main.contents
-                exclude '*.sh', '*.kaptn', 'OmegaT', 'OmegaT.bat', 'omegat.desktop'
-            }
-            if (!armMacJRE.empty) {
-                from(tarTree(armMacJRE.singleFile)) {
-                    into 'OmegaT.app/Contents/PlugIns'
-                    includeEmptyDirs = false
-                    eachFile {
-                        replaceRelativePathSegment(it, /jdk.*-jre/, 'jre.bundle')
->>>>>>> e6422a42
-                    }
-                }
-            }
-        }
-    }
 }
 
 sourceDistZip.dependsOn genDocIndex
