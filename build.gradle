import org.apache.tools.ant.filters.ReplaceTokens
import org.apache.tools.ant.filters.FixCrLfFilter

plugins {
    id 'application'
    id 'java-library'
    id 'maven-publish'
    id 'signing'
    id 'eclipse'
    id 'checkstyle'
    id 'jacoco'
    id 'com.github.spotbugs' version '4.7.10'
    id 'org.hidetake.ssh' version '2.10.1'
    id 'com.diffplug.spotless' version '6.0.0'
    id 'com.github.ben-manes.versions' version '0.39.0'
    id 'ru.vyarus.mkdocs' version '3.0.0'
}

apply from: 'gradle/utils.gradle'

applicationName = 'OmegaT'
mainClassName = 'org.omegat.Main'

ext {
    javaVersion = '1.8'
    omtVersion = loadProperties(file('src/org/omegat/Version.properties'))
    omtFlavor = omtVersion.beta.empty ? 'standard' : 'latest'
    omtWebsite = 'https://omegat.org'
    envIsCi = project.hasProperty('envIsCi')
    localPropsFile = file('local.properties')
    if (localPropsFile.file) {
        loadProperties(localPropsFile).each { k, v ->
            if (!findProperty(k)) {
                set(k, v)
            }
        }
    }
}

sourceCompatibility = javaVersion
targetCompatibility = javaVersion

version = omtVersion.version + getUpdateSuffix(omtVersion.update)

java {
    withSourcesJar()
    withJavadocJar()
}

sourceSets {
    main {
        java {
            srcDir 'src'
        }
        resources {
            srcDir 'src'
        }
    }
    test {
        java {
            srcDir 'test/src'
        }
        resources {
            srcDir 'test/src'
            srcDir 'test/data'
        }
    }
    testIntegration {
        java {
            srcDir 'test-integration/src'
        }
    }
}

repositories {
    mavenCentral()
}

configurations {
    all {
        // Temporary exclusion; see https://sourceforge.net/p/omegat/bugs/813/
        exclude group: 'org.apache.lucene', module: 'lucene-core'
    }
    [testRuntime, testCompile]*.exclude group: 'org.languagetool', module: 'language-all'

    testIntegrationImplementation.extendsFrom implementation

    jaxb
}

ext {
    providedLibsDir = file('lib/provided')
    languageToolVersion = '3.5'
    luceneVersion = '5.2.1'
}

dependencies {
    // Libs are provided in the "source" distribution only
    if (providedLibsDir.directory) {
        implementation fileTree(dir: providedLibsDir, include: '**/*.jar')
    } else {
        implementation 'commons-io:commons-io:2.11.0'
        implementation 'commons-lang:commons-lang:2.6'
        api 'org.slf4j:slf4j-api:1.7.32'
        implementation 'org.slf4j:slf4j-jdk14:1.7.32'

        // macOS integration
        implementation 'org.madlonkay:desktopsupport:0.6.0'

        api 'javax.xml.bind:jaxb-api:2.3.1'
        implementation 'com.sun.xml.bind:jaxb-impl:2.3.4'

        // Data: inline data URL handler
        implementation 'tokyo.northside:url-protocol-handler:0.1.4'

        // PDF Filter
        implementation 'org.apache.pdfbox:pdfbox:2.0.27'

        // Aligner
        implementation 'net.loomchild:maligna:3.0.1'

        // Dictionary
        implementation 'com.github.takawitter:trie4j:0.9.8'
        implementation 'io.github.eb4j:dsl4j:0.5.3'
        implementation 'tokyo.northside:stardict4j:0.5.0'

        // Encoding detections
        implementation 'com.github.albfernandez:juniversalchardet:2.4.0'

        // Legacy projects re-hosted on Maven Central
        api 'org.omegat:vldocking:3.0.5'
        implementation 'org.omegat:htmlparser:1.5'
        implementation 'org.omegat:gnudiff4j:1.15'
        implementation 'org.omegat:lib-mnemonics:1.0'
        implementation 'org.omegat:jmyspell-core:1.0.0-beta-2'

        // LanguageTool
        implementation "org.languagetool:languagetool-core:${languageToolVersion}"
        runtimeOnly("org.languagetool:language-all:${languageToolVersion}") {
            // Temporary exclusion; see https://sourceforge.net/p/omegat/bugs/814/
            exclude module: 'lucene-gosen-ipadic'
        }
        runtimeOnly 'org.omegat.lucene:lucene-gosen:5.0.0:ipadic'
        runtimeOnly 'org.languagetool:hunspell-native-libs:2.9'

        // Lucene for tokenizers
        // Temporary use of custom lucene-core; see https://sourceforge.net/p/omegat/bugs/813/
        implementation "org.omegat.lucene:lucene-core:${luceneVersion}-1"
        implementation "org.apache.lucene:lucene-analyzers-common:${luceneVersion}"
        implementation "org.apache.lucene:lucene-analyzers-kuromoji:${luceneVersion}"
        implementation "org.apache.lucene:lucene-analyzers-smartcn:${luceneVersion}"
        implementation "org.apache.lucene:lucene-analyzers-stempel:${luceneVersion}"

        // Team project server support
        implementation 'org.eclipse.jgit:org.eclipse.jgit:5.13.1.202206130422-r'
        // Original JSch is unmaintained and dead, so we use forked version, mwiede/jsch
        // to fix BUGS#1075, and to support elliptic curve ciphers and improved ssh agent
        implementation 'com.github.mwiede:jsch:0.2.3'
        // https://mvnrepository.com/artifact/org.eclipse.jgit/org.eclipse.jgit.ssh.jsch
        implementation ('org.eclipse.jgit:org.eclipse.jgit.ssh.jsch:5.13.1.202206130422-r') {
            exclude module: 'jsch'
        }
        // For ed25519 and ecdsa support of jsch, java16+ or BC
        implementation 'org.bouncycastle:bcprov-jdk15on:1.69'
        // For ssh agent support of jsch, Java16+ or junixsocket
        implementation 'com.kohlschutter.junixsocket:junixsocket-core:2.4.0'
        // For gpg signing
        implementation 'org.eclipse.jgit:org.eclipse.jgit.gpg.bc:5.11.1.202105131744-r'
        // For subversion
        implementation 'org.tmatesoft.svnkit:svnkit:1.10.9'

        // Team project conflict resolution
        implementation 'org.madlonkay:supertmxmerge:2.0.3'

        // Credentials encryption
        implementation 'org.jasypt:jasypt:1.9.3'

        // Groovy used for scripts - needed at implementation for GroovyClassLoader modifications
        // Ivy is needed to handle Grape/@Grab dependencies
        runtimeOnly('org.codehaus.groovy:groovy-all:3.0.9@pom') {
            transitive = true
        }
        runtimeOnly 'org.codehaus.groovy:groovy-dateutil:3.0.9'
        runtimeOnly 'org.apache.ivy:ivy:2.5.1'

        // Script editor
        implementation 'com.fifesoft:rsyntaxtextarea:3.2.0'
        implementation 'com.fifesoft:rstaui:3.2.0'
        implementation ('com.fifesoft:languagesupport:3.1.4') {
            exclude module: 'rhino'
        }
        implementation 'com.fifesoft:autocomplete:3.2.0'

        // JSON parser
        implementation "com.fasterxml.jackson.core:jackson-core:2.13.4"
        implementation "com.fasterxml.jackson.core:jackson-databind:2.13.4.2"

        implementation("com.github.ben-manes.caffeine:caffeine:2.9.3") {
            attributes {
                attribute(Bundling.BUNDLING_ATTRIBUTE, project.objects.named(Bundling.class, Bundling.EXTERNAL))
            }
        }
        implementation("com.github.ben-manes.caffeine:jcache:2.9.3")

    }

    // Test dependencies
    testImplementation 'junit:junit:4.13.2'
    testImplementation 'org.xmlunit:xmlunit-legacy:2.8.3'
    testImplementation("org.languagetool:languagetool-server:${languageToolVersion}") {
        exclude group: 'org.slf4j'
    }
    // LanguageTool unit tests exercise these languages
    ['be', 'en', 'fr'].each {
        testImplementation "org.languagetool:language-${it}:${languageToolVersion}"
    }
    testRuntimeOnly "org.languagetool:language-pl:${languageToolVersion}"

    // JAXB codegen only
    jaxb 'com.sun.xml.bind:jaxb-xjc:2.3.4'

    testIntegrationImplementation sourceSets.main.output, sourceSets.test.output
}

jar {
    def omtPlugins = loadProperties(file('Plugins.properties'))
    manifest {
        attributes('License': 'GNU Public License version 3 or later',
                   'Implementation-Version': project.version,
                   'Permissions': 'all-permissions',
                   'OmegaT-Plugin': 'true',
                   'OmegaT-Plugins': omtPlugins.plugin,
                   'Plugin-Author': 'OmegaT team',
                   'Plugin-Link': 'https://omegat.org',
                   'Plugin-Version': project.version,
                   'Main-Class': mainClassName,
                   'Class-Path': configurations.runtimeClasspath.collect { "lib/${it.name}" }.join(' '))
        ext.pluginAttr = { name, path, category, description ->
            attributes('Plugin-Name': name, 'Plugin-Category': category, 'Plugin-Description': description, path)
        }
        def desc = [:]
        omtPlugins.each { key, val ->
            if (key.startsWith('plugin.desc')) {
                desc[key.split('\\.').last()] = val
            } else if (key != 'plugin') {
                val.tokenize().each { cls ->
                    attributes('OmegaT-Plugin': key, cls)
                }
            }
        }
        pluginAttr('Dictionary driver[bundle]', 'org/omegat/core/dictionaries/', 'dictionary', desc.dictionary)
        pluginAttr('MT connector[bundle]', 'org/omegat/core/machinetranslators/', 'machinetranslator', desc.machinetranslator)
        pluginAttr('File filters[bundle]', 'org/omegat/filters2/', 'filter', desc.filters2)
        pluginAttr('XML filters[bundle]', 'org/omegat/filters3/', 'filter', desc.filters3)
        pluginAttr('New XML filters[bundle]', 'org/omegat/filters4/', 'filter', desc.filters4)
        pluginAttr('Tokenizers[bundle]', 'org/omegat/tokenizer/', 'tokenizer', desc.tokenizer)
        pluginAttr('Themes [bundle]', 'org/omegat/gui/theme/', 'theme', desc.theme)
        pluginAttr('Scripting engine', 'org/omegat/gui/script/', 'miscellaneous', desc.script)
        pluginAttr('GUI extensions', 'org/omegat/util/gui/', 'miscellaneous', desc.guiutil)
        pluginAttr('Local external search', 'org/omegat/externalfinder/', 'miscellaneous', desc.externalfinder)
    }
    // Don't include extra stuff like version number in JAR name
    archiveFileName = "${archiveBaseName.get()}.${archiveExtension.get()}"
}

ext {
    distsDir = file("${buildDir}/${distsDirName}")

    assetDir = findProperty('assetDir') ?: '../'

    macJRE = fileTree(dir: assetDir, include: '*-jre_x64_mac_*.tar.gz')

    linux64JRE = fileTree(dir: assetDir, include: '*-jre_x64_linux_*.tar.gz')

    windowsJRE = fileTree(dir: assetDir, include: '*-jre_x86-32_windows_*.zip')
    windowsJRE64 = fileTree(dir: assetDir, include: '*-jre_x64_windows_*.zip')
}

task genDocIndex(type: Copy) {
    description = 'Generate the docs index file'
    def docPropsFiles = fileTree(dir: 'docs', include: '*/version*.properties').findAll {
        file("${it.parent}/index.html").file
    }
    def isgFiles = fileTree(dir: 'docs', include: '*/instantStartGuideNoTOC.html').findAll {
        file("${it.parent}/instantStartGuideNoTOC.html").file
    }
    inputs.files docPropsFiles
    from('doc_src') {
        include 'index_template.html'
    }
    into 'docs'
    rename('index_template.html', 'index.html')
    doFirst {
        def langNameExceptions = loadProperties(file('doc_src/lang_exceptions.properties'))
        def isgInfos = isgFiles.collect { isg ->
            def code = isg.parentFile.name
            def locale = Locale.forLanguageTag(code.replace('_', '-'))
            def name = langNameExceptions[code] ?: locale.getDisplayName(locale)
            def docVersion = 0
            def noManual = true
            def status = 'out-of-date'
            ['code': code, 'name': name, 'version': docVersion, 'status': status, 'nomanual': noManual]
        }
        def langInfos = docPropsFiles.collect { props ->
            def code = props.parentFile.name
            def locale = Locale.forLanguageTag(code.replace('_', '-'))
            def name = langNameExceptions[code] ?: locale.getDisplayName(locale)
            def docVersion = loadProperties(props).version
            def noManual = false
            def status = docVersion == omtVersion.version ? 'up-to-date' : 'out-of-date'
<<<<<<< HEAD
            ['code': code, 'name': name, 'version': docVersion, 'status': status, 'nomanual': noManual]
        }
        def filterSet = langInfos.collect {entry -> entry.code}
        def filteredIsgInfos = isgInfos.findAll{entry -> !filterSet.contains(entry.code)}
        langInfos.addAll(filteredIsgInfos)
        langInfos.sort { entry -> entry.code }
=======
            if (docVersion == "2.3.0") {
            	status = 'instant-start'
            }
            println status
            ['code': code, 'name': name, 'version': docVersion, 'status': status]
        }.sort { it.code }
>>>>>>> f8caf9aa
        expand('languages': langInfos)
        filteringCharset = 'UTF-8'
    }
}

task webManual(type: Sync) {
    group = 'documentation'
    description = 'Generate the HTML manual'
    dependsOn genDocIndex
    destinationDir = file("${buildDir}/docs/manual")
    from 'docs'
    from('release') {
        include 'doc-license.txt'
    }
}

distributions {
    main {
        contents {
            from('docs') {
                into 'docs'
                exclude 'index.html'
            }
            from(genDocIndex.outputs) {
                into 'docs'
                include 'index.html'
            }
            from('release') {
                into 'docs'
                include 'changes.txt', 'doc-license.txt', 'OmegaT-license.txt', 'contributors.txt', 'libraries.txt'
                filter(FixCrLfFilter, eol: FixCrLfFilter.CrLf.newInstance('crlf'))
            }
            from('scripts') {
                into 'scripts'
            }
            from('images') {
                into 'images'
            }
            from('release') {
                exclude 'contributors.txt', 'libraries.txt'
                include '*.txt', '*.html'
                filter(ReplaceTokens, tokens: [TRANSLATION_NOTICE: ''])
                filter(FixCrLfFilter, eol: FixCrLfFilter.CrLf.newInstance('crlf'))
            }
            from('release/plugins-specific') {
                into 'plugins'
            }
            from('release/linux-specific') {
                filter(ReplaceTokens, tokens:
                    [VERSION_NUMBER_SUBST: project.version,
                     JAR_SUBST: jar.archiveName])
                fileMode 0755
            }
            from('release/win32-specific') {
                include 'OmegaT.bat'
                filter(ReplaceTokens, tokens: [JAR_SUBST: jar.archiveName])
            }
            from('lib/licenses') {
                into 'lib'
            }
            eachFile {
                // Move main JAR up one level from lib.
                if (it.name == jar.archiveName) {
                    it.relativePath = it.relativePath.parent.parent.append(true, jar.archiveName)
                }
            }
        }
        distZip.archiveFileName = "${applicationName}_${version}${omtVersion.beta}_Without_JRE.zip"
    }

    source {
        contents {
            from(rootDir) {
                include 'config/**', 'docs/**', 'images/**', 'lib/**', 'release/**',
                    'src/**', 'test/**', 'doc_src/**', 'docs_devel/**', 'scripts/**',
                    'gradle/**', 'gradlew*', '*.gradle', 'README.md', '*.properties'
                exclude '**/build/**', 'doc_src/**/pdf/**', 'local.properties'
            }
            into('lib/provided') {
                from configurations.runtimeClasspath
            }
        }
        sourceDistZip.archiveFileName = "${applicationName}_${version}${omtVersion.beta}_Source.zip"
    }

    mac {
        contents {
            from('release/mac-specific') {
                exclude '**/MacOS/OmegaT', '**/Info.plist', '**/java.entitlements'
            }
            from('release/mac-specific') {
                include '**/MacOS/OmegaT'
                fileMode 0755
            }
            from('release/mac-specific') {
                include '**/Info.plist'
                expand(version: project.version,
                       // $APP_ROOT is expanded at runtime by the launcher binary
                       configfile: '$APP_ROOT/Contents/Resources/Configuration.properties')
            }
            into('OmegaT.app/Contents/Java') {
                with main.contents
                exclude '*.sh', '*.kaptn', 'OmegaT', 'OmegaT.bat'
            }
            if (!macJRE.empty) {
                from(tarTree(macJRE.singleFile)) {
                    into 'OmegaT.app/Contents/PlugIns'
                    includeEmptyDirs = false
                    eachFile {
                        replaceRelativePathSegment(it, /jdk.*-jre/, 'jre.bundle')
                    }
                }
            }
        }
    }

    linux64 {
        contents {
            with main.contents
            exclude 'OmegaT.bat'
            if (!linux64JRE.empty) {
                from(tarTree(linux64JRE.singleFile)) {
                    includeEmptyDirs = false
                    eachFile {
                        replaceRelativePathSegment(it, /jdk.*-jre/, 'jre')
                    }
                }
            }
        }
    }
}

installMacDist {
    doFirst {
        delete "$destinationDir/OmegaT.app/Contents/PlugIns/jre.bundle"
    }
}

def hunspellJar = configurations.runtimeClasspath.files.find {
    it.name.startsWith('hunspell-native-libs')
}

task hunspellJarSignedContents(type: Sync) {
    onlyIf {
        // Set this in e.g. local.properties
        condition(project.hasProperty('macCodesignIdentity'), 'Code signing property not set')
    }
    from zipTree(hunspellJar)
    destinationDir = file("$buildDir/hunspell")
    doLast {
        def jnilibs = fileTree(dir: destinationDir, include: '**/*.jnilib').files
        exec {
            commandLine('codesign', '--deep', '--force',
                        '--sign', project.property('macCodesignIdentity'),
                        '--timestamp',
                        '--options', 'runtime',
                        '--entitlements', file('release/mac-specific/java.entitlements'),
                        *jnilibs.toList())
        }
    }
}

task hunspellSignedJar(type: Jar) {
    from hunspellJarSignedContents.outputs
    archiveFileName = hunspellJar.name
}

task installMacSignedDist(type: Sync) {
    description = 'Build the signed Mac distribution. Requires an Apple Developer Account.'
    onlyIf {
        // Set this in e.g. local.properties
        condition(project.hasProperty('macCodesignIdentity'), 'Code signing property not set')
    }
    with distributions.mac.contents
    duplicatesStrategy = DuplicatesStrategy.INCLUDE
    from(hunspellSignedJar.outputs) {
        into 'OmegaT.app/Contents/Java/lib'
    }
    destinationDir = file("${buildDir}/install/${applicationName}-macSigned")
    doFirst {
        delete "$destinationDir/OmegaT.app/Contents/PlugIns/jre.bundle"
    }
    doLast {
        exec {
            commandLine 'codesign', '--deep', '--force',
                '--sign', project.property('macCodesignIdentity'),
                '--timestamp',
                '--options', 'runtime',
                '--entitlements', file('release/mac-specific/java.entitlements'),
                file("${destinationDir}/OmegaT.app")
        }
    }
}

macDistZip {
    onlyIf {
        condition(!macJRE.empty, 'JRE not found')
    }
    archiveFileName = "${applicationName}_${project.version}${omtVersion.beta}_Mac.zip"
}

task macSignedDistZip(type: Zip) {
    def zipRoot = "${applicationName}_${project.version}${omtVersion.beta}_Mac_Signed"
    from(installMacSignedDist.outputs) {
        into zipRoot
    }
    archiveFileName = "${zipRoot}.zip"
}

task macNotarize {
    onlyIf {
        condition(project.hasProperty('macNotarizationUsername'),
                  'Username for notarization not set')
    }
    inputs.files macSignedDistZip.outputs.files
    doLast {
        exec {
            // Assuming setup per instructions at
            // https://developer.apple.com/documentation/security/notarizing_your_app_before_distribution/customizing_the_notarization_workflow#3087734
            commandLine 'xcrun', 'altool', '--notarize-app',
                '--primary-bundle-id', "org.omegat.$version",
                '--username', project.property('macNotarizationUsername'),
                '--password', '@keychain:AC_PASSWORD',
                '--file', inputs.files.singleFile
        }
    }
}

task macStapledNotarizedDistZip(type: Zip) {
    def zipRoot = "${applicationName}_${project.version}${omtVersion.beta}_Mac_Notarized"
    from(installMacSignedDist.outputs) {
        into zipRoot
    }
    doFirst {
        def app = "${installMacSignedDist.destinationDir}/OmegaT.app"
        exec {
            commandLine 'xcrun', 'stapler', 'staple', app
        }
    }
    archiveFileName = "${zipRoot}.zip"
}

task mac(dependsOn: [macDistZip, macNotarize]) {
    description = 'Build the Mac distributions.'
    group = 'distribution'
}

task linux(dependsOn: [linux64DistTar]) {
    description = 'Build the Linux distributions.'
    group = 'distribution'
}

linux64DistTar {
    onlyIf {
        condition(!linux64JRE.empty, 'JRE not found')
    }
    doFirst {
        delete "$destinationDirectory/jre"
    }
    archiveFileName = "${applicationName}_${project.version}${omtVersion.beta}_Linux_64.tar.bz2"
    compression = Compression.BZIP2
    archiveExtension = 'tar.bz2'
}

// We bundle our startup scripts separately, so disable startScripts.
startScripts.enabled = false

// installDist insists on installing a script. Trick it with a dummy script.
installDist.doFirst {
    startScripts.outputDir.mkdirs()
    file("${startScripts.outputDir}/${applicationName}").createNewFile()
    if (destinationDir.directory) {
        // As of Gradle 4.4(?) the application plugin expects `lib` as well
        ['lib', 'bin'].each { file("${destinationDir}/${it}").mkdirs() }
    }
}
// Delete dummy afterwards.
installDist.doLast {
    delete "${destinationDir}/bin"
    delete startScripts.outputDir
}

// Read in all our custom messages and massage them for inclusion in the .iss
ext.getInnoSetupCustomMessages = {
    // Don't include languages that InnoSetup doesn't have strings for
    def blacklist = ['cy', 'ia', 'mfe']
    // Sort files to ensure English comes first, to set fallback
    fileTree(dir: 'release/win32-specific', include: 'CustomMessages*.ini')
        .sort()
        .collect { file ->
            def match = file.name =~ /CustomMessages_?([^\.]*).ini/
            if (match) {
                def capture = match.group(1)
                def lang = capture.empty ? 'en' : capture
                if (!blacklist.contains(lang)) {
                    file.text.replaceAll(/(?m)^([^=]+)/) { "$lang.${it[0]}" }
                }
            }
        }.findAll()
        .join(System.lineSeparator())
}

task win {
    description = 'Build the Windows distributions.'
    group = 'distribution'
}

ext.makeWinTask = { args ->
    def fullVersion = project.version + omtVersion.beta
    def installerBasename = "OmegaT_${fullVersion}_${args.suffix}"
    def installerExe = "${distsDir}/${installerBasename}.exe"
    task(type: Sync, args.name) {
        description = "Create a Windows installer for ${args.name} distro. " +
            'Requires Inno Setup (http://www.jrsoftware.org/isinfo.php).'
        with distributions.main.contents
        from ('release/win32-specific') {
            include 'OmegaT.exe', 'OmegaT.l4J.ini'
        }
        if (args.jrePath && !args.jrePath.empty) {
            from (zipTree(args.jrePath.singleFile)) {
                includeEmptyDirs = false
                eachFile {
                    replaceRelativePathSegment(it, /jdk.*-jre/, 'jre')
                }
            }
        }
        destinationDir = file("${buildDir}/innosetup/${args.name}")
        outputs.file installerExe
        onlyIf {
            conditions([!args.jrePath || !args.jrePath.empty, 'JRE not found'],
                       [exePresent('iscc') || exePresent('docker'),
                        'InnoSetup or Docker not installed'])
        }
        doFirst {
            delete "$destinationDir/jre"
        }
        doLast {
            project.copy {
                from('release/win32-specific') {
                    include 'OmegaT.iss'
                }
                into(destinationDir)
                filter(ReplaceTokens, tokens: [
                    VERSION_NUMBER_SUBST: fullVersion,
                    OUTPUT_BASENAME_SUBST: installerBasename.toString(),
                    CUSTOM_MESSAGES_SUBST: getInnoSetupCustomMessages(),
                    ARCHITECTURE_SUBST: args.arch ?: ''
                ])
                filter(FixCrLfFilter,  eol: FixCrLfFilter.CrLf.newInstance('crlf'))
                filteringCharset = 'UTF-8'
            }
            exec {
                // You'd think we could just set the PATH, but there be dragons here
                // https://github.com/palantir/gradle-docker/issues/162
                def exe = exePresent('iscc') ?  'iscc' : file('release/ci/iscc')
                commandLine exe, "${destinationDir}/OmegaT.iss"
            }
            ant.move file: "${destinationDir}/${installerBasename}.exe",
                todir: distsDir
        }
    }
    def signedTaskName = "${args.name}Signed"
    task(signedTaskName) {
        onlyIf {
            // Set these in e.g. local.properties
            def props = ['winCodesignFile', 'winCodesignPassword', 'winCodesignTimestampUrl']
            conditions([props.every { project.hasProperty(it) }, 'Code signing properties not set'],
                       [file(installerExe).file, 'Unsigned installer not built'],
                       [exePresent('osslsigncode') || exePresent('docker'),
                        'osslsigncode or Docker not installed'])
        }
        def signedExe = "${distsDir}/${installerBasename}_Signed.exe"
        inputs.file installerExe
        outputs.file signedExe
        doLast {
            exec {
                // You'd think we could just set the PATH, but there be dragons here
                // https://github.com/palantir/gradle-docker/issues/162
                def exe = exePresent('osslsigncode') ? 'osslsigncode' : file('release/ci/osslsigncode')
                commandLine exe, 'sign',
                    '-pkcs12', project.property('winCodesignFile'),
                    '-pass', project.property('winCodesignPassword'),
                    '-n', applicationName,
                    '-i', omtWebsite,
                    '-t', project.property('winCodesignTimestampUrl'),
                    '-h', 'sha2',
                    '-in', installerExe,
                    '-out', signedExe
            }
        }
        dependsOn args.name
    }
    assemble.dependsOn args.name, signedTaskName
    win.dependsOn args.name, signedTaskName
}
makeWinTask(name: 'winNoJRE', suffix: 'Windows_without_JRE')
makeWinTask(name: 'winJRE', suffix: 'Windows', jrePath: windowsJRE)
makeWinTask(name: 'winJRE64', suffix: 'Windows_64', jrePath: windowsJRE64, arch: 'x64')

// Disable .tar distributions for everyone but Linux
tasks.findAll { it.name =~ /[dD]istTar$/ && !it.name.contains('linux') }.each { it.enabled = false }
// Disable .zip distributions for Linux
tasks.findAll { it.name =~ /[dD]istZip$/ && it.name.contains('linux') }.each { it.enabled = false }

processResources {
    def revision = detectRevision()
    inputs.property 'revision', revision
    doLast {
        logger.lifecycle("Detected revision ${revision}")
        def versionFile = file("${sourceSets.main.output.resourcesDir}/org/omegat/Version.properties")
        ant.propertyfile(file: versionFile) {
            entry(key: 'revision', value: revision)
        }
    }
}

task checksums {
    def algos = ['SHA-512', 'MD5']
    description = "Generate ${algos.join(', ')} checksums for distribution files"
    inputs.files fileTree(dir: distsDir, exclude: 'checksums')
    def checksumsDir = file("${distsDir}/checksums")
    outputs.dir checksumsDir
    onlyIf {
        condition(distsDir.directory, 'Distfiles not found')
    }
    doLast {
        distsDir.listFiles().findAll { it.file }.each { f ->
            algos.each { algo ->
                ant.checksum file: f, algorithm: algo, todir: checksumsDir
            }
        }
    }
}

task genJAXB {
    description = 'Generate classes for loading and manipulating XML formats'
}

ext.makeJaxbTask = { args ->
    def taskName = "gen${args.name.capitalize()}"
    task(type: JavaExec, taskName) {
        classpath = configurations.jaxb
        mainClass = 'com.sun.tools.xjc.XJCFacade'
        delegate.args args.args
        outputs.dir args.outdir
    }
    genJAXB.dependsOn taskName
}

makeJaxbTask(name: 'segmentation', outdir: 'src/gen/core/segmentation',
             args: ['-no-header', '-d', 'src', '-p', 'gen.core.segmentation', 'src/schemas/srx20.xsd'])
makeJaxbTask(name: 'filters', outdir: 'src/gen/core/filters',
             args: ['-no-header', '-d', 'src', '-p', 'gen.core.filters', 'src/schemas/filters.xsd'])
makeJaxbTask(name: 'tbx', outdir: 'src/gen/core/tbx',
             args: ['-no-header', '-d', 'src', '-p', 'gen.core.tbx', 'src/schemas/tbx.xsd'])
makeJaxbTask(name: 'project', outdir: 'src/gen/core/project',
             args: ['-no-header', '-d', 'src', '-p', 'gen.core.project', 'src/schemas/project_properties.xsd'])
makeJaxbTask(name: 'tmx14', outdir: 'src/gen/core/tmx14',
             args: ['-no-header', '-d', 'src', '-p', 'gen.core.tmx14', '-b', 'src/schemas/tmx14.xjb', 'src/schemas/tmx14.xsd'])

task genMac {
    description = 'Generate the Mac .app skeleton. Requires AppBundler (https://bitbucket.org/infinitekind/appbundler) ' +
        'to be available in ~/.ant/lib'
    outputs.dir file('release/mac-specific')
    def appbundlerJar = file("${System.getProperty('user.home')}/.ant/lib/appbundler-1.0ea.jar")
    onlyIf {
        condition(appbundlerJar.file, 'AppBundler not found')
    }
    doLast {
        ant.taskdef(name: 'appbundler',
                    classname: 'com.oracle.appbundler.AppBundlerTask',
                    classpath: appbundlerJar)
        ant.appbundler(outputdirectory: 'release/mac-specific',
                       name: applicationName,
                       displayname: applicationName,
                       executablename: applicationName,
                       identifier: 'org.omegat.OmegaT',
                       icon: 'images/OmegaT.icns',
                       version: '${version}',
                       jvmrequired: javaVersion,
                       shortversion: '${version}',
                       mainclassname: mainClassName) {
            option(value: "-Xdock:name=${applicationName}")
            argument(value: '--config-file=${configfile}')
            bundledocument(extensions: 'project',
                           name: "${applicationName} Project",
                           role: 'editor',
                           icon: 'images/OmegaT.icns')
            bundledocument(extensions: '*',
                           name: 'All Files',
                           role: 'none')
            plistentry(key: 'JVMRuntime', value: 'jre.bundle')
        }
    }
}

allprojects {
    javadoc {
        failOnError = false
    }
    tasks.withType(JavaCompile) {
       options.compilerArgs.addAll '-Xlint', '-Werror'
    }
}

spotbugs {
    reportLevel = 'high'
}

tasks.findAll { it.name =~ /^spotbugs.*/ }.each {
    it.reports {
        xml.enabled = envIsCi
        html.enabled = !envIsCi
    }
}

checkstyle {
    toolVersion = '8.45.1'
}
checkstyleMain.exclude '**/gen/**'

spotless {
    enforceCheck false
    java {
        targetExclude 'src/gen/**'
        eclipse().configFile 'docs_devel/docs/assets/eclipse-formatting.xml'
        removeUnusedImports()
    }
}

task changedOnBranch {
    description = 'List files that have been modified on this git branch.'
    group = 'omegat workflow'
    doLast {
        ext.files = project.files(gitModifiedFiles())
        ext.files.each { println(it) }
    }
}

task spotlessChangedApply {
    description = 'Apply code formatting to files that have been changed on the current branch.'
    group = 'omegat workflow'
    finalizedBy 'spotlessApply'
    dependsOn changedOnBranch
    doFirst {
        spotlessJava.target = changedOnBranch.files.findAll {
            it.path.endsWith('.java')
        }
    }
}

jacoco {
    toolVersion="0.8.6"
}

tasks.jacocoTestReport {
    dependsOn(tasks.test) // tests are required to run before generating the report
    group = 'verification'
    reports {
        xml.required = true  // coveralls plugin depends on xml format report
        html.required = true
    }
    afterEvaluate {
        classDirectories.setFrom(files(classDirectories.files.collect {
            fileTree(dir: it, exclude: ["gen/core/**/*", "org/omegat/**/gui/*", "org/omegat/**/data/*"])
        }))
    }
}

// check.dependsOn jacocoTestCoverageVerification
tasks.jacocoTestCoverageVerification {
    dependsOn(tasks.test)
    violationRules {
        rule {
            element = 'CLASS'
            includes = ['org.omegat.core.machinetranslators.*', 'org.omegat.core.dictionaries.*']
            excludes = ['**.*.1', '**.*.2', '**.*.3']  // ignore inner classes
            limit { minimum = 0.20 }
        }
        rule {
            element = 'PACKAGE'
            includes = ['org.omegat.filters?.*',
                        'org.omegat.externalfinder', 'org.omegat.languagetools', 'org.omegat.util',
                        'org.omegat.core.events', 'org.omegat.core.matching', 'org.omegat.core.search',
                        'org.omegat.core.segmentation', 'org.omegat.core.spellchecker', 'org.omegat.core.statistics',
                        'org.omegat.core.tagvalidation', 'org.omegat.core.team2.*']
            excludes = ['org.omegat.core.team2.gui', 'org.omegat.util.xml.*']
            limit { minimum = 0.60 }
        }
    }
}

task manualPdfs {
    description = 'Build PDF manuals for all languages. Requires Docker.'
    group = 'omegat workflow'
}

task manualHtmls {
    description = 'Build HTML manuals for all languages. Requires Docker.'
    group = 'omegat workflow'
}

ext.manualIndexXmls = fileTree(dir: 'doc_src', include: '**/OmegaTUsersManual_xinclude full.xml')
manualIndexXmls.each { xml ->
    def lang = xml.parentFile.name
    def pdfTaskName = "manualPdf${lang.capitalize()}"
    task(pdfTaskName) {
        inputs.files fileTree(dir: "doc_src/${lang}", include: '**/*.xml')
        outputs.file "${distsDir}/OmegaT_documentation_${lang}.PDF"
        doLast {
            exec {
                workingDir = 'doc_src'
                commandLine './docgen', "-Dlanguage=${lang}", 'pdf'
            }
            copy {
                from fileTree(dir: "doc_src/${lang}/pdf", include: '*.PDF')
                into distsDir
            }
            delete fileTree(dir: "doc_src/${lang}", includes: ['pdf/*', 'index.xml'])
        }
    }
    manualPdfs.dependsOn pdfTaskName

    def htmlTaskName = "manualHtml${lang.capitalize()}"
    task(htmlTaskName) {
        inputs.files fileTree(dir: "doc_src/${lang}", include: '**/*.xml')
        doLast {
            exec {
                workingDir = 'doc_src'
                commandLine './docgen', "-Dlanguage=${lang}", 'html5'
            }
            delete fileTree(dir: "doc_src/${lang}", includes: ['xhtml5/**/*', 'index.xml'])
        }
    }
    manualHtmls.dependsOn htmlTaskName
}

task instantStartGuides {
    description = 'Build Instant Start guides for all languages. Requires Docker.'
    group = 'omegat workflow'
}

task firstSteps {
    description = 'Build First Step pages for all languages. Requires Docker.'
    group = 'omegat workflow'
}

task updateManuals {
    group = 'omegat workflow'
    description = 'Update Instant Start guides and HTML manuals.'
    dependsOn manualHtmls, firstSteps, instantStartGuides
    finalizedBy genDocIndex
}

ext.firstStepsXmls = fileTree(dir: 'doc_src', include: '**/First_Steps.xml')
firstStepsXmls.each { xml ->
    def lang = xml.parentFile.name
    def taskName = "firstSteps${lang.capitalize()}"
    task(taskName) {
        inputs.files fileTree(dir: "doc_src/${lang}", include: '**/*.xml')
        doLast {
            exec {
                workingDir = 'doc_src'
                commandLine './docgen', "-Dlanguage=${lang}", 'first-steps'
            }
        }
    }
    firstSteps.dependsOn taskName
}

ext.instantStartXmls = fileTree(dir: 'doc_src', include: '**/InstantStartGuide.xml')
instantStartXmls.each { xml ->
    def lang = xml.parentFile.name
    def taskName = "instantStartGuide${lang.capitalize()}"
    task(taskName) {
        inputs.files fileTree(dir: "doc_src/${lang}", include: '**/*.xml')
        doLast {
            exec {
                workingDir = 'doc_src'
                commandLine './docgen', "-Dlanguage=${lang}", 'instant-start'
            }
        }
    }
    instantStartGuides.dependsOn taskName
}



task debug(type: JavaExec) {
    description = 'Launch app for debugging.' // Special debug task for NetBeans
    group = 'application'
    mainClass = mainClassName
    classpath = sourceSets.main.runtimeClasspath
    debug true
}

// E.g. when doing `build`, run checks before making distfiles
assemble.mustRunAfter check

test {
    // Test in headless mode with ./gradlew test -Pheadless
    if (project.hasProperty('headless')) {
        systemProperty 'java.awt.headless', 'true'
    }
}

task testIntegration(type: JavaExec) {
    description = 'Run integration tests. Pass repo URL as -Domegat.test.repo=<repo>'
    group = 'omegat workflow'
    mainClass = 'org.omegat.core.data.TestTeamIntegration'
    classpath = sourceSets.testIntegration.runtimeClasspath
    systemProperties = System.properties
}

ext.mavenStyleVersion = version.replace('_', '-')

publishing {
    publications {
        mavenJava(MavenPublication) { publication ->
            groupId = 'org.omegat'
            artifactId = 'omegat'
            version = mavenStyleVersion
            from components.java

            pom {
                name = 'OmegaT'
                description = 'The free translation memory tool'
                url = 'https://omegat.org'
                scm {
                    connection = "scm:git:https://git.code.sf.net/p/omegat/code"
                    developerConnection = "scm:git:https://git.code.sf.net/p/omegat/code"
                    url = "https://sourceforge.net/p/omegat/code/"
                }
                licenses {
                    license {
                        name = 'The GNU General Public License, Version 3.0'
                        url = 'https://www.gnu.org/licenses/licenses/gpl-3.0.html'
                    }
                }
                developers {
                    developer {
                        id = 'omegat'
                        name = 'OmegaT Developers'
                        email = 'info@omegat.org'
                    }
                }
            }
        }
    }
    repositories {
        maven {
            url = 'https://s01.oss.sonatype.org/service/local/staging/deploy/maven2/'
            credentials(PasswordCredentials) {
                username findProperty('ossrhUsername')
                password findProperty('ossrhPassword')
            }
        }
    }
}

signing {
    sign publishing.publications.mavenJava
    if (!findProperty("signing.keyId")) {
        useGpgCmd()
    }
}

remotes {
    sourceforgeWeb {
        host = 'web.sourceforge.net'
        user = findProperty('sourceforgeWebUser')
        password = findProperty('sourceforgeWebPassword')
        agent = true
    }
}

ext.htdocs = '/home/project-web/omegat/htdocs'

ext.publishAtomically = { args ->
    task("publish${args.name.capitalize()}") {
        description = "Copy ${args.name} to SourceForge web."
        dependsOn args.sourceTask
        doLast {
            ssh.run {
                session(remotes.sourceforgeWeb) {
                    def timestamp = new Date().format('yyyyMMddHHmmss')
                    def targetDir = args.targetDir ?: "${args.name}-${omtFlavor}"
                    def tempDir = "${targetDir}-temp-${timestamp}"
                    sftp {
                        cd htdocs
                        mkdir tempDir
                    }
                    put from: args.sourceTask.outputs.files, into: "${htdocs}/${tempDir}"
                    sftp {
                        cd htdocs
                        try { rename targetDir, "${targetDir}-old-${timestamp}" }
                        catch (ignored) {}
                        rename "${tempDir}/${args.sourceTask.destinationDir.name}", targetDir
                        rmdir tempDir
                    }
                }
            }
        }
    }
}

publishAtomically(name: 'manual', sourceTask: webManual)
publishAtomically(name: 'javadoc', sourceTask: javadoc)

task publishVersion {
    description = 'Update the version considered current by the version check.'
    group = 'omegat workflow'
    doLast {
        ssh.run {
            session(remotes.sourceforgeWeb) {
                def target = "${htdocs}/Version-${omtFlavor}.properties"
                put from: file('src/org/omegat/Version.properties'), into: target
            }
        }
    }
}

python.docker.use = true
mkdocs {
    sourcesDir = 'docs_devel'
}

// Allow setting the max heap size for the run task from the command line, e.g.
// `gradle -PrunMaxHeapSize=1024M run`
run.maxHeapSize = findProperty('runMaxHeapSize')<|MERGE_RESOLUTION|>--- conflicted
+++ resolved
@@ -308,21 +308,12 @@
             def docVersion = loadProperties(props).version
             def noManual = false
             def status = docVersion == omtVersion.version ? 'up-to-date' : 'out-of-date'
-<<<<<<< HEAD
             ['code': code, 'name': name, 'version': docVersion, 'status': status, 'nomanual': noManual]
         }
         def filterSet = langInfos.collect {entry -> entry.code}
         def filteredIsgInfos = isgInfos.findAll{entry -> !filterSet.contains(entry.code)}
         langInfos.addAll(filteredIsgInfos)
         langInfos.sort { entry -> entry.code }
-=======
-            if (docVersion == "2.3.0") {
-            	status = 'instant-start'
-            }
-            println status
-            ['code': code, 'name': name, 'version': docVersion, 'status': status]
-        }.sort { it.code }
->>>>>>> f8caf9aa
         expand('languages': langInfos)
         filteringCharset = 'UTF-8'
     }
