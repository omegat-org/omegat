<?xml version="1.0" encoding="UTF-8"?>
<!DOCTYPE appendix PUBLIC "-//OASIS//DTD DocBook XML V4.5//EN"
"../../../docbook-xml-4.5/docbookx.dtd">
<appendix id="appendix.dictionaries">
  <title>Dictionaries</title>

  <section>
    <title>How to download and install dictionaries</title>

    <para>Dictionaries in <application>OmegaT</application> are based on the
    StarDict or on the Lingvo DSL format. To install the necessary files for
    the StarDict format, proceed as follows:</para>

    <itemizedlist>
      <listitem>
        <para>Search for the required language combination - for instance on
        the <ulink
        url="https://sourceforge.net/p/omegat/wiki/Reference%20Material/">dictionary
        links given by the OmegaT Wiki</ulink>.</para>
      </listitem>
    </itemizedlist>

    <itemizedlist>
      <listitem>
        <para>Download the file - it should be a <filename>tarball</filename>
        archive (extension <emphasis>tar.bz</emphasis> or
        <emphasis>tar.bz2</emphasis>).</para>
      </listitem>
    </itemizedlist>

    <itemizedlist>
      <listitem>
        <para>Use untar utility (or its equivalent, for instance <filename>
        winrar</filename> in Windows) to extract its contents into the project
        folder "Dictionary". There should be three files, with extensions
<<<<<<< HEAD
        <emphasis>dz, idx </emphasis>and <emphasis>ifo</emphasis>.</para>
=======
        <emphasis>dz, idx</emphasis> and <emphasis>ifo</emphasis>.</para>
>>>>>>> cf5849cb
      </listitem>
    </itemizedlist>

    <para>Note that in addition to "source-target" dictionaries you can, using
    the Dictionary feature, obtain access to information such as:</para>

    <itemizedlist>
      <listitem>
        <para>Webster's Revised Unabridged Dictionary (1913)</para>
      </listitem>
    </itemizedlist>

    <itemizedlist>
      <listitem>
        <para>Longman Dictionary of Contemporary English</para>
      </listitem>
    </itemizedlist>

    <itemizedlist>
      <listitem>
        <para>The Britannica Concise Encyclopedia</para>
      </listitem>
    </itemizedlist>

    <itemizedlist>
      <listitem>
        <para>etc...</para>
      </listitem>
    </itemizedlist>

    <para>Some of the dictionaries have no strings attached - i.e. are "Free
    to use", and others, like the selection above, are under the GPL license.
    The following example shows Merriam Webster 10th dictionary "in
    action":</para>

    <figure id="Dict.Merriam.Webster">
      <title>Merriam Webster dictionary - use</title>

      <mediaobject>
        <imageobject role="html">
          <imagedata fileref="images/DictMerriamWebster.png"/>
        </imageobject>

        <imageobject role="fo">
          <imagedata fileref="images/DictMerriamWebster.png" width="60%"/>
        </imageobject>
      </mediaobject>
    </figure>
  </section>

  <section>
    <title>Problems with dictionaries</title>

    <itemizedlist>
      <listitem>
        <para>Check that your dict files are in the correct folder (or in a
        subfolder below it). Check in <menuchoice>
            <shortcut>
              <keycombo>
                <keycap>Ctrl</keycap>

                <keycap>E</keycap>
              </keycombo>
            </shortcut>

            <guimenu>Project</guimenu>

            <guimenuitem>Properties</guimenuitem>
          </menuchoice>.</para>
      </listitem>
    </itemizedlist>

    <itemizedlist>
      <listitem>
        <para>Does the folder contain three files of the same name, with
        extensions? If only one file is present, check its extension. If it is
        <emphasis>tar.bz</emphasis>, you have forgotten to unpack (untar)
        it.</para>
      </listitem>
    </itemizedlist>
  </section>
</appendix><|MERGE_RESOLUTION|>--- conflicted
+++ resolved
@@ -33,11 +33,7 @@
         <para>Use untar utility (or its equivalent, for instance <filename>
         winrar</filename> in Windows) to extract its contents into the project
         folder "Dictionary". There should be three files, with extensions
-<<<<<<< HEAD
-        <emphasis>dz, idx </emphasis>and <emphasis>ifo</emphasis>.</para>
-=======
         <emphasis>dz, idx</emphasis> and <emphasis>ifo</emphasis>.</para>
->>>>>>> cf5849cb
       </listitem>
     </itemizedlist>
 
