<?xml version="1.0" encoding="UTF-8"?>
<!DOCTYPE section PUBLIC "-//OASIS//DTD DocBook XML V4.5//EN"
"../../../docbook-xml-4.5/docbookx.dtd">
<section id="dialogs.project.properties">
  <title id="dialogs.project.properties.title"><link linkend="dialogs.project.properties"> </link><guilabel>Project Properties</guilabel></title>

  <para>Use <link linkend="menus.project" endterm="menus.project.title"/><link
  linkend="menus.project.properties" endterm="menus.project.properties.title"/>
  to open the dialog.</para>
  
  <para>This dialog is used to set the initial project properties when creating 
  a new project or to modify them later, after the project has been
  created.</para>

  <para>See the <link linkend="introduction.create.and.open.new.project"
  endterm="introduction.create.and.open.new.project.title"/> chapter for
  details.</para>
  

  <section id="dialogs.project.properties.languages">
	<title id="dialogs.project.properties.languages.title"><link linkend="dialogs.project.properties.languages"> </link><guilabel>Languages</guilabel></title>

    <para>Select the source and target languages from the drop-down list,
    or enter them manually.</para>

	<para>OmegaT provides a convenient short list of two-letter language
	codes, but you can type any code that conforms to <ulink
	url="https://www.rfc-editor.org/rfc/bcp/bcp47.txt">BCP-47</ulink>
	(including the three-letter language codes) into the appropriate
	field.</para>
	
	<para>Language codes are used in various places in OmegaT to:</para>
	
	<itemizedlist>
	  <listitem>
		<para>get results in the <link linkend="panes.fuzzy.matches"
		endterm="panes.fuzzy.matches.title"/> pane,</para>
	  </listitem>

	  <listitem>
		<para>apply the segmentation rules defined in the <link
		linkend="dialogs.preferences.segmentation.setup"
		endterm="dialogs.preferences.segmentation.setup.title"/>
		preferences,</para>
	  </listitem>

	  <listitem>
		<para>find spelling mistakes from the dictionaries installed in the
		<link linkend="dialog.preferences.spellchecker"
			  endterm="dialog.preferences.spellchecker.title"/> preferences,</para>
	  </listitem>

	  <listitem>
		<para>find grammatical and typographical mistakes from the rules set
		in the <link linkend="dialog.preferences.languagetool.plugin"
		endterm="dialog.preferences.languagetool.plugin.title"/>
		preferences,</para>
	  </listitem>
	</itemizedlist>

	<para>and so on.</para>

	<warning>
	  <para>Make sure you enter the correct language codes and that
	  all other locations requiring such a code match the one you
	  assign here exactly. Functions that depend on a language either
	  fail or produce incorrect results if there is a mismatch between
	  the language codes.</para>
	</warning>

	
    <para>OmegaT automatically selects the tokenizers that correspond to the
    source and target languages but you can manually modify those
    settings. Tokenizers allow OmegaT to provide better matches.</para>
  </section>

  <section id="dialogs.project.properties.options">
	<title id="dialogs.project.properties.options.title"><link linkend="dialogs.project.properties.options"> </link><guilabel>Options</guilabel></title>

    <variablelist>
      <varlistentry id="dialogs.project.properties.options.segmentation">
		<term id="dialogs.project.properties.options.segmentation.title"><link linkend="dialogs.project.properties.options.segmentation"> </link><option>Sentence-level segmenting</option></term>

		<listitem>		  
          <para>Sentence-level segmentation splits paragraphs or other text
          blocks in the source file into segments based on segmentation
		  rules.</para>

		  <para>Disable this option if you prefer not to further segment the
		  paragraphs.</para>

		  <para>By default, segmentation rules are global and apply to all
		  projects.</para>

		  <para>Use <link linkend="menus.options"
		  endterm="menus.options.title"/><link
		  linkend="menus.options.segmentation"
		  endterm="menus.options.segmentation.title"/> to access the global
		  segmentation rules.</para>
		  
		  <para>Click on <link
		  linkend="dialogs.project.properties.local.segmentation"
		  endterm="dialogs.project.properties.local.segmentation.title"/> to use
		  project-specific (local) segmentation rules rather than the global
		  rules. You can also start OmegaT from the command line with a project
		  specific configuration setting to achieve a similar result.</para>

		  <para>See the <link linkend="launch.with.command.line"
		  endterm="launch.with.command.line.title"/> section for details.</para>

		  <note>
			<para>If you use local rules, you can still access the global rules,
			but modifying them will have no effect on your project.</para>
		  </note>
		  
		  <para>Changing the segmentation rules settings during a translation
		  does not modify the segments registered in the project translation
		  memory.</para>
		  
		  <para>Switching from <emphasis role="bold">sentence</emphasis> to
		  <emphasis role="bold">paragraph</emphasis> segmentation
		  mid-translation may force OmegaT to upgrade old translation memories
<<<<<<< HEAD
		  that did not use sentence segmentation, but not vice versa. However,
		  OmegaT will attempt to create fuzzy matches for paragraphs by
		  combining existing sentence translations. See <link
		  linkend="dialog.preferences.tm.matches.paragraph.from.segmented.tmx"
		  endterm="dialog.preferences.tm.matches.paragraph.from.segmented.tmx.title"/> to enable/disable
		  the feature.
=======
		  that did not use sentence segmentation, but not vice versa.</para>
		  <para>OmegaT can also optionally attempt to create fuzzy matches for paragraphs
		  by assembling existing sentence translations. See <link
		  linkend="dialog.preferences.tm.matches.paragraph.from.segmented.tmx"
		  endterm="dialog.preferences.tm.matches.paragraph.from.segmented.tmx.title"/> to enable
		  that feature.
>>>>>>> c3bd5b7a
		  </para>

		  <para>If you change the segmentation while translating, you will have
		  to reload the project for the new segmentation to take effect. This
		  will split or merge some previously translated segments, which will
		  therefore no longer be translated. However, their original translation
		  will still be in the project memory.</para>

		  <para>See the <link linkend="app.segmentation"
		  endterm="app.segmentation.title"/> appendix for general explanations about
		  segmentation (global or local, paragraph or sentence, settings,
		  and so on).</para>
        </listitem>
      </varlistentry>

      <varlistentry id="dialogs.project.properties.local.segmentation">
		<term id="dialogs.project.properties.local.segmentation.title"><link linkend="dialogs.project.properties.local.segmentation"> </link><guibutton>Local Segmentation Rules...</guibutton></term>

		<listitem>
		  <para>By default, segmentation rules are global and apply to all
		  projects.</para>
		  
		  <para>The segmentation rules presented when you open the <link
		  linkend="dialogs.preferences.segmentation.setup"
		  endterm="dialogs.preferences.segmentation.setup.title"/> preferences
		  (using <link linkend="menus.options"
		  endterm="menus.options.title"/><link
		  linkend="menus.options.segmentation"
		  endterm="menus.options.segmentation.title"/>) are the global
		  rules.</para>

		  <para>Use this button to create local rules specific to your
		  project. Check the <option>Use local segmentation rules</option>
		  box, and adjust the segmentation rules as desired.</para>
		  
		  <para>The project will store the new set of rules in the <link
		  linkend="project.folder.omegat.segmentation"
		  endterm="project.folder.omegat.segmentation.title"/> file located in
		  its <link linkend="project.folder.omegat.folder"
		  endterm="project.folder.omegat.folder.title"/> folder. These rules
		  will supersede the global segmentation rules.</para>
		  
		  <para>To disable local segmentation rules, disable this option or
		  remove that file.</para>

		  <warning>
			<para>If you use local rules, you can still access the global rules,
			but modifying them will have no effect on your project.</para>
		  </warning>

		  <para>See the <link linkend="app.segmentation"
		  endterm="app.segmentation.title"/> appendix for general explanations
		  about segmentation (global or local, paragraph or sentence, settings,
		  and so on).</para>
        </listitem>
      </varlistentry>
	  
	  
      <varlistentry id="dialogs.project.properties.auto.propagation">
		<term id="dialogs.project.properties.auto.propagation.title"><link linkend="dialogs.project.properties.auto.propagation"> </link><option>Auto-propagation of translations</option></term>

		<listitem>
          <para>If there are repeated segments in the source
          documents, checking this option will set the first translated segment
          as the default translation and automatically use the same target text
          in the remaining repeated segments.</para>
		  
		  <para>Use <link linkend="menus.edit" endterm="menus.edit.title"/><link
		  linkend="menus.edit.create.alternative.translation"
		  endterm="menus.edit.create.alternative.translation.title"/> to assign
		  an alternative translation to segments that require a different
		  translation.</para>
		  
		  <para>If you do not activate this option, all segments can be assigned
		  a different translation, even if they are duplicated in the
		  project.</para>
        </listitem>
      </varlistentry>

      <varlistentry id="dialogs.project.properties.hide.tags">
		<term id="dialogs.project.properties.hide.tags.title"><link linkend="dialogs.project.properties.hide.tags"> </link><option>Hide tags</option></term>

		<listitem>
          <para>Tags are generally useful to reproduce specific layouts or
          characteristics of the source text in the translated text.</para>

		  <para>Activating this function hides the tags in the source
		  segments, freeing you from the need to handle them manually.</para>
		  
		  <para>This is especially useful when dealing with texts where inline
		  formatting is not particularly useful (e.g., OCRed PDF, or poorly
		  converted .odt or .docx files.)</para>

		  <note>
			<para>Hidden tags are simply stacked at the end of the segment. Although
			this does not normally prevent the translated file from opening, keep the
			following points in mind when using this function:</para>
			<itemizedlist>
			  <listitem>
				<para>You will have to manually apply bold, italics, or other text
				decorations in the translated file.</para>
			  </listitem>
			  <listitem>
				<para>If you simply want to reduce the number of tags in a
				<application>Microsoft Word</application> (2007 and later) document,
				you can use the <link
				linkend="windows.scripts.distribution.tagwipe"
				endterm="windows.scripts.distribution.tagwipe.title"/> script.</para>
				<para>See the <link linkend="windows.scripts"
				endterm="windows.scripts.title"/> section for details.</para>
			  </listitem>
			</itemizedlist>
		  </note>
		</listitem>
      </varlistentry>

      <varlistentry id="dialogs.project.properties.external.processing.command">
		<term id="dialogs.project.properties.external.processing.command.title"><link linkend="dialogs.project.properties.external.processing.command"> </link><option>Local post-processing commands</option></term>

		<listitem>
		  <warning>
			<para>For security reasons, local post-processing commands are
			disabled by default.</para>

			<para>See the <link
			linkend="dialogs.preferences.saving.and.output.also.allow.per.project.external.commands"
			endterm="dialogs.preferences.saving.and.output.also.allow.per.project.external.commands.title"/>
			preferences for details.</para>
		  </warning>

		  <para>OmegaT can automatically run commands after the target files
		  have been created.</para>

		  <para>Enter the commands you want to run in this field.</para>

		  <para>Use <link linkend="menus.project"
		  endterm="menus.project.title"/><link
		  linkend="menus.project.create.translated.documents"
		  endterm="menus.project.create.translated.documents.title"/> or <link
		  linkend="menus.project" endterm="menus.project.title"/><link
		  linkend="menus.project.create.current.translated.document"
		  endterm="menus.project.create.current.translated.document.title"/> to
		  create the target files and trigger the command.</para>

		  <para>Commands specified here are only available to this project. They
		  are saved in the <link linkend="project.folder.omegat.project.file"
		  endterm="project.folder.omegat.project.file.title"/> file. Only enable
		  local post-processing commands if you trust the source of that
		  file.</para>
		  
		  <para>The template variables list gives you access to various project
		  data and system variables.</para>

		  <para>See the <link linkend="post.processing.commands"
		  endterm="post.processing.commands.title"/> appendix for
		  details.</para>

		  <para>You can also define global post-processing commands available to
		  all projects that share the same configuration folder. Such commands
		  are defined in the <link
		  linkend="dialogs.preferences.saving.and.output.external.post-processing.command"
		  endterm="dialogs.preferences.saving.and.output.external.post-processing.command.title"/>
		  preference.</para>

		  <note>
			<para>Local commands are run before global commands.</para>
		  </note>
        </listitem>
      </varlistentry>

      <varlistentry id="dialogs.project.properties.filters">
		<term id="dialogs.project.properties.filters.title"><link linkend="dialogs.project.properties.filters"> </link><guibutton>Local File Filters...</guibutton></term>

        <listitem>
          <para>By default, file filter settings are global and shared by
          all projects. They are found in the <link
          linkend="dialogs.preferences.file.filters"
          endterm="dialogs.preferences.file.filters.title"/> preferences.</para>

		  <para>Use this button to create local file filters specific to your
		  project. Check the <option>Use local file filter
		  settings</option> box, and adjust the settings as desired.</para>

		  <para>The project will store the new set of file filters in the <link
		  linkend="project.folder.omegat.filters"
		  endterm="project.folder.omegat.filters.title"/> file located in its
		  <link linkend="project.folder.omegat.folder"
				endterm="project.folder.omegat.folder.title"/> folder. These settings will supersede the global file filter
		  settings.</para>

		  <note>
			<para>To disable project-specific file filters, uncheck the
			box or remove that file.</para>
		  </note>
		  
		  <para>See the <link linkend="file.filters"
		  endterm="file.filters.title"/> appendix for details.</para>
        </listitem>
      </varlistentry>

      <varlistentry id="dialogs.project.properties.repository.mapping">
		<term id="dialogs.project.properties.repository.mapping.title"><link linkend="dialogs.project.properties.repository.mapping"> </link><guibutton>Repository Mapping...</guibutton></term>

        <listitem>
          <para>When working on a team project, this window allows you to define
          the mapping between the remote and local folders.</para>

		  <para>See the <link
		  linkend="how.to.setup.team.project.mapping.parameters"
		  endterm="how.to.setup.team.project.mapping.parameters.title"/> section
		  of the <link linkend="how.to.setup.team.project"
		  endterm="how.to.setup.team.project.title"/> how-to for details.</para>
        </listitem>
      </varlistentry>

      <varlistentry id="dialogs.project.properties.external.searches">
		<term id="dialogs.project.properties.external.searches.title"><link linkend="dialogs.project.properties.external.searches"> </link><guibutton>Local External Searches</guibutton></term>

        <listitem>
          <para>By default, external searches are global and are shared by all
          projects. They are defined in the <link
          linkend="dialogs.preferences.external.searches"
          endterm="dialogs.preferences.external.searches.title"/>
          preferences.</para>

		  <para>Use this button to create local external searches specific to your
		  project and adjust the settings as desired.</para>

		  <para>The project will store the new set of external searches in the
		  <link linkend="project.folder.omegat.finder"
				endterm="project.folder.omegat.finder.title"/> file located in its
		  <link linkend="project.folder.omegat.folder"
				endterm="project.folder.omegat.folder.title"/> folder. These
		  settings will supersede the global external searches settings.</para>

		  <para>To delete project specific external searches, click on the
		  <guibutton>Remove</guibutton> button or remove that file.</para>
		  
		  <para>See the <link linkend="dialogs.preferences.external.searches"
		  endterm="dialogs.preferences.external.searches.title"/> preferences
		  for details.</para>

		  <note>
			<para>For security purposes, local project-based external searches
			are disabled by default. To enable them, check <link
			linkend="dialogs.preferences.external.search.enable.project.specific.commands"
			endterm="dialogs.preferences.external.search.enable.project.specific.commands.title"/>
			in the <link linkend="dialogs.preferences.external.searches"
			endterm="dialogs.preferences.external.searches.title"/>
			preferences.</para>
		  </note>
        </listitem>
      </varlistentry>
	</variablelist>
  </section>

  <section id="dialogs.project.properties.file.locations">
	<title id="dialogs.project.properties.file.locations.title"><link linkend="dialogs.project.properties.file.locations"> </link><guilabel>File locations</guilabel></title>

	<para>An OmegaT translation project consists of a number of resources in
	separate folders.</para>

	<para>When a new project is created, OmegaT proposes a default project folder
	structure that contains all the resources used in the translation, but
	that structure is not compulsory.</para>

	<para>Resource folders can be located anywhere on your system, including on
	shared disks.</para>

	<para>See the <link linkend="chapter.project.folder"
	endterm="chapter.project.folder.title"/> chapter for details.</para>

	<para>You can modify the structure of your project by adding or removing
	files from the folders, or even by changing the folders used by the project
	at any time, even during the course of the translation.</para>

	<para>Use <link linkend="menus.project" endterm="menus.project.title"/><link
	linkend="menus.project.access.project.contents"
	endterm="menus.project.access.project.contents.title"/> and its submenus to
	access the locations of the project resources.</para>

	<variablelist>
	  <varlistentry id="dialogs.project.properties.file.locations.browse">
		<term id="dialogs.project.properties.file.locations.browse.title"><link linkend="dialogs.project.properties.file.locations.browse"> </link><guibutton>Browse</guibutton></term>

		<listitem>
		  <para>The <guibutton>Browse</guibutton> button is available for all
		  user-definable project resources.</para>

		  <note>
			<para>Resources do not have to be stored in the default project
			folder that OmegaT creates. You can select any folder you want
			to hold your resources, including folders on shared disks.</para>
		  </note>

		  <para>Click on the button to select the folder that you want to use
		  instead of the default resource folder.</para>
		</listitem>
	  </varlistentry>
	  
	  <varlistentry id="dialogs.project.properties.file.locations.source.files">
		<term id="dialogs.project.properties.file.locations.source.files.title"><link linkend="dialogs.project.properties.file.locations.source.files"> </link><option>Source files folder</option></term>

		<listitem>
		  <para>This folder contains the files that you want to
		  translate. OmegaT tries to read all the files at once, and displays
		  the translatable contents it finds in the editor.</para>

		  <para>See the <link linkend="project.folder.source"
		  endterm="project.folder.source.title"/> section for details.</para>

		  <para>If the folder is empty, none of the files contain translatable
		  content, or there are no files supported by the available
		  file filters, OmegaT will tell you that the folder is empty.</para>

		  <variablelist>
			<varlistentry id="dialogs.project.properties.file.locations.exclusions">
			  <term id="dialogs.project.properties.file.locations.exclusions.title"><link linkend="dialogs.project.properties.file.locations.exclusions"> </link><guibutton>Exclusions...</guibutton></term>

			  <listitem>
				<para>Click the <guibutton>Exclusions...</guibutton> button to specify 
				files or folders that should be ignored by OmegaT. An ignored file
				or folder is:</para>
				
				<itemizedlist>
				  <listitem>
					<para>not displayed in the <link linkend="panes.editor"
					endterm="panes.editor.title"/> pane,</para>
				  </listitem>

				  <listitem>
					<para>not taken into account in the various statistics
					reports (such as the <link linkend="menus.tools"
					endterm="menus.tools.title"/><link
					linkend="menus.tools.statistics"
					endterm="menus.tools.statistics.title"/> command), and</para>
				  </listitem>

				  <listitem>
					<para>not copied to the <link
					linkend="project.folder.target"
					endterm="project.folder.target.title"/> folder when the
					translated files are created.</para>
				  </listitem>
				</itemizedlist>

				<para>The Exclusion patterns dialog allows you to add or remove
				a pattern, or edit one either by double-clicking it or selecting it
				and pressing <keycap>F2</keycap>. Use the
				<ulink
					url="https://ant.apache.org/manual/dirtasks.html#patterns">Apache
				ant syntax</ulink> to define exclusions.</para>
			  </listitem>
			</varlistentry>
		  </variablelist>
		</listitem>
	  </varlistentry>
	  
	  <varlistentry id="dialogs.project.properties.file.locations.translation.memories">
		<term id="dialogs.project.properties.file.locations.translation.memories.title"><link linkend="dialogs.project.properties.file.locations.translation.memories"> </link><option>Translation memories folder</option></term>
		<listitem>
		  <para>This folder contains the files that you want to use as reference
		  translation memories. OmegaT tries to read all the files at once,
		  and compares their contents to the segment you are translating.</para>

		  <para>See the <link linkend="project.folder.tm"
		  endterm="project.folder.tm.title"/> section for details.</para>

		  <para>If matches are found, they are displayed in the <link
		  linkend="panes.fuzzy.matches" endterm="panes.fuzzy.matches.title"/>
		  pane.</para>
		</listitem>
	  </varlistentry>
	  
	  <varlistentry id="dialogs.project.properties.file.locations.glossaries">
		<term id="dialogs.project.properties.file.locations.glossaries.title"><link linkend="dialogs.project.properties.file.locations.glossaries"> </link><option>Glossary files folder</option></term>

		<listitem>
		  <para>This folder contains the files that you want to use as reference
		  glossaries. OmegaT tries to read all the files at once, and compares
		  their contents to the segment you are translating.</para>

		  <para>See the <link linkend="project.folder.glossary"
		  endterm="project.folder.glossary.title"/> section for details.</para>
		  
		  <para>If matches are found, they are displayed in the <link
		  linkend="panes.glossary" endterm="panes.glossary.title"/> pane.</para>

		  <para>See the <link linkend="app.glossaries"
		  endterm="app.glossaries.title"/> appendix for details.</para>
		</listitem>
	  </varlistentry>
	  
	  <varlistentry id="dialogs.project.properties.file.locations.writable.glossary">
		<term id="dialogs.project.properties.file.locations.writable.glossary.title"><link linkend="dialogs.project.properties.file.locations.writable.glossary"> </link><option>Writable Glossary File</option></term>

		<listitem>
		  <para>The writable glossary is the file that OmegaT uses when you add
		  translated glossary terms to your project with the <link
		  linkend="menus.edit"
		  endterm="menus.edit.title"/><link
		  linkend="menus.edit.create.glossary.entry"
		  endterm="menus.edit.create.glossary.entry.title"/> command.</para>

		  <para>It is automatically created the first time a term is
		  added.</para>

		  <para>Newly added entries are automatically recognized and displayed if 
		  they match terms in the current segment.</para>

		  <para>This file is <emphasis>always</emphasis> located in the <link
		  linkend="project.folder.glossary"
		  endterm="project.folder.glossary.title"/> folder.</para>
		</listitem>
	  </varlistentry>
	  
	  <varlistentry id="dialogs.project.properties.file.locations.dictionaries">
		<term id="dialogs.project.properties.file.locations.dictionaries.title"><link linkend="dialogs.project.properties.file.locations.dictionaries"> </link><option>Dictionaries folder</option></term>

		<listitem>
		  <para>This folder contains the files that you want to use as reference
		  dictionaries. OmegaT tries to read all the files at once, and matches
		  their contents to the segment you are translating.</para>

		  <para>See the <link linkend="project.folder.dictionary"
		  endterm="project.folder.dictionary.title"/> section for
		  details.</para>

		  <para>If matches are found, they are displayed in the <link
		  linkend="panes.dictionary" endterm="panes.dictionary.title"/>
		  pane.</para>
		</listitem>
	  </varlistentry>
	  
	  <varlistentry id="dialogs.project.properties.file.locations.translated.files">
		<term id="dialogs.project.properties.file.locations.translated.files.title"><link linkend="dialogs.project.properties.file.locations.translated.files"> </link><option>Translated files folder</option></term>

		<listitem>
		  <para>This is the folder where OmegaT creates the translated
		  files.</para>

		  <para>The translated files are the translated versions of the files
		  located in the <link linkend="project.folder.source"
		  endterm="project.folder.source.title"/> folder.</para>

		  <para>Segments that have been translated are replaced by their
		  translation and untranslated segments remain in the source
		  language.</para>
		  
		  <para>The folder structure mirrors that of the
		  <link linkend="project.folder.source"
				endterm="project.folder.source.title"/> folder. Files that
		  are not supported by OmegaT’s file filters are copied without
		  modification.</para>

		  <para>Use <link linkend="menus.project.create.translated.documents"
		  endterm="menus.project.create.translated.documents.title"/> or <link
		  linkend="menus.project.create.current.translated.document"
		  endterm="menus.project.create.current.translated.document.title"/> to
		  create the translated files.</para>

		  <para>See the <link linkend="project.folder.target"
		  endterm="project.folder.target.title"/> section for
		details.</para></listitem>
	  </varlistentry>

	  <varlistentry id="dialogs.project.properties.file.locations.exported.tms">
		<term id="dialogs.project.properties.file.locations.exported.tms.title"><link linkend="dialogs.project.properties.file.locations.exported.tms"> </link><option>Exported translation memories folder</option></term>

		<listitem>
		  <para>This is the folder where OmegaT copies the current state of the
		  translation in the form of TMX files when you create the translated
		  files.</para>

		  <note>
			<para>By default, that folder is the project folder itself but you
			can change its location to make it more practical to share exported
			TM files.</para>

			<para>See the <link linkend="how.to.tm.share.translation.memories"
			endterm="how.to.tm.share.translation.memories.title"/> how-to for
			details.</para>
		  </note>
		  
		  <para>The TMX files contain only the segments from the files currently
		  stored in the <link linkend="project.folder.source"
		  endterm="project.folder.source.title"/> folder.</para>

		  <para>Use <link linkend="menus.project.create.translated.documents"
		  endterm="menus.project.create.translated.documents.title"/> or <link
		  linkend="menus.project.create.current.translated.document"
		  endterm="menus.project.create.current.translated.document.title"/> to
		  create the translated files and the exported TMX files.</para>

		  <variablelist>
			<varlistentry id="dialogs.project.properties.file.locations.tms.to.export">
			  <term id="dialogs.project.properties.file.locations.tms.to.export.title"><link linkend="dialogs.project.properties.file.locations.tms.to.export"> </link><option>Translation memories to export</option></term>
			  <listitem>
				<para>This checkbox lets you choose the formats in which you want
				OmegaT to create the above TMX files.</para>

				<para>See the <link linkend="how.to.use.tm"
				endterm="how.to.use.tm.title"/> how-to for details.</para>
				
				<variablelist>
				  <varlistentry id="dialogs.project.properties.file.locations.tms.to.export.omegat">
					<term id="dialogs.project.properties.file.locations.tms.to.export.omegat.title"><link linkend="dialogs.project.properties.file.locations.tms.to.export.omegat"> </link><option>OmegaT</option></term>
					<listitem>
					  <para>An “OmegaT” TMX contains the tags created by OmegaT
					  in a form that can only be used properly by an
					  OmegaT project.</para>
					</listitem>
				  </varlistentry>
				  
				  <varlistentry id="dialogs.project.properties.file.locations.tms.to.export.level1">
					<term id="dialogs.project.properties.file.locations.tms.to.export.level1.title"><link linkend="dialogs.project.properties.file.locations.tms.to.export.level1"> </link><option>TMX Level 1</option></term>
					<listitem>
					  <para>A “level 1” TMX removes all tag information and contains only
					  textual data.</para>
					</listitem>
				  </varlistentry>
				  
				  <varlistentry id="dialogs.project.properties.file.locations.tms.to.export.level2">
					<term id="dialogs.project.properties.file.locations.tms.to.export.level2.title"><link linkend="dialogs.project.properties.file.locations.tms.to.export.level2"> </link><option>TMX Level 2</option></term>
					<listitem>
					  <para>A “level 2” TMX contains textual data along with
					  tags encapsulated in a form compatible with other
					  CAT tools.</para>
					</listitem>
				  </varlistentry>
				</variablelist>
			  </listitem>
			</varlistentry>
		  </variablelist>
		  
		  <para>See the <ulink
		  url="https://www.gala-global.org/tmx-14b#SectionIntroduction">TMX 1.4b
		  Specification</ulink> for details.</para>
		</listitem>
	  </varlistentry>
	</variablelist>
  </section>
</section><|MERGE_RESOLUTION|>--- conflicted
+++ resolved
@@ -120,21 +120,12 @@
 		  <para>Switching from <emphasis role="bold">sentence</emphasis> to
 		  <emphasis role="bold">paragraph</emphasis> segmentation
 		  mid-translation may force OmegaT to upgrade old translation memories
-<<<<<<< HEAD
-		  that did not use sentence segmentation, but not vice versa. However,
-		  OmegaT will attempt to create fuzzy matches for paragraphs by
-		  combining existing sentence translations. See <link
-		  linkend="dialog.preferences.tm.matches.paragraph.from.segmented.tmx"
-		  endterm="dialog.preferences.tm.matches.paragraph.from.segmented.tmx.title"/> to enable/disable
-		  the feature.
-=======
 		  that did not use sentence segmentation, but not vice versa.</para>
 		  <para>OmegaT can also optionally attempt to create fuzzy matches for paragraphs
 		  by assembling existing sentence translations. See <link
 		  linkend="dialog.preferences.tm.matches.paragraph.from.segmented.tmx"
 		  endterm="dialog.preferences.tm.matches.paragraph.from.segmented.tmx.title"/> to enable
 		  that feature.
->>>>>>> c3bd5b7a
 		  </para>
 
 		  <para>If you change the segmentation while translating, you will have
