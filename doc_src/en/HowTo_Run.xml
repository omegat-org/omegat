<?xml version="1.0" encoding="UTF-8"?>
<!DOCTYPE chapter PUBLIC "-//OASIS//DTD DocBook XML V4.5//EN"
"../../../docbook-xml-4.5/docbookx.dtd" [
<!ENTITY % manualvariables SYSTEM "manualvariables.mod">
%manualvariables;
]>
<section id="how.to.running.omegat">
  <title id="how.to.running.omegat.title">Run OmegaT</title>

  <section id="running.omegat.on.windows">
	<title id="running.omegat.on.windows.title">On Windows</title>
	
	<para>The simplest way to launch OmegaT is to execute the
	<filename>OmegaT.exe</filename> program. The options for the program
	start-up will be read from the <filename>OmegaT.l4J.ini</filename> file,
	which resides in the same folder as the exe file and which you can edit to
	reflect your setup. The following example for the INI file reserves 1 GB of
	memory, requests French as the user language and Canada as the
	country:</para>

	<programlisting># OmegaT.exe runtime configuration
	# To use a parameter, remove the '#' before the '-'
	# Memory
	-Xmx1024M
	# Language
	-Duser.language=FR
	# Country
	-Duser.country=CA</programlisting>


	<para>Advice: if OmegaT works slowly in Remote Desktop sessions under
	Windows, you may use this option:</para>

	<programlisting>-Dsun.java2d.noddraw=false</programlisting>
  </section>

  <section id="running.omegat.on.linux">
	<title id="running.omegat.on.linux.title">On Linux</title>

	<para>You can launch OmegaT from the command line with a script that
	includes start-up options. See the <link
	endterm="launch.with.command.line.title"
	linkend="launch.with.command.line"/> section for details.</para>

	<para>You can also click on <filename>OmegaT.jar</filename> to launch it
	directly if the <filename>.jar</filename> extension is associated with the
	system Java launcher.</para>

	<para>The package also provides the <filename>omegat.kaptn</filename> Kaptain
	script, which KDE users might find useful, as well as an
	<filename>OmegaT</filename> bash script that automatically launches the
	appropriate <application>java</application> command to run OmegaT.</para>
  </section>

  <section id="running.omegat.on.macos">
	<title id="running.omegat.on.macos.title">On macOS</title>

	<para>Double-click on <filename>OmegaT.app</filename> or click on its
	location in the Dock.</para>

	<para><filename>OmegaT.app</filename> comes with an
	<filename>OmegaT</filename> executable located in
	<filename>OmegaT.app/Contents/MacOS/</filename> that you can also use to
	launch multiple instances of <filename>OmegaT.app</filename>.</para>

	<para>And it also comes with the generic <filename>OmegaT.jar</filename>
	file located in <filename>OmegaT.app/Contents/MacOS/Java/</filename> that
	you can use to launch OmegaT from the command line. See the <link
	endterm="launch.with.command.line.title"
	linkend="launch.with.command.line"/> section for details.</para>

	<para>You can modify the behavior of OmegaT.app by editing the
	<filename>Configuration.properties</filename> (OmegaT configuration) as well
	as the <filename>Info.plist</filename> (Java configuration) files located
	inside the OmegaT.app package.</para>

	<para>The <filename>Configuration.properties</filename> file is located in
	the <filename>Contents/Resources/</filename> folder.</para>
	<para>The <filename>Info.plist</filename> file is located in the
	<filename>Contents/</filename> folder.</para>

	<note>
	  <para>To access the files inside the <filename>OmegaT.app</filename>,
	  package right-click on <filename>OmegaT.app</filename> and select “Show 
	  Package Contents”.</para>

	  <para>It is also possible to use <filename>OmegaT.app</filename> itself to
	  launch OmegaT from the terminal. See the <link
	  linkend="launch.with.command.line.omegat.terminal.command.syntax"
	  endterm="launch.with.command.line.omegat.terminal.command.syntax.title"/>
	  section below for details.</para>
	</note>

	<para>Use your text editor of choice to modify the files.</para>

	<variablelist>
	  <varlistentry>
		<term>Configuration.properties</term>

		<listitem>
		  <para>For predefined options, remove the <literal>#</literal> symbol 
		  before a parameter to enable it. For example,
		  <literal>user.language=ja</literal> (without the <literal>#</literal>)
		  will launch OmegaT with the user interface in Japanese.</para>
		</listitem>
	  </varlistentry>
	  <varlistentry>
		<term>Info.plist</term>

		<listitem>
		  <para>For example, to change the amount of memory available uncomment
		  the line</para>

		  <para><literal>&lt;!-- &lt;string&gt;-Xmx6g&lt;/string&gt;
		  --&gt;</literal></para>
		  <para>by removing the <literal>&lt;!--</literal> and
		  <literal>--&gt;</literal> markers.</para>

		  <para>This will launch OmegaT with 6 GB of memory; change the
		  <literal>6g</literal> to the desired amount.</para>
		</listitem>
	  </varlistentry>
	</variablelist>
	
	<note>
	  <para><filename>OmegaT.app</filename> can make use of macOS Services.  You
	  can also use AppleScript, Automator or Shortcuts to create Services or
	  scripts that will automate frequent actions.</para>
	</note>
  </section>

  <section id="running.omegat.on.other.systems">
	<title id="running.omegat.on.other.systems.title">On other platforms</title>

	<para>Methods vary from one system to another, but in general, once OmegaT
	is installed, you can launch it directly from the command line.  See the <link
	endterm="launch.with.command.line.title"
	linkend="launch.with.command.line"/> section for details.</para>

	<para>You can create a script that includes the desired command line launch
	parameters. If <filename>.jar</filename> files are properly associated with
	the &javaversionlong; and your PATH settings are correct, you can also simply
	click (or double-click) on <filename>OmegaT.jar</filename> to launch it
	directly.</para>

	<para>Consult the documentation for your system for more information.</para>
  </section>
  
  <section id="launch.with.command.line">
	<title id="launch.with.command.line.title">Command line launch</title>

	<para>Using the command line allows you to set various options that control
	or modify the behavior of the application. You can also define and save sets
	of options in scripts that you can then use to launch OmegaT for a
	particular purpose.</para>

	<para>Launching OmegaT from the command line also creates a new OmegaT
	instance for each launch. You can thus use multiple projects simultaneously,
	each with its own parameters.</para>

	<section id="launch.with.command.line.tutorial">
	  <title id="launch.with.command.line.tutorial.title">Simplified
	  Overview</title>

	  <para>Before graphical interfaces became common, users interacted with
	  computers via a command-line interface (CLI), which requires typing
	  commands to give instructions to the computer. On modern systems, the CLI
	  is accessed through an application generally called a &quot;terminal&quot;
	  or &quot;console&quot;. For the sake of simplicity, this manual refers to
	  it as the terminal.</para>
	  
	  <para>On Windows, you can use either the <application>Command
	  Prompt</application> or <application>Powershell</application> as a
	  terminal. Both are available from the <guilabel>System Tools</guilabel>
	  folder of the <guilabel>Start Menu</guilabel>.</para>

	  <para>The macOS equivalent is the <application>Terminal</application>
	  application located in the <filename>Utilities</filename> folder of the
	  <filename>Applications</filename> main folder.</para>

	  <para>On Linux, the default terminal application for your distribution
	  should be available from the application menu or one of its
	  submenus.</para>

	  <para>In the terminal, you type commands and their associated parameters
	  to perform tasks. This makes it easy to perform certain tasks that would
	  be difficult to perform using a graphical interface.</para>

	  <note>
		<para>The syntax used to specify the location of an application or
		folder depends on the platform. On Windows, the <code>\</code> character
		is used to separate folder and file names, while macOS and Linux use the
		<code>/</code> to do so.</para>

		<para>Here are the default OmegaT.jar locations for
		each major platform:</para>
		
		<variablelist>
		  <varlistentry id="launch.with.command.line.windows">
			<term id="launch.with.command.line.windows.title">Windows</term>
			<listitem>
			  <para><filename>C:\Program Files\OmegaT\OmegaT.jar</filename></para>
			</listitem>
		  </varlistentry>
		  <varlistentry id="launch.with.command.line.macos">
			<term id="launch.with.command.line.macos.title">Macos</term>
			<listitem>
			  <para><filename>/Applications/OmegaT.app/Contents/Java/OmegaT.jar</filename></para>
			</listitem>
		  </varlistentry>
		  <varlistentry id="launch.with.command.line.linux">
			<term id="launch.with.command.line.linux.title">Linux</term>
			<listitem>
			  <para><filename>/opt/omegat/OmegaT.jar</filename></para>

			  <para>(This can vary depending on your distribution.)</para>
			</listitem>
		  </varlistentry>
		</variablelist>
		
		<para>That location is presented as
		<filename>path/to/OmegaT.jar</filename> in this chapter. Replace it with
		the actual location of the file on your system.</para>
	  </note>	
	</section>

	<section id="launch.with.command.line.omegat.terminal.command.syntax">
	  <title
		  id="launch.with.command.line.omegat.terminal.command.syntax.title">Command
	  syntax</title>

	  <para>The syntax to launch OmegaT from the terminal is:
	  <programlisting>java -jar &lt;java parameters&gt; path/to/OmegaT.jar &lt;OmegaT options&gt; </programlisting></para>

	  <note>
		<para>On macOS, it is also possible to use
		<filename>OmegaT.app</filename> directly in the terminal, in which case
<<<<<<< HEAD
		java parameters cannot be added:
		<programlisting>open path/to/OmegaT.app --args &lt;OmegaT options&gt;</programlisting>
		Use <programlisting>man open</programlisting> to discover the options to that command.</para>
=======
		java parameters cannot be added: <programlisting>open path/to/OmegaT.app
		-n --args &lt;OmegaT options&gt;</programlisting> where
		<userinput>-n</userinput> is used to create a new instance of
		OmegaT.</para>
>>>>>>> f5b54a84
	  </note>

	  <variablelist>
		<varlistentry id="launch.with.command.line.java.jar">
		  <term id="launch.with.command.line.java.jar.title"><option>java -jar</option></term>
		  <listitem>
			<para>This command tells the Java Virtual Machine to run a Jar
			package.</para>
		  </listitem>
		</varlistentry>

		<varlistentry id="launch.with.command.line.intro.java.parameters">
		  <term
			  id="launch.with.command.line.intro.java.parameters.title"><option>&lt;java
		  parameters&gt;</option></term>
		  <listitem>
			<para>Optional parameters accepted by the <command>java</command>
			command. The parameters relevant to running OmegaT are described
			<link
				linkend="launch.with.command.line.java.parameters">below</link>.</para>
		  </listitem>					
		</varlistentry>

		<varlistentry id="launch.with.command.line.intro.omegat.jar">
		  <term
			  id="launch.with.command.line.intro.omegat.jar.title"><option>path/to/OmegaT.jar</option></term>
		  <listitem>
			<para>The location of the OmegaT java executable.</para>	  
		  </listitem>
		</varlistentry>

		<varlistentry id="launch.with.command.line.intro.omegat.options">
		  <term
			  id="launch.with.command.line.intro.omegat.options.title"><emphasis><option>&lt;OmegaT
		  options&gt;</option></emphasis></term>
		  <listitem>
			<para>The options specific to OmegaT are described <link
			linkend="launch.with.command.line.omegat.options">later in this
			section</link></para>
		  </listitem>					
		</varlistentry>
	  </variablelist>
	</section>

	<section id="launch.with.command.line.java.parameters">
	  <title id="launch.with.command.line.java.parameters.title">Java
	  parameters</title>

	  <para>The list below presents parameters for the <command>java</command>
	  command that can be useful when working with OmegaT.</para>
	  
	  <variablelist>
		<varlistentry id="launch.with.command.line.user.interface.language">
		  <term id="launch.with.command.line.user.interface.language.title">User
		  interface language</term>

		  <listitem>
			<para><option>-Duser.language=LL</option></para>

			<para>Replace <code>LL</code> with the desired
			two-letter language code from the <ulink
			url="https://en.wikipedia.org/wiki/List_of_ISO_639-1_codes">ISO
			639.1</ulink> list.</para>

			<para>Using this parameter launches OmegaT with the user
			interface in the specified language, if available (even
			partially). If the language is not available, OmegaT
			defaults to English even if the system uses a different
			default language.</para>
		  </listitem>
		</varlistentry>

		<varlistentry id="launch.with.command.line.user.country">
		  <term id="launch.with.command.line.user.country.title">User
		  country</term>
		  <listitem>
			<para><option>-Duser.country=CC</option></para>

			<para>Replace <code>CC</code> with the desired two-letter country
			code from the <ulink
			url="https://en.wikipedia.org/wiki/ISO_3166-1_alpha-2">ISO 3166-1
			alpha-2</ulink> list.</para>

			<para>This parameter combines with the previous user interface
			language parameter to specify a regional variant. If that variant is
			not available, the user interface follows the same priority as
			above.</para>
		  </listitem>
		</varlistentry>

		<varlistentry id="launch.with.command.line.maximum.memory.assignment">
		  <term
			  id="launch.with.command.line.maximum.memory.assignment.title">Maximum
		  memory assignment</term>
		  <listitem>
			<para><option>-XmxSIZE</option></para>

			<para>Replace <code>SIZE</code> with a number consisting of a
			multiple of 1024 followed by <code>k</code> for kilobytes,
			<code>m</code> for megabytes, or <code>g</code> for gigabytes. The
			number must correspond to at least 2 MB.</para>
		  </listitem>
		</varlistentry>

		<varlistentry id="launch.with.command.line.proxy.host.ip.address">
		  <term id="launch.with.command.line.proxy.host.ip.address.title">Proxy
		  host ip address</term>
		  <listitem>
			<para><option>-Dhttp.proxyHost=&lt;proxy IP&gt;</option></para>

			<para>Replace <code>&lt;proxy IP&gt;</code> with the IP address of
			your proxy server, if your system uses one.</para>
		  </listitem>
		</varlistentry>

		<varlistentry id="launch.with.command.line.proxy.host.port.number">
		  <term id="launch.with.command.line.proxy.host.port.number.title">Proxy
		  host port number</term>
		  <listitem>
			<para><option>-Dhttp.proxyPort=&lt;port number&gt;</option></para>

			<para>Replace <option>&lt;port number&gt;</option> with the port
			number your system uses to access the proxy server.</para>
		  </listitem>
		</varlistentry>
	  </variablelist>
	</section>

	<section id="launch.with.command.line.omegat.options">
	  <title id="launch.with.command.line.omegat.options.title">OmegaT
	  options</title>

	  <para>You can also get a list of these options in the terminal with the
	  <command>java -jar OmegaT.jar --help</command>
	  command. The OmegaT GUI is launched if no option is specified.</para>

	  <variablelist>
		<varlistentry id="launch.with.command.line.general.options.">
		  <term id="launch.with.command.line.general.options.title">General
		  options:</term>
		  <listitem>
			<variablelist>
			  <varlistentry id="launch.with.command.line.h.help">
				<term
				id="launch.with.command.line.h.help.title"><option>-h</option>,
				<option>--help</option></term>
				<listitem>
				  <para>Show usage information.</para>
				</listitem>
			  </varlistentry>
			  <varlistentry id="launch.with.command.line.path.to.an.omegat.project">
				<term
					id="launch.with.command.line.path.to.an.omegat.project.title"><emphasis>path
				to an omegat project</emphasis></term>
				<listitem>
				  <para>Launch the GUI and load the specified project</para>
				</listitem>
			  </varlistentry>
			  <varlistentry id="launch.with.command.line.remote.project.">
				<term
				id="launch.with.command.line.remote.project.title"><option>--remote-project</option>
				<emphasis>&lt;path-to-omegat-project-file&gt;</emphasis></term>
				<listitem>
				  <para>Download the OmegaT project from the URL specified in
				  <emphasis>&lt;path-to-omegat-project-file&gt;</emphasis>, and
				  load it.</para>
				</listitem>
			  </varlistentry>
			  <varlistentry id="launch.with.command.line.no.team">
				<term id="launch.with.command.line.no.team.title"><option>--no-team</option></term>
				<listitem>
				  <para>Disable team project functionality. Use this option if
				  you want to prevent OmegaT from synchronizing the project
				  contents.</para>
				</listitem>
			  </varlistentry>
			  <varlistentry id="launch.with.command.line.team.init">
				<term id="launch.with.command.line.team.init.title"><option>team
				init <emphasis>SL</emphasis>
				<emphasis>TL</emphasis></option></term>
				<listitem>
				  <para>Initialize a team project using <emphasis>SL</emphasis>
				  and <emphasis>TL</emphasis> as the source and target
				  two-letter language codes, respectively. </para>
				</listitem>
			  </varlistentry>
			  <varlistentry id="launch.with.command.line.disable.project.locking">
				<term
				id="launch.with.command.line.disable.project.locking.title"><option>--disable-project-locking</option></term>
				<listitem>
				  <para>Do not lock the omegat.project file.</para>

				  <para>On some platforms, the omegat.project file is locked by
				  default and attempting to open an already open project in
				  another instance of OmegaT results in an error. This option
				  prevents that error.</para>
				</listitem>
			  </varlistentry>
			  <varlistentry id="launch.with.command.line.disable.location.save">
				<term
					id="launch.with.command.line.disable.location.save.title"><option>--disable-location-save</option></term>
				<listitem>
				  <para>Do not remember the last folder opened in the file
				  picker.</para>
				</listitem>
			  </varlistentry>
			  <varlistentry id="launch.with.command.line.itokenizer.lt.classname.gt.">
				<term
				id="launch.with.command.line.itokenizer.lt.classname.gt.title"><option>--ITokenizer=&lt;classname&gt;</option></term>
				<term><option>--ITokenizerTarget=&lt;classname&gt;</option></term>
				<listitem>
				  <para>Specify a source- or target-language tokenizer (using
				  this option overrides project settings). See
				  OmegaT.jar/META-INF/MANIFEST.MF for valid values.</para>
				</listitem>
			  </varlistentry>
			  <varlistentry id="launch.with.command.line.config.dir.">
				<term
					id="launch.with.command.line.config.dir.title"><option>--config-dir=<emphasis>&lt;path&gt;</emphasis></option></term>
				<listitem>
				  <para>The folder used to read and write OmegaT configuration
				  files. See the <link endterm="configuration.folder.title"
				  linkend="configuration.folder"/> chapter for details.</para>
				</listitem>
			  </varlistentry>
			  <varlistentry id="launch.with.command.line.config.file.">
				<term id="launch.with.command.line.config.file.title"><option>--config-file=<emphasis>&lt;path&gt;</emphasis></option></term>
				<listitem>
				  <para>A file written in the Java .properties format used to
				  specify a batch of command line options.</para>

				  <para>The options are presented as a list of
				  <parameter>key=value</parameter> pairs. Both Java parameters
				  and OmegaT options can be used.</para>
				  <note>
					<para>Remove the initial <code>-D</code> or <code>-X</code>
					to use Java parameters:</para>

					<programlisting>user.language=fr
config-dir="path/to/new/configdir"</programlisting>
				  </note>

				  <para>Almost all parameters presented in this section can be
				  used in a config file. The notable exception is
				  <code>remote-project</code>.</para>

				  <para>It is possible to combine <code>--config-file</code>
				  with other command line options compatible with launching the
				  GUI. In such cases, options defined in the config file take
				  precedence over any option with duplicate functionality also
				  passed on the command line.</para>
				</listitem>
			  </varlistentry>

			  <varlistentry id="launch.with.command.line.resource.bundle.">
				<term
				id="launch.with.command.line.resource.bundle.title"><option>--resource-bundle=<emphasis>&lt;path&gt;</emphasis></option></term>
				<listitem>
				  <para>A Java .properties file to use for interface
				  text.</para>
				</listitem>
			  </varlistentry>

			  <varlistentry id="launch.with.command.line.mode.console.translate.console.pseudotranslatetmx.console.align.">
				<term
				id="launch.with.command.line.mode.console.translate.console.pseudotranslatetmx.console.align.title"><option>--mode=[console
				mode name]</option></term>
				<listitem>
				  <para>Specify a mode other than the GUI default. The following
				  options are available:</para>

				  <variablelist>
					<varlistentry id="launch.with.command.line.mode.console.translate">
					  <term
						  id="launch.with.command.line.mode.console.translate.title"><option>--mode=console-translate</option></term>
					  <listitem>
						<para>In this mode, OmegaT attempts to translate the
						files in the source folder with the available
						translation memories.</para>

						<para>This is useful if OmegaT is run on a server with
						TMX files automatically fed to a project.</para>
						  
						<variablelist>
						  <varlistentry id="launch.with.command.line.source.pattern.lt.pattern.gt.">
							<term id="launch.with.command.line.source.pattern.lt.pattern.gt.title"><option>--source-pattern=&lt;pattern&gt;</option></term>
							<listitem>
							  <para>A whitelist of regular expressions defining
							  the source files to process. Remember that in
							  regular expressions, the period and backslash
							  character must be escaped: <code>\.</code> and
							  <code>\\</code>.</para>

							  <para>Here are some typical examples:</para>
							  
							  <variablelist>
								<varlistentry id="launch.with.command.line.html">
								  <term id="launch.with.command.line.html.title"><option>.*\.html</option></term>
								  <listitem>
									<para>Translate all HTML files.</para>
								  </listitem>
								</varlistentry>
								<varlistentry id="launch.with.command.line.test.html">
								  <term id="launch.with.command.line.test.html.title"><option>test\.html</option></term>
								  <listitem>
									<para>Only translate
									<filename>test.html</filename> file in the
									source folder itself. Any files also named
									test.html in other subfolders will be
									ignored.</para>
								  </listitem>
								</varlistentry>

								<varlistentry id="launch.with.command.line.dir.test.html">
								  <term
									  id="launch.with.command.line.dir.test.html.title"><option>dir-10\\test\.html</option></term>
								  <listitem>
									<para>Only translate the
									<filename>test.html</filename> file in the
									<filename
										class="directory">dir-10</filename>
									folder.</para>
								  </listitem>
								</varlistentry>
							  </variablelist>

							  <para>See the <link linkend="app.regex"
							  endterm="app.regex.title"/> appendix for
							  details.</para>
							</listitem>
						  </varlistentry>
						</variablelist>
					  </listitem>
					</varlistentry>

					<varlistentry id="launch.with.command.line.mode.console.pseudotranslatetmx">
					  <term
						  id="launch.with.command.line.mode.console.pseudotranslatetmx.title"><option>--mode=console-createpseudotranslatetmx</option></term>
					  <listitem>
						<para>In this mode OmegaT will create a TMX for the
						whole project using only the source files.</para>
						
						<para>Specify the
						TMX file to be created with:</para>
						
						<variablelist>
						  <varlistentry id="launch.with.command.line.pseudotranslatetmx.">
							<term
								id="launch.with.command.line.pseudotranslatetmx.title"><option>--pseudotranslatetmx=<emphasis>&lt;path&gt;</emphasis></option></term>
							<listitem>
							  <para>The output pseudotranslated TMX file.</para>
							</listitem>
						  </varlistentry>

						  <varlistentry id="launch.with.command.line.pseudotranslatetype.equal.empty.">
							<term
								id="launch.with.command.line.pseudotranslatetype.equal.empty.title"><option>--pseudotranslatetype=[equal|empty]</option></term>
							<listitem>
							  <para>What to fill the pseudotranslated TMX
							  with.</para>
							</listitem>
						  </varlistentry>
						</variablelist>
					  </listitem>
					</varlistentry>
					
					<varlistentry id="launch.with.command.line.mode.console.align">
					  <term
						  id="launch.with.command.line.mode.console.align.title"><option>--mode=console-align
					  <emphasis>--alignDir=&lt;path&gt;</emphasis></option></term>
					  <listitem>
						<para>In this mode, OmegaT will align the files in the
						/source folder of the project with those at the location
						specified by the <emphasis>--alignDir</emphasis>
						parameter.</para>

						<para>The resulting TMX file is saved in the /omegat
						folder as align.tmx. The file types that can be aligned
						depend on whether the alignment is supported by the file
						filter. Supported filters include: ILIAS Language File,
						Java(TM) Resource Bundles, Key=Value Text, Magento CE
						Locale CSV, MoodlePHP, Mozilla DTD, Mozilla FTL, PO, RC,
						SubRip Subtitles, and Windows Resources.</para>

						<para>The <emphasis>--alignDir</emphasis> parameter is
						used to specify the location of the data in the target
						language, which must be a folder containing the
						translated files.</para>

						<para>That folder must contain a translation in the
						target language of the project. For instance, if the
						project is EN-to-FR, the folder must contain a bundle
						ending with _fr. The resulting TMX file is saved in the
						/omegat folder as align.tmx.</para>
					  </listitem>
					</varlistentry>

					<varlistentry id="launch.with.command.line.mode.console.stats">
					  <term
						  id="launch.with.command.line.mode.console.stats.title"><option>--mode=console-stats
					  <emphasis>&lt;path&gt;</emphasis></option></term>
					  <listitem>
						<variablelist>
						  <varlistentry id="launch.with.command.line.console.stats.output.file">
							<term
							id="launch.with.command.line.console.stats.output.file.title"><option>--output-file=[stats-output-file]</option></term>
							<listitem>
							  <para>Prints to that file, or to standard output
							  if absent. Without
							  <emphasis>--stats-type</emphasis>, detects format
							  from file extension. The output defaults to
							  xml.</para>
							</listitem>
						  </varlistentry>
							
						  <varlistentry id="launch.with.command.line.console.stats.output.format">
							<term
								id="launch.with.command.line.console.stats.output.format.title"><option>--stats-type=[xml|text][txt][json]]]</option></term>
							<listitem>
							  <para>Requires
							  <emphasis>--output-file</emphasis>. Specifies the
							  output format.</para>
							</listitem>
						  </varlistentry>
						</variablelist>
						  
						<para>The data is the same as when using <link
						linkend="menus.tools" endterm="menus.tools.title"/><link
						linkend="menus.tools.statistics"
						endterm="menus.tools.statistics.title"/>.</para>
					  </listitem>
					</varlistentry>
				  </variablelist>												
				</listitem>								
			  </varlistentry>
			</variablelist>
		  </listitem>
		</varlistentry>
		  
		<varlistentry id="launch.with.command.line.non.gui.mode.options.">
		  <term id="launch.with.command.line.non.gui.mode.options.title">Non-gui
		  mode options:</term>
		  <listitem>
			<variablelist>
			  <varlistentry id="launch.with.command.line.quiet">
				<term id="launch.with.command.line.quiet.title"><option>--quiet</option></term>
				<listitem>
				  <para>Minimize the output shown on the command line.</para>
				</listitem>
			  </varlistentry>
				
			  <varlistentry id="launch.with.command.line.script.">
				<term
					id="launch.with.command.line.script.title"><option>--script=<emphasis>&lt;path&gt;</emphasis></option></term>
				<listitem>
				  <para>A script file to run when a project event is
				  triggered.</para>
				</listitem>
			  </varlistentry>

			  <varlistentry id="launch.with.command.line.tag.validation.abort.warn.">
				<term
					id="launch.with.command.line.tag.validation.abort.warn.title"><option>--tag-validation=[abort|warn]</option></term>
				<listitem>
				  <para>Check tag issues.</para>
				  
				  <itemizedlist>
					<listitem>
					  <para>Abort: Exit with an error if there are tag issues.</para>
					</listitem>

					<listitem>
					  <para>Warn: Show warnings without exiting if there are tag issues.</para>
					</listitem>											
				  </itemizedlist>

				  <note>
					<para>Reports about tag issues are output to the terminal
					window.</para>
				  </note>
				</listitem>
			  </varlistentry>
			</variablelist>
		  </listitem>
		</varlistentry>
	  </variablelist>
	</section>
  </section>
</section><|MERGE_RESOLUTION|>--- conflicted
+++ resolved
@@ -235,16 +235,9 @@
 	  <note>
 		<para>On macOS, it is also possible to use
 		<filename>OmegaT.app</filename> directly in the terminal, in which case
-<<<<<<< HEAD
 		java parameters cannot be added:
 		<programlisting>open path/to/OmegaT.app --args &lt;OmegaT options&gt;</programlisting>
 		Use <programlisting>man open</programlisting> to discover the options to that command.</para>
-=======
-		java parameters cannot be added: <programlisting>open path/to/OmegaT.app
-		-n --args &lt;OmegaT options&gt;</programlisting> where
-		<userinput>-n</userinput> is used to create a new instance of
-		OmegaT.</para>
->>>>>>> f5b54a84
 	  </note>
 
 	  <variablelist>
