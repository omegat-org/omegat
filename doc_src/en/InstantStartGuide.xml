--- conflicted
+++ resolved
@@ -38,15 +38,9 @@
     return to it any time by pressing <keycap>Ctrl+E.</keycap></para>
 
     <para>Next, the <guilabel>Project Files</guilabel> dialog opens. Click on
-<<<<<<< HEAD
     <guibutton>Copy Files to Source Folder...</guibutton> to select your
     source files. OmegaT will then copy the selected files to the
-    <filename>/source/</filename> subfolder of your newly created project.
-=======
-    <guibutton>Copy Files to ./Source Folder...</guibutton> to select your
-    source files. OmegaT will then copy the selected files to the
     <filename>./source</filename> subfolder of your newly created project.
->>>>>>> acbce909
     After the source files have loaded in the <guilabel>Editor</guilabel>
     pane, you can close the <guilabel>Project Files</guilabel> dialog.</para>
   </section>
