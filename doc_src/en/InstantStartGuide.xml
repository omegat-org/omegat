--- conflicted
+++ resolved
@@ -240,17 +240,10 @@
 	linkend="project.folder.target" endterm="project.folder.target.title"/>
 	folder of your project.</para>
 
-<<<<<<< HEAD
 	<note><para>You translations are always stored in the project translation
 	memory, located in the <link linkend="project.folder.omegat"
 	endterm="project.folder.omegat.title"/> folder of your
 	project. Deleting the contents of the <link
-=======
-	<note><para>You translation is always stored in your project translation
-	memory, located in the <link linkend="project.folder.omegat.folder"
-	endterm="project.folder.omegat.folder.title"/> folder of your
-	project. Erasing the contents of the <link
->>>>>>> 79b4e6e4
 	linkend="project.folder.target" endterm="project.folder.target.title"/>
 	folder will <emphasis>never</emphasis> impact your translations.</para></note>
 
@@ -324,20 +317,8 @@
         linkend="project.folder.source" endterm="project.folder.source.title"/>
         folder.</para>
 
-<<<<<<< HEAD
 		<para>The three files are located inside the <link
 		linkend="project.folder" endterm="project.folder.title"/> folder and are called <filename>(project name)-level1.tmx</filename>, <filename>(project name)-level2.tmx</filename> and <filename>(project name)-omegat.tmx</filename>, which can be used as reference translation memories in other projects.</para>
-=======
-		<para>The three files are called <filename>(project
-		name)-level1.tmx</filename>, <filename>(project
-		name)-level2.tmx</filename> and <filename>(project
-		name)-omegat.tmx</filename> and are located inside the <link
-		linkend="project.folder" endterm="project.folder.title"/> folder and can
-		be used in other translation projects as reference translation
-		memories. In the case of an OmegaT translation project, they would be
-		put in the <link linkend="project.folder.tm"
-		endterm="project.folder.tm.title"/> folder of a new project.</para>
->>>>>>> 79b4e6e4
 
 		<para>The <filename>level1</filename> and <filename>level2</filename>
 		suffixes refer to the TMX standard (see <ulink
