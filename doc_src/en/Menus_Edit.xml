--- conflicted
+++ resolved
@@ -33,18 +33,8 @@
 </term>
       <listitem>
         <para>Restores the status before the last editing action was
-<<<<<<< HEAD
         cancelled. This command cannot restore that status after the user
         moves to a different segment.</para>
-
-        <para><keycombo>
-            <keycap>C</keycap>
-
-            <keycap>y</keycap>
-          </keycombo></para>
-=======
-        cancelledentire This command cannot restore that status after the user moves to a different segment.</para>
->>>>>>> 4d7c1396
       </listitem>
     </varlistentry>
 
