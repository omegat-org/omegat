<?xml version="1.0" encoding="UTF-8"?>
<!DOCTYPE section PUBLIC "-//OASIS//DTD DocBook XML V4.5//EN"
"../../../docbook-xml-4.5/docbookx.dtd">
<section id="menus.goto">
  <title id="menus.goto.title"><guimenu>Go To</guimenu></title>

  <para>This menu gives you access to the segment and pane navigation commands.</para>

  <example id="example.next.untranslated.segment">
	<title id="example.next.untranslated.segment.title">Shortcut description
	example</title>
	<para>On Windows and Linux:
	<keycombo><keycap>Control</keycap><keycap>U</keycap></keycombo></para>

	<para>On macOS:
	<keycombo><keycap>Command</keycap><keycap>U</keycap></keycombo></para>

	<para><emphasis role="bold">In this
	manual:</emphasis><keycombo><keycap>C</keycap><keycap>U</keycap></keycombo></para>
  </example>

  <variablelist>
    <varlistentry id="menus.goto.next.untranslated.segment">
      <term id="menus.goto.next.untranslated.segment.title"><guimenuitem>Next
      Untranslated Segment</guimenuitem>
      <keycombo><keycap>C</keycap><keycap>U</keycap></keycombo></term>

      <listitem>
        <para>Moves to the next segment with no target language entry in the
        translation memory.</para>
      </listitem>
    </varlistentry>

    <varlistentry id="menus.goto.next.translated.segment">
      <term id="menus.goto.next.translated.segment.title"><guimenuitem>Next
      Translated Segment</guimenuitem>
      <keycombo><keycap>C</keycap><keycap>S</keycap><keycap>U</keycap></keycombo></term>

      <listitem>
        <para>Moves to the next already translated segment, ignoring
        untranslated segments.</para>
      </listitem>
    </varlistentry>

    <varlistentry id="menus.goto.next.segment">
      <term id="menus.goto.next.segment.title"><guimenuitem>Next
      Segment</guimenuitem>
      <keycombo><keycap>C</keycap><keycap>N</keycap></keycombo></term>

      <listitem>
		<para>Also: <keycombo><keycap>Enter</keycap></keycombo></para>

        <para>Moves to the next segment, or to the first segment of the next
        file if the current segment is the last one in the file.</para>

        <note>
		  <para>You can use <keycap>TAB</keycap> as an alternative shortcut by
		  enabling the
		  <link linkend="dialogs.preferences.general.use.tab.to.advance"
		  endterm="dialogs.preferences.general.use.tab.to.advance.title"/>
		  preference.</para>
		  
		  <para>This is useful with character entry systems that use
		  <keycap>Enter</keycap> to validate input.</para></note>
      </listitem>
    </varlistentry>

    <varlistentry id="menus.goto.previous.segment">
      <term id="menus.goto.previous.segment.title"><guimenuitem>Previous
      Segment</guimenuitem>
      <keycombo><keycap>C</keycap><keycap>P</keycap></keycombo></term>
      <listitem>
		<para>Also:
		<keycombo><keycap>C</keycap><keycap>Enter</keycap></keycombo></para>

        <para>Moves to the previous segment, or to the last segment of the
        previous file if the current segment is the first one in the
        file.</para>

        <note>
		  <para>You can use <keycombo><keycap>C</keycap><keycap>TAB</keycap></keycombo>
		  as an alternative shortcut by enabling the <link
		  linkend="dialogs.preferences.general.use.tab.to.advance"
		  endterm="dialogs.preferences.general.use.tab.to.advance.title"/>
		  preference.</para>
		  
		  <para>This is useful with character entry systems that use
		  <keycap>Enter</keycap> to validate input.</para>
		</note>
      </listitem>
    </varlistentry>

    <varlistentry id="menus.goto.segment.number">
      <term id="menus.goto.segment.number.title"><guimenuitem>Segment
      number...</guimenuitem>
      <keycombo><keycap>C</keycap><keycap>J</keycap></keycombo></term>
      <listitem>
        <para>Jumps to the segment whose call-out or number is entered.</para>
      </listitem>
    </varlistentry>

    <varlistentry id="menus.goto.next.note">
      <term id="menus.goto.next.note.title"><guimenuitem>Next
      Note</guimenuitem>
      <keycombo><keycap>C</keycap><keycap>A</keycap><keycap>N</keycap></keycombo></term>
      <listitem>
		<para>Moves to the next segment with a note.</para>
      </listitem>
    </varlistentry>

    <varlistentry id="menus.goto.previous.note">
      <term id="menus.goto.previous.note.title"><guimenuitem>Previous
      Note</guimenuitem>
      <keycombo><keycap>C</keycap><keycap>A</keycap><keycap>P</keycap></keycombo></term>
      <listitem>
		<para>Moves to the previous segment with a note.</para>
      </listitem>
    </varlistentry>

    <varlistentry id="menus.goto.next.unique.segment">
      <term id="menus.goto.next.unique.segment.title"><guimenuitem>Next Unique
      Segment</guimenuitem>
      <keycombo><keycap>C</keycap><keycap>S</keycap><keycap>K</keycap></keycombo></term>
      <listitem>
        <para>Moves to the next unique segment.</para>
      </listitem>
    </varlistentry>

    <varlistentry id="menus.goto.source.of.selected.match">
      <term id="menus.goto.source.of.selected.match.title"><guimenuitem>Source
      of Selected Match</guimenuitem>
      <keycombo><keycap>C</keycap><keycap>S</keycap><keycap>M</keycap></keycombo></term>
      <listitem>
        <para>Moves to the segment that corresponds to the currently
        selected match in the <guilabel>Fuzzy matches</guilabel> pane.</para>
      </listitem>
    </varlistentry>

	<varlistentry id="menus.goto.auto.populated.segments">
	  <term
	  id="menus.goto.auto.populated.segments.title"><guisubmenu>Auto-Populated
	  Segments</guisubmenu></term>
	  <listitem>
        <para>Navigate between segments that were automatically populated by
        exact matches from the <link linkend="project.folder.tm.auto"
        endterm="project.folder.tm.auto.title"/> and <link
        linkend="project.folder.tm.enforce.title"
        endterm="project.folder.tm.enforce.title"/> subfolders.</para>

		<para>See the <link linkend="how.to.use.tm.reuse.tm"
		endterm="how.to.use.tm.reuse.tm.title"/> how-to for details.</para>

		<itemizedlist>
		  <listitem id="menus.goto.auto.populated.segments.next.auto">
			<para
			id="menus.goto.auto.populated.segments.next.auto.title"><guimenuitem>Next
			Segment from tm/auto/</guimenuitem>
			<keycombo><keycap>C</keycap><keycap>A</keycap><keycap>,</keycap></keycombo></para>

			<para>Moves to the next segment inserted from
			<filename>tm/auto/</filename>.</para>
		  </listitem>

		  <listitem id="menus.goto.auto.populated.segments.prev.auto">
			<para
			id="menus.goto.auto.populated.segments.prev.auto.title"><guimenuitem>Previous
			Segment from tm/auto/</guimenuitem>
			<keycombo><keycap>S</keycap><keycap>C</keycap><keycap>A</keycap><keycap>,</keycap></keycombo></para>

			<para>Moves to the previous segment inserted from
			<filename>tm/auto/</filename>.</para>
		  </listitem>

		  <listitem id="menus.goto.auto.populated.segments.next.enforce">
			<para
			id="menus.goto.auto.populated.segments.next.enforce.title"><guimenuitem>Next
			Segment from tm/enforce/</guimenuitem>
			<keycombo><keycap>C</keycap><keycap>A</keycap><keycap>.</keycap></keycombo></para>

			<para>Moves to the next segment inserted from
			<filename>tm/enforce/</filename>.</para>
		  </listitem>

		  <listitem id="menus.goto.auto.populated.segments.prev.enforce">
			<para
			id="menus.goto.auto.populated.segments.prev.enforce.title"><guimenuitem>Next
			Segment from tm/auto/</guimenuitem>
			<keycombo><keycap>S</keycap><keycap>C</keycap><keycap>A</keycap><keycap>.</keycap></keycombo></para>

			<para>Moves to the previous segment inserted from
			<filename>tm/enforce/</filename>.</para>
		  </listitem>
		</itemizedlist>
	  </listitem>
	</varlistentry>

    <varlistentry id="menus.goto.back.in.history">
      <term id="menus.goto.back.in.history.title"><guimenuitem>Back in
      History</guimenuitem>
      <keycombo><keycap>C</keycap><keycap>S</keycap><keycap>P</keycap></keycombo></term>
      <listitem>
        <para>OmegaT remembers your segment navigation history.</para>
        <para>This command allows you to move backward one segment at a time to
        segments you have previously visited.</para>
      </listitem>
    </varlistentry>
    
    <varlistentry id="menus.goto.forward.in.history">
      <term id="menus.goto.forward.in.history.title"><guimenuitem>Forward in
      History</guimenuitem>
      <keycombo><keycap>C</keycap><keycap>S</keycap><keycap>N</keycap></keycombo></term>
      <listitem>
        <para>OmegaT remembers your segment navigation history.</para>

        <para>This command allows you to move forward one segment at a time to
        segments you have previously visited with the above <link
        linkend="menus.goto"
        endterm="menus.goto.title"/><link
        linkend="menus.goto.back.in.history"
        endterm="menus.goto.back.in.history.title"/> command.</para>
      </listitem>
    </varlistentry>

    <varlistentry id="menus.goto.notes.pane">
<<<<<<< HEAD
      <term id="menus.goto.notes.pane.title"><guimenuitem>Notepad</guimenuitem>
	  <keycombo><keycap>C</keycap><keycap>A</keycap><keycap>N</keycap></keycombo></term>
=======
      <term id="menus.goto.notes.pane.title"><guimenuitem>Notes Pane</guimenuitem>
	  <keycombo><keycap>C</keycap><keycap>A</keycap><keycap>9</keycap></keycombo></term>
>>>>>>> 57d465e7
      <listitem>
        <para>Enter the <link linkend="panes.notes"
        endterm="panes.notes.title"/> to write or modify a note associated
        to the current segment.</para>
      </listitem>
    </varlistentry>

    <varlistentry id="menus.goto.editor.pane">
<<<<<<< HEAD
      <term id="menus.goto.editor.pane.title"><guimenuitem>Editor</guimenuitem>
      <keycombo><keycap>C</keycap><keycap>A</keycap><keycap>E</keycap></keycombo></term>
=======
      <term id="menus.goto.editor.pane.title"><guimenuitem>Editor
      Pane</guimenuitem>
      <keycombo><keycap>C</keycap><keycap>A</keycap><keycap>0</keycap></keycombo></term>
>>>>>>> 57d465e7
      <listitem>
        <para>Enter the <link linkend="panes.editor"
        endterm="panes.editor.title"/> to proceed with your translation.</para>
      </listitem>
    </varlistentry>
  </variablelist>
</section><|MERGE_RESOLUTION|>--- conflicted
+++ resolved
@@ -222,13 +222,8 @@
     </varlistentry>
 
     <varlistentry id="menus.goto.notes.pane">
-<<<<<<< HEAD
       <term id="menus.goto.notes.pane.title"><guimenuitem>Notepad</guimenuitem>
 	  <keycombo><keycap>C</keycap><keycap>A</keycap><keycap>N</keycap></keycombo></term>
-=======
-      <term id="menus.goto.notes.pane.title"><guimenuitem>Notes Pane</guimenuitem>
-	  <keycombo><keycap>C</keycap><keycap>A</keycap><keycap>9</keycap></keycombo></term>
->>>>>>> 57d465e7
       <listitem>
         <para>Enter the <link linkend="panes.notes"
         endterm="panes.notes.title"/> to write or modify a note associated
@@ -237,14 +232,8 @@
     </varlistentry>
 
     <varlistentry id="menus.goto.editor.pane">
-<<<<<<< HEAD
       <term id="menus.goto.editor.pane.title"><guimenuitem>Editor</guimenuitem>
       <keycombo><keycap>C</keycap><keycap>A</keycap><keycap>E</keycap></keycombo></term>
-=======
-      <term id="menus.goto.editor.pane.title"><guimenuitem>Editor
-      Pane</guimenuitem>
-      <keycombo><keycap>C</keycap><keycap>A</keycap><keycap>0</keycap></keycombo></term>
->>>>>>> 57d465e7
       <listitem>
         <para>Enter the <link linkend="panes.editor"
         endterm="panes.editor.title"/> to proceed with your translation.</para>
