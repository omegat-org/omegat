--- conflicted
+++ resolved
@@ -76,11 +76,7 @@
         <orderedlist>
           <listitem>
             <para>Open the <filename>.UTF8</filename> file generated in the
-<<<<<<< HEAD
-            <filename>/target</filename> folder.</para>
-=======
             <filename>./target</filename> folder.</para>
->>>>>>> acbce909
           </listitem>
 
           <listitem>
@@ -98,11 +94,7 @@
         <para>Reloads the project to take external changes in source files and
         project settings into account.</para>
 
-<<<<<<< HEAD
-        <para>New translation memories placed in the <filename>/tm</filename>
-=======
         <para>New translation memories placed in the <filename>./tm</filename>
->>>>>>> acbce909
         folder while translating are loaded automatically as soon as the
         cursor moves from one segment to another.</para>
       </listitem>
