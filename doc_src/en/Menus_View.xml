<?xml version="1.0" encoding="UTF-8"?>
<!DOCTYPE section PUBLIC "-//OASIS//DTD DocBook XML V4.5//EN"
"../../../docbook-xml-4.5/docbookx.dtd">
<section id="menus.view">
  <title>View</title>

  <variablelist>
    <varlistentry>
      <term>Mark Translated Segments</term>

      <listitem>
        <para>If checked, the translated segments will be marked in
        yellow.</para>
      </listitem>
    </varlistentry>

    <varlistentry>
      <term>Mark Untranslated Segments</term>

      <listitem>
        <para>If checked, the untranslated segments will be marked in
        violet.</para>
      </listitem>
    </varlistentry>

    <varlistentry>
      <term>Mark Paragraph delimitations</term>

      <listitem>
        <para>If checked, the separations between paragraphs in the source
        document are indicated visually.</para>
      </listitem>
    </varlistentry>

    <varlistentry>
      <term>Display Source Segments</term>

      <listitem>
        <para>If checked, source segments will be shown and marked in green.
        If not checked, source segments will not be shown.</para>
      </listitem>
    </varlistentry>

    <varlistentry>
      <term>Mark Non-Unique Segments</term>

      <listitem>
        <para>If checked, non-unique segments will be marked in pale
        grey.</para>
      </listitem>
    </varlistentry>

    <varlistentry>
      <term>Mark Segments with Notes</term>

      <listitem>
        <para>If checked, segments with notes will be marked in cyan. This
        marking has priority over <guimenuitem>Mark Translated
        Segments</guimenuitem> and <guimenuitem>Mark Untranslated
        Segments</guimenuitem>.</para>
      </listitem>
    </varlistentry>

    <varlistentry>
      <term>Mark Non-breakable Spaces</term>

      <listitem>
        <para>If checked, non-breakable spaces will be displayed with a grey
        background.</para>
      </listitem>
    </varlistentry>

    <varlistentry>
      <term>Mark Whitespace</term>

      <listitem>
        <para>If checked, white spaces will be displayed with a small
        dot.</para>
      </listitem>
    </varlistentry>

    <varlistentry>
      <term>Mark Bidirectional Algorithm Control Characters</term>

      <listitem>
        <para>This option displays <ulink
        url="http://www.w3.org/International/questions/qa-bidi-controls">bidirectional
        control characters</ulink></para>
      </listitem>
    </varlistentry>

    <varlistentry>
      <term>Mark Auto-Populated Segments</term>

      <listitem>
        <para>If checked, the background of all segments where the target
        segment has been auto-populated (from TMXs placed in
<<<<<<< HEAD
        <filename>/tm/auto</filename> for example) are displayed in colour.
=======
        <filename>./tm/auto</filename> for example) are displayed in colour.
>>>>>>> acbce909
        The colours are displayed as long as the <link
        linkend="dialogs.preferences.editor.saveautopopulatedstatus"><guimenuitem>Save
        auto-populated status</guimenuitem></link> option is checked. Usual
        translations inserted from the auto folder are displayed in orange.
        Other translations, identified specifically in the TMX, can be
        displayed using different colours. For technical details, see the
        <ulink
        url="http://sourceforge.net/p/omegat/feature-requests/963/">Request
        For Enhancement</ulink>.</para>
      </listitem>
    </varlistentry>

    <varlistentry>
      <term>Aggressive Font Fallback</term>

      <listitem>
        <para>Check this option in case <application>OmegaT</application> does
        not display some glyphs properly (even if the fonts containing the
        relevant glyphs are installed on your machine). Note: on Windows it
        seems that this manual font fallback mechanism can interfere with
        standard font fallback, causing undesirable font substitution. For
        that reason, it is OFF by default.</para>
      </listitem>
    </varlistentry>

    <varlistentry>
      <term>Modification Info</term>

      <listitem>
        <para>Setting the Display Modification option to <guimenuitem>Current
        segment</guimenuitem> will display the time and the author of the last
        change in the current segment. Setting it to <guimenuitem>All
        segments</guimenuitem> shows this information for all segments and
        <guimenuitem>None</guimenuitem> turns this option off.</para>
      </listitem>
    </varlistentry>
  </variablelist>
</section><|MERGE_RESOLUTION|>--- conflicted
+++ resolved
@@ -95,11 +95,7 @@
       <listitem>
         <para>If checked, the background of all segments where the target
         segment has been auto-populated (from TMXs placed in
-<<<<<<< HEAD
-        <filename>/tm/auto</filename> for example) are displayed in colour.
-=======
         <filename>./tm/auto</filename> for example) are displayed in colour.
->>>>>>> acbce909
         The colours are displayed as long as the <link
         linkend="dialogs.preferences.editor.saveautopopulatedstatus"><guimenuitem>Save
         auto-populated status</guimenuitem></link> option is checked. Usual
