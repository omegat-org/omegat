--- conflicted
+++ resolved
@@ -16,11 +16,7 @@
       id="menus.view.mark.translated.segments.title"><guimenuitem>Highlight
       Translated Segments</guimenuitem></term>
       <listitem>
-<<<<<<< HEAD
-        <para>If checked, translated segments will be highlighted in yellow.</para>
-=======
         <para>If checked, translated segments are highlighted in yellow.</para>
->>>>>>> 4dd03b43
       </listitem>
     </varlistentry>
 
@@ -29,11 +25,7 @@
       id="menus.view.mark.untranslated.segments.title"><guimenuitem>Highlight
       Untranslated Segments</guimenuitem></term>
       <listitem>
-<<<<<<< HEAD
-        <para>If checked, untranslated segments will be highlighted in violet.</para>
-=======
         <para>If checked, untranslated segments are highlighted in violet.</para>
->>>>>>> 4dd03b43
       </listitem>
     </varlistentry>
 
@@ -55,13 +47,8 @@
       <term id="menus.view.display.source.segments.title"><guimenuitem>Display
       Source Segments</guimenuitem></term>
       <listitem>
-<<<<<<< HEAD
-        <para>If checked, all the source segments will be shown and highlighted
-        in green.  If not checked, only the current source segments will be
-=======
         <para>If checked, all the source segments are shown and highlighted
         in green.  If not checked, only the current source segments is
->>>>>>> 4dd03b43
         shown.</para>
       </listitem>
     </varlistentry>
@@ -69,15 +56,9 @@
     <varlistentry id="menus.view.mark.non.unique.segments">
       <term
       id="menus.view.mark.non.unique.segments.title"><guimenuitem>Highlight
-<<<<<<< HEAD
-      Repeated Segments</guimenuitem></term>
-      <listitem>
-        <para>If checked, repeated segments will be highlighted in pale
-=======
       Non-Unique Segments</guimenuitem></term>
       <listitem>
         <para>If checked, non-unique segments are highlighted in pale
->>>>>>> 4dd03b43
         gray.</para>
       </listitem>
     </varlistentry>
@@ -87,11 +68,7 @@
       id="menus.view.mark.segments.with.notes.title"><guimenuitem>Highlight
       Segments with Notes</guimenuitem></term>
       <listitem>
-<<<<<<< HEAD
-        <para>If checked, segments with notes will be highlighted in cyan. This
-=======
         <para>If checked, segments with notes are highlighted in cyan. This
->>>>>>> 4dd03b43
         marking has priority over <guimenuitem>Highlight Translated
         Segments</guimenuitem> and <guimenuitem>Highlight Untranslated
         Segments</guimenuitem>.</para>
@@ -138,13 +115,8 @@
       id="menus.view.mark.auto.populated.segments.title"><guimenuitem>Highlight
       Auto-Populated Segments</guimenuitem></term>
       <listitem>
-<<<<<<< HEAD
-        <para>If checked, segments that have been auto-populated will be
-        displayed in various colors.</para>
-=======
         <para>If checked, segments that have been auto-populated are
         highlighted in various colors.</para>
->>>>>>> 4dd03b43
 
 		<para>See the <link
 		linkend="dialogs.preferences.editor.save.auto-populated.status"
