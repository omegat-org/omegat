--- conflicted
+++ resolved
@@ -109,11 +109,7 @@
         (<filename>omegat.project</filename>) is dropped on this pane, the
         corresponding project will be opened, closing first any opened
         project. Other dropped files will be copied to the
-<<<<<<< HEAD
-        <filename>source</filename> folder. This applies also to the <link
-=======
         <filename>./source</filename> folder. This applies also to the <link
->>>>>>> acbce909
         linkend="windows.projectfiles">Project files</link> window.</para>
       </listitem>
 
