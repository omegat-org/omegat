--- conflicted
+++ resolved
@@ -364,36 +364,11 @@
   <section id="panes.statusbar">
     <title id="panes.statusbar.title">Status bar</title>
 
-<<<<<<< HEAD
-    <para>The status bar displays workflow information at the bottom of the main window. It provides feedback on the progress of specific operations, and also displays the number of fuzzy and glossary matches for the current segment.</para>
-
-    <para>The left side of the status bar shows information or error messages about operations in progress. When machine translation is used, this area displays a status message if there is a connection or authentication error.</para>
-    <para>For example, a message such as <literal>IBMWATSON_API_KEY_NOTFOUND=IBM Watson not available. See OmegaT manual for instructions.</literal> indicates that you should double-check that your <link linkend="dialogs.preferences.mt.provider.list" endterm="dialogs.preferences.mt.provider.list.title">make sure your credentials are entered correctly</link>, while an error such as <literal>MT_ENGINE_YANDEX_CLOUD_BAD_TRANSLATE_RESPONSE=Unable to parse translate service response</literal> suggests that there may be a communication problem between your system and the provider's server.</para>
-
-    <para>The counters in the lower right corner keep track of the progress of the translation. (The left-hand column uses the numbers from the above figure):</para>
-
-    <table id="table.main.window.counters">
-      <title id="table.main.window.counters.title">Counters in the main window</title>
-
-      <tgroup cols="2">
-        <colspec align="left" colnum="1"/>
-
-        <tbody>
-          <row>
-            <entry>27/27</entry>
-
-            <entry>Number of segments: translated/total for the current file</entry>
-          </row>
-
-          <row>
-            <entry>9319/16338</entry>
-
-            <entry>Number of unique segments: translated/total for the entire project</entry>
-          </row>
-=======
-    <para>The status bar displays progress information at the bottom right of the main window.</para>
-	<para>Click on it to alternate the numbers/percentage displays.</para>
->>>>>>> 7d5b7cc9
+    <para>The left side status bar at the bottom of the main window displays information or error messages on the left, while the right side shows status and progress information.</para>
+		<para>If you use machine translation, you will briefly see a status message on the left side if there is a connection or authentication error.</para>
+		<para>For example, a message such as <literal>IBMWATSON_API_KEY_NOTFOUND=IBM Watson not available. See OmegaT manual for instructions.</literal> indicates that you should double-check that your <link linkend="dialogs.preferences.mt.provider.list" endterm="dialogs.preferences.mt.provider.list.title">make sure your credentials are entered correctly</link>, while an error such as <literal>MT_ENGINE_YANDEX_CLOUD_BAD_TRANSLATE_RESPONSE=Unable to parse translate service response</literal> suggests that there may be a communication problem between your system and the provider's server.</para>
+		<para>The right side shows the <link linkend="panes.editor.dragging.and.selecting" endterm="panes.editor.dragging.and.selecting.title">cursor status</link> followed by progress information.</para>
+		<para>Click on it to alternate between displaying progress as numbers or percentages.</para>
 
 	<table id="panes.statusbar.widgets">
       <title id="panes.statusbar.widgets.title">Status bar progress information</title>
