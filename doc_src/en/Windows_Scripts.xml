<?xml version="1.0" encoding="UTF-8"?>
<!DOCTYPE section PUBLIC "-//OASIS//DTD DocBook XML V4.5//EN"
"../../../docbook-xml-4.5/docbookx.dtd">
<section id="windows.scripts">
  <title id="windows.scripts.title"><guilabel>Scripting</guilabel></title>

  <para>Scripts are short programs (similar to macros in office applications)
  that can be used to automate tasks as well as to extend or customize OmegaT
  functionality. They can be written by users in any language understood by the
  underlying Java virtual machine.</para>


  <para>The Scripting window allows you to load an existing script and run it on
  the current project.</para>

  <para>Use <link endterm="menus.tools.title" linkend="menus.tools"/><link
  endterm="menus.tools.scripting.title" linkend="menus.tools.scripting"/> to
  access the window.</para>

  <section id="windows.scripts.folder">
	<title id="windows.scripts.folder.title">The script folder</title>
	
	<para>By default, scripts are stored in the <link
	linkend="application.folder.scripts"
	endterm="application.folder.scripts.title"/> folder of the OmegaT
	application folder.</para>

	<para>New scripts added there will appear in the list of available scripts
	in the left-hand panel of the window.</para>

	<warning>
	  <para>If no list of scripts is displayed on the left side of 
	  the script editor window, use the Scripting window <guimenu>File</guimenu> >
	  <guimenuitem>Set Scripts Folder...</guimenuitem> menu to set 
	  the location of the scripts.</para>
	</warning>

	<para>Additional scripts can be found here: <ulink
	url="https://sourceforge.net/projects/omegatscripts/">OmegaT
	Scripts</ulink>. Just copy the file to the <link
	linkend="application.folder.scripts"
	endterm="application.folder.scripts.title"/> folder.</para>

<<<<<<< HEAD
  <para>Some scripts are <emphasis>event</emphasis> based and can be made to be
  triggered automatically when a given event takes place. Each event corresponds
=======
  <para>Some scripts are <emphasis>event</emphasis>-based and can be set to
  trigger automatically when a given event takes place. Each event corresponds
>>>>>>> 0d59611c
  to a subfolder under <link
  linkend="application.folder.scripts"
  endterm="application.folder.scripts.title"/>:</para>

  <variablelist>
	<varlistentry id="application.folder.scripts.application.shutdown">
	  <term id="application.folder.scripts.application.shutdown.title">application_shutdown</term>
<<<<<<< HEAD
	  <listitem><para>Scripts in this folder will be launched before OmegaT shuts down.</para></listitem>
	</varlistentry>
	<varlistentry id="application.folder.scripts.application.startup">
	  <term id="application.folder.scripts.application.startup.title">application_startup</term>
	  <listitem><para>Scripts in this folder will be launched when the scripting engine is available, shortly after OmegaT is launched.</para></listitem>
	</varlistentry>
	<varlistentry id="application.folder.scripts.entry.activated">
	  <term id="application.folder.scripts.entry.activated.title">entry_activated</term>
	  <listitem><para>Scripts in this folder will be launched when when editing a new segment. The segment is in the "newEntry" binding.</para></listitem>
	</varlistentry>
	<varlistentry id="application.folder.scripts.new.file">
	  <term id="application.folder.scripts.new.file.title">new_file</term>
	  <listitem><para>Scripts in the folder will be launched when the editor switches to the next file in the project. The new filename is in the "activeFileName" binding.</para></listitem>
	</varlistentry>
	<varlistentry id="application.folder.scripts.new.word">
	  <term id="application.folder.scripts.new.word.title">new_word</term>
	  <listitem><para>Scripts in the folder will be launched when a a new word is edited in the Editor window. The new word is available with "newWord".</para></listitem>
	</varlistentry>
	<varlistentry id="application.folder.scripts.project.changed">
	  <term id="application.folder.scripts.project.changed.title">project_changed</term>
	  <listitem><para>Scripts in the folder will be launched when the state of the project changes. An "eventType" object is bound and can take the following values: CLOSE, COMPILE, CREATE, LOAD, SAVE.</para></listitem>
=======
	  <listitem><para>Scripts in this folder are launched before OmegaT shuts down.</para></listitem>
	</varlistentry>
	<varlistentry id="application.folder.scripts.application.startup">
	  <term id="application.folder.scripts.application.startup.title">application_startup</term>
	  <listitem><para>Scripts in this folder are launched as soon as the scripting engine is available, shortly after OmegaT starts.</para></listitem>
	</varlistentry>
	<varlistentry id="application.folder.scripts.entry.activated">
	  <term id="application.folder.scripts.entry.activated.title">entry_activated</term>
	  <listitem><para>Scripts in this folder are launched when editing a new segment. The segment is in the <code>newEntry></code> binding.</para></listitem>
	</varlistentry>
	<varlistentry id="application.folder.scripts.new.file">
	  <term id="application.folder.scripts.new.file.title">new_file</term>
	  <listitem><para>Scripts in this folder are launched when the editor switches to the next file in the project. The new filename is in the <code>activeFileName</code> binding.</para></listitem>
	</varlistentry>
	<varlistentry id="application.folder.scripts.new.word">
	  <term id="application.folder.scripts.new.word.title">new_word</term>
	  <listitem><para>Scripts in this folder are launched when a new word is edited in the Editor window. The new word is available from the <code>newWord</code> binding.</para></listitem>
	</varlistentry>
	<varlistentry id="application.folder.scripts.project.changed">
	  <term id="application.folder.scripts.project.changed.title">project_changed</term>
	  <listitem><para>Scripts in this folder are launched when the state of the project changes. An <code>eventType</code> object is bound and can take the following values: CLOSE, COMPILE, CREATE, LOAD, or SAVE.</para></listitem>
>>>>>>> 0d59611c
	</varlistentry>
  </variablelist>

  <para>The folders are already created in the script folder that comes with the
  distribution.</para>
  
  <warning>
<<<<<<< HEAD
	<para>Scripts are also launched when you are executing other scripts. That
	means that on a large project, an "entry_activated" script will be called a
	lot of time when using a search/replace type of script that loops through
	all the segments, rendering the application unresponsive. </para>
=======
	<para>Scripts are also launched when you are executing other scripts. 
	Consequently, in a large project, an <code>entry_activated</code> script is
  called frequently when a search/replace type of script that
  loops through all segments is used, rendering the application
  unresponsive.</para>
>>>>>>> 0d59611c
  </warning>
  </section>
  
  <section id="windows.scripts.usage">
	<title id="windows.scripts.usage.title">Usage</title>

	<itemizedlist>
      <listitem>
		<para>Click the name of a script in the list in the left-hand panel. The
		script is loaded in the editor.</para>
      </listitem>

      <listitem>
		<para>Click the <guibutton>Run</guibutton> button at the bottom of the window, or
		press <keycombo><keycap>C</keycap><keycap>R</keycap></keycombo> to
		launch the script immediately.</para>
      </listitem>

      <listitem>
		<para>To create a shortcut to a script that you use frequently,
		right-click one of the <guibutton>&lt;1&gt;</guibutton> to
		<guibutton>&lt;12&gt;</guibutton> buttons at the bottom of the window
		and select <guilabel>Add Script</guilabel> to assign the script to that
		number.</para>

		<para>If you want to detach the script from the shortcut, right-click on
		its button and select <guilabel>Remove Script</guilabel></para>
      </listitem>

      <listitem>
		<para>You can then click on the number to run its assigned script. You
		can also run the script from the <link linkend="menus.tools"
		endterm="menus.tools.title"/><link linkend="menus.tools.scripting"
		endterm="menus.tools.scripting.title"/> menu by selecting the applicable
		menu item or by pressing the associated shortcut
		(<keycombo><keycap>C</keycap><keycap>A</keycap><keycap>F1 to
		F12</keycap></keycombo>).</para>
      </listitem>
	</itemizedlist>

	<warning>
      <para>Linux users: depending on the configuration of your operating
      system, you may not have permission to write to the default scripts folder
      location.</para>

      <para>In such cases, you will have to copy or move the script folder to a
      location for which you have write permissions, such as the <link
      linkend="configuration.folder.location">configuration folder</link>, if
      you want to write your own scripts, add new ones, or modify existing
      ones.</para>

      <para>If you do have permission to write to the default folder, make sure
      you change the name, or make a backup, of any scripts you modify, as they
      will be overwritten when OmegaT is updated.</para>
	</warning>
  </section>

  <section id="windows.scripts.distribution">
    <title id="windows.scripts.distribution.title">Distributed scripts</title>

    <para>OmegaT comes with a number of scripts developed by OmegaT
    contributors. Use the script editor to open, run, or modify scripts
    directly, or to write new scripts for your own use.</para>

	<note>
	  <para>The scripts distributed with OmegaT are included for your convenience
	  but are not supported by the OmegaT development team.</para>
	</note>
	
	<para>Follow the instructions provided in the script itself.</para>

    <variablelist>
      <varlistentry id="windows.scripts.distribution.adapt.standard.tags">
        <term id="windows.scripts.distribution.adapt.standard.tags.title">Adapt
        standard tags</term>

        <listitem>
          <para>Adapt standard tags when the Replace with Match command
          invoked.</para>
        </listitem>
      </varlistentry>

      <varlistentry id="windows.scripts.distribution.auto.open.last.project">
        <term
        id="windows.scripts.distribution.auto.open.last.project.title">Auto Open
        Last Project</term>

        <listitem>
          <para>Automatically open the last used OmegaT project.</para>
        </listitem>
      </varlistentry>

      <varlistentry id="windows.scripts.distribution.check.same.segment">
        <term id="windows.scripts.distribution.check.same.segment.title">Check
        Same Segment</term>

        <listitem>
          <para>Check for identical segments (case sensitive).</para>
        </listitem>
      </varlistentry>

      <varlistentry id="windows.scripts.distribution.currency.translator">
        <term
        id="windows.scripts.distribution.currency.translator.title">Currency
        Translator</term>

        <listitem>
          <para>Translate currencies representation according to the source and
          target locales.</para>

          <para>This will translate a string like “$123,399.99” to “123 399,99
          USD”, for example.</para>
        </listitem>
      </varlistentry>

      <varlistentry id="windows.scripts.distribution.example.gui.scripting">
        <term
        id="windows.scripts.distribution.example.gui.scripting.title">Example -
        GUI Scripting</term>

        <listitem>
          <para>Example of GUI scripting.</para>
        </listitem>
      </varlistentry>

      <varlistentry id="windows.scripts.distribution.example.key.binding">
        <term
        id="windows.scripts.distribution.example.key.binding.title">Example -
        Key Binding</term>

        <listitem>
          <para>Example of using a keybinding event.</para>
        </listitem>
      </varlistentry>

      <varlistentry id="windows.scripts.distribution.example.modify.segment">
        <term
        id="windows.scripts.distribution.example.modify.segment.title">Example -
        Modify Segment</term>

        <listitem>
          <para>Example that shows how to modify a segment.</para>
        </listitem>
      </varlistentry>

      <varlistentry id="windows.scripts.distribution.example.search.and.replace">
        <term
        id="windows.scripts.distribution.example.search.and.replace.title">Example
        - Search and Replace</term>

        <listitem>
          <para>A simple search and replace script.</para>
        </listitem>
      </varlistentry>

      <varlistentry id="windows.scripts.distribution.external.spellcheck">
        <term
        id="windows.scripts.distribution.external.spellcheck.title">External
        spellcheck</term>

        <listitem>
          <para>Writes all segments to a file named
          <filename>[project_name].doc</filename> and opens it in the default
          word processor for the system. Note that the file is a plain text
          file. The <filename>.doc</filename> extension simply ensures it opens
          in the word processor.</para>
        </listitem>
      </varlistentry>

      <varlistentry id="windows.scripts.distribution.extract.text.content">
        <term
        id="windows.scripts.distribution.extract.text.content.title">Extract
        Text Content</term>

        <listitem>
          <para>Extracts the content of the project to a single text file (one
          line per segment). See <ulink
          url="https://sourceforge.net/p/omegat/feature-requests/182/">RFE#182
          Extracts the content of the projects to text file</ulink>.</para>
        </listitem>
      </varlistentry>

      <varlistentry id="windows.scripts.distribution.non.breaking.space">
        <term
        id="windows.scripts.distribution.non.breaking.space.title">Non-breaking
        space</term>

        <listitem>
          <para>Replace spaces with non-breakable spaces where appropriate in
          French.</para>
        </listitem>
      </varlistentry>

      <varlistentry id="windows.scripts.distribution.open.current.file">
        <term id="windows.scripts.distribution.open.current.file.title">Open
        Current File</term>

        <listitem>
          <para>Open the current source file.</para>
        </listitem>
      </varlistentry>

      <varlistentry id="windows.scripts.distribution.open.glossary">
        <term id="windows.scripts.distribution.open.glossary.title">Open
        Glossary</term>

        <listitem>
          <para>Open the writable glossary in an editor.</para>
        </listitem>
      </varlistentry>

      <varlistentry id="windows.scripts.distribution.open.project.folder">
        <term id="windows.scripts.distribution.open.project.folder.title">Open
        Project Folder</term>

        <listitem>
          <para>Open the project folder in the default file manager.</para>
        </listitem>
      </varlistentry>

      <varlistentry id="windows.scripts.distribution.open.tm.folder">
        <term id="windows.scripts.distribution.open.tm.folder.title">Open TM
        Folder</term>

        <listitem>
          <para>Open the <filename class="directory">/tm</filename> folder.</para>
        </listitem>
      </varlistentry>

      <varlistentry id="windows.scripts.distribution.open.project.save.tmx">
        <term id="windows.scripts.distribution.open.project.save.tmx.title">Open
        project_save.tmx.</term>

        <listitem>
          <para>Open project_save.tmx in a text editor.</para>
        </listitem>
      </varlistentry>

      <varlistentry id="windows.scripts.distribution.qa.check.rules">
        <term id="windows.scripts.distribution.qa.check.rules.title">QA - Check
        Rules</term>

        <listitem>
          <para>QA script.</para>
        </listitem>
      </varlistentry>

      <varlistentry id="windows.scripts.distribution.qa.identical.segments">
        <term id="windows.scripts.distribution.qa.identical.segments.title">QA -
        Identical Segments</term>

        <listitem>
          <para>Check for identical segments (case sensitive).</para>
        </listitem>
      </varlistentry>

      <varlistentry id="windows.scripts.distribution.svn.cleanup.recursive">
        <term id="windows.scripts.distribution.svn.cleanup.recursive.title">SVN
        - Cleanup (recursive)</term>

        <listitem>
          <para>Perform SVN cleanup on current project or any folder (recursively).</para>
        </listitem>
      </varlistentry>

      <varlistentry id="windows.scripts.distribution.show.same.segments">
        <term id="windows.scripts.distribution.show.same.segments.title">Show
        Same Segments</term>

        <listitem>
          <para>Display a list of segments where the source and target have
          identical content.</para>
        </listitem>
      </varlistentry>

      <varlistentry id="windows.scripts.distribution.spellcheck">
        <term
        id="windows.scripts.distribution.spellcheck.title">Spellcheck</term>

        <listitem>
          <para>Global spell checking.</para>
        </listitem>
      </varlistentry>

      <varlistentry id="windows.scripts.distribution.strip.bidi.marks">
        <term id="windows.scripts.distribution.strip.bidi.marks.title">Strip
        Bidi Marks</term>

        <listitem>
          <para>Remove bidi mark in the current target or in selection.</para>
        </listitem>
      </varlistentry>

      <varlistentry id="windows.scripts.distribution.strip.tags">
        <term id="windows.scripts.distribution.strip.tags.title">Strip
        tags</term>

        <listitem>
          <para>Remove tags in the current target or selection.</para>
        </listitem>
      </varlistentry>

      <varlistentry id="windows.scripts.distribution.switch.colour.theme">
        <term id="windows.scripts.distribution.switch.colour.theme.title">Switch
        Colour Theme</term>

        <listitem>
          <para>Switch the colour theme used in the editor.</para>
        </listitem>
      </varlistentry>

      <varlistentry id="windows.scripts.distribution.tag.free.match">
        <term id="windows.scripts.distribution.tag.free.match.title">Tag-Free
        Match</term>

        <listitem>
          <para>Replace current target with a tag-free match.</para>
        </listitem>
      </varlistentry>

      <varlistentry id="windows.scripts.distribution.tagwipe">
        <term id="windows.scripts.distribution.tagwipe.title">Tagwipe</term>

        <listitem>
          <para>Remove extraneous tags from docx documents.</para>
        </listitem>
      </varlistentry>

      <varlistentry id="windows.scripts.distribution.issue.provider.sample.groovy">
        <term
        id="windows.scripts.distribution.issue.provider.sample.groovy.title">issue_provider_sample.groovy</term>

        <listitem>
          <para>(no description)</para>
        </listitem>
      </varlistentry>

      <varlistentry id="windows.scripts.distribution.toolbar.groovy">
        <term
        id="windows.scripts.distribution.toolbar.groovy.title">toolbar.groovy</term>
        <listitem>
          <para>(no description)</para>
        </listitem>
      </varlistentry>
    </variablelist>
  </section>

  <section id="windows.scripts.references">
    <title id="windows.scripts.references.title">References</title>

    <variablelist>
      <varlistentry>
        <term>OmegaT Javadoc</term>

        <listitem>
          <para>The <ulink
          url="https://omegat.sourceforge.io/javadoc-latest/">OmegaT API</ulink>
          documentation.</para>
        </listitem>
      </varlistentry>

      <varlistentry>
        <term>Groovy</term>

        <listitem>
          <para>A dynamic language for the Java Virtual machine. It builds upon
          the strengths of Java, and adds powerful features inspired by
          languages like Python, Ruby and Smalltalk. See <ulink
          url="https://groovy-lang.org/documentation.html">Apache Groovy</ulink> for
          details.</para>
        </listitem>
      </varlistentry>

      <varlistentry>
        <term>JavaScript</term>

        <listitem>
          <para>A prototype-based scripting language that is dynamic, weakly
          typed and has first-class functions. It is a multi-paradigm language
          that supports the object-oriented, imperative, and functional
          programming styles. See <ulink
          url="https://developer.oracle.com/databases/nashorn-javascript-part1.html">Practical
          Nashorn, Part 1: Introducing JavaScript, ECMAScript, and
<<<<<<< HEAD
          Nashorn</ulink> and <ulink
          url="https://www.ecma-international.org/ecma-262/5.1/">ECMAScript® 5.1
          Language Specification</ulink>.</para>
=======
          Nashorn</ulink>.</para>
>>>>>>> 0d59611c
        </listitem>
      </varlistentry>	  
    </variablelist>

    <para>All languages have access to the OmegaT object model, with the project
    as the top object. For example, the following Groovy code snippet scans
    through all segments in every file in the current project and prints out the
    source and the target text of segments that contain a translation.</para>

    <programlisting>files = project.projectFiles;
for (i in 0 ..&lt; files.size())
{
	for (j in 0 ..&lt; files[i].entries.size())
	{
		currSegment = files[i].entries[j];
		if (project.getTranslationInfo(currSegment))
		{
			source = currSegment.getSrcText();
			target = project.getTranslationInfo(currSegment).translation;
			console.println(source + " >>>> " + target);
		}     
	}
}</programlisting>
  </section>
</section><|MERGE_RESOLUTION|>--- conflicted
+++ resolved
@@ -41,13 +41,8 @@
 	linkend="application.folder.scripts"
 	endterm="application.folder.scripts.title"/> folder.</para>
 
-<<<<<<< HEAD
   <para>Some scripts are <emphasis>event</emphasis> based and can be made to be
   triggered automatically when a given event takes place. Each event corresponds
-=======
-  <para>Some scripts are <emphasis>event</emphasis>-based and can be set to
-  trigger automatically when a given event takes place. Each event corresponds
->>>>>>> 0d59611c
   to a subfolder under <link
   linkend="application.folder.scripts"
   endterm="application.folder.scripts.title"/>:</para>
@@ -55,29 +50,6 @@
   <variablelist>
 	<varlistentry id="application.folder.scripts.application.shutdown">
 	  <term id="application.folder.scripts.application.shutdown.title">application_shutdown</term>
-<<<<<<< HEAD
-	  <listitem><para>Scripts in this folder will be launched before OmegaT shuts down.</para></listitem>
-	</varlistentry>
-	<varlistentry id="application.folder.scripts.application.startup">
-	  <term id="application.folder.scripts.application.startup.title">application_startup</term>
-	  <listitem><para>Scripts in this folder will be launched when the scripting engine is available, shortly after OmegaT is launched.</para></listitem>
-	</varlistentry>
-	<varlistentry id="application.folder.scripts.entry.activated">
-	  <term id="application.folder.scripts.entry.activated.title">entry_activated</term>
-	  <listitem><para>Scripts in this folder will be launched when when editing a new segment. The segment is in the "newEntry" binding.</para></listitem>
-	</varlistentry>
-	<varlistentry id="application.folder.scripts.new.file">
-	  <term id="application.folder.scripts.new.file.title">new_file</term>
-	  <listitem><para>Scripts in the folder will be launched when the editor switches to the next file in the project. The new filename is in the "activeFileName" binding.</para></listitem>
-	</varlistentry>
-	<varlistentry id="application.folder.scripts.new.word">
-	  <term id="application.folder.scripts.new.word.title">new_word</term>
-	  <listitem><para>Scripts in the folder will be launched when a a new word is edited in the Editor window. The new word is available with "newWord".</para></listitem>
-	</varlistentry>
-	<varlistentry id="application.folder.scripts.project.changed">
-	  <term id="application.folder.scripts.project.changed.title">project_changed</term>
-	  <listitem><para>Scripts in the folder will be launched when the state of the project changes. An "eventType" object is bound and can take the following values: CLOSE, COMPILE, CREATE, LOAD, SAVE.</para></listitem>
-=======
 	  <listitem><para>Scripts in this folder are launched before OmegaT shuts down.</para></listitem>
 	</varlistentry>
 	<varlistentry id="application.folder.scripts.application.startup">
@@ -99,7 +71,6 @@
 	<varlistentry id="application.folder.scripts.project.changed">
 	  <term id="application.folder.scripts.project.changed.title">project_changed</term>
 	  <listitem><para>Scripts in this folder are launched when the state of the project changes. An <code>eventType</code> object is bound and can take the following values: CLOSE, COMPILE, CREATE, LOAD, or SAVE.</para></listitem>
->>>>>>> 0d59611c
 	</varlistentry>
   </variablelist>
 
@@ -107,18 +78,10 @@
   distribution.</para>
   
   <warning>
-<<<<<<< HEAD
 	<para>Scripts are also launched when you are executing other scripts. That
 	means that on a large project, an "entry_activated" script will be called a
 	lot of time when using a search/replace type of script that loops through
 	all the segments, rendering the application unresponsive. </para>
-=======
-	<para>Scripts are also launched when you are executing other scripts. 
-	Consequently, in a large project, an <code>entry_activated</code> script is
-  called frequently when a search/replace type of script that
-  loops through all segments is used, rendering the application
-  unresponsive.</para>
->>>>>>> 0d59611c
   </warning>
   </section>
   
@@ -502,13 +465,9 @@
           programming styles. See <ulink
           url="https://developer.oracle.com/databases/nashorn-javascript-part1.html">Practical
           Nashorn, Part 1: Introducing JavaScript, ECMAScript, and
-<<<<<<< HEAD
           Nashorn</ulink> and <ulink
           url="https://www.ecma-international.org/ecma-262/5.1/">ECMAScript® 5.1
           Language Specification</ulink>.</para>
-=======
-          Nashorn</ulink>.</para>
->>>>>>> 0d59611c
         </listitem>
       </varlistentry>	  
     </variablelist>
