--- conflicted
+++ resolved
@@ -131,11 +131,8 @@
 tipoftheday = {group = "tokyo.northside", name = "tipoftheday", version.ref = "tipoftheday"}
 jna = {group = "net.java.dev.jna", name = "jna-platform", version.ref = "jna"}
 jfa = {group = "de.jangassen", name = "jfa", version.ref = "jfa"}
-<<<<<<< HEAD
 flatlaf = {group = "com.formdev", name = "flatlaf", version.ref = "flatlaf"}
-=======
 language-detector = {group = "org.omegat", name = "language-detector", version.ref = "languagedetector"}
->>>>>>> 309fb9c1
 
 [bundles]
 groovy = ["groovy-jsr223", "groovy-dateutil", "groovy-json", "groovy-xml", "groovy-swing", "groovy-templates", "ivy"]
