--- conflicted
+++ resolved
@@ -183,15 +183,4 @@
 lucene = ["lucene-core", "lucene-analyzers-common", "lucene-analyzers-kuromoji", "lucene-analyzers-smartcn", "lucene-analyzers-stempel"]
 jgit = ["jgit", "jgit-agent", "jgit-http", "jgit-ssh"]
 dictionary = ["trie4j", "dsl4j", "stardict4j", "jsoup"]
-<<<<<<< HEAD
-xmlunit = ["xmlunit-core", "xmlunit-assertj", "assertj"]
-=======
-xmlunit = ["xmlunit-core", "xmlunit-assertj", "assertj"]
-
-[plugins]
-spotbugs = {id = "com.github.spotbugs", version = "6.1.5"}
-spotless = {id = "com.diffplug.spotless", version = "7.0.2"}
-launch4j = {id = "edu.sc.seis.launch4j", version = "3.0.6"}
-versions = {id = "com.github.ben-manes.versions", version = "0.52.0"}
-ssh = {id = "org.hidetake.ssh", version = "2.11.2"}
->>>>>>> 4fb4f75b
+xmlunit = ["xmlunit-core", "xmlunit-assertj", "assertj"]