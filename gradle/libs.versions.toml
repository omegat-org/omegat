--- conflicted
+++ resolved
@@ -54,12 +54,9 @@
 morfologik = "2.1.9"
 jaxb = "2.3.0"
 swing_extra_locales = "0.3.3"
-<<<<<<< HEAD
-mockito = "5.17.0"
-=======
 json_java = "20250517"
 protobuf_java = "3.25.5"
->>>>>>> 07b96371
+mockito = "5.17.0"
 
 [libraries]
 slf4j-api = {group = "org.slf4j", name = "slf4j-api",  version.ref = "slf4j"}
@@ -174,18 +171,12 @@
 flatlaf = {group = "com.formdev", name = "flatlaf", version.ref = "flatlaf"}
 language-detector = {group = "org.omegat", name = "language-detector", version.ref = "languagedetector"}
 assertj_swing_junit = {group = "tokyo.northside", name = "assertj-swing-junit", version.ref = "assertj_swing_junit"}
-<<<<<<< HEAD
-morfologik-stemming = { group = "org.carrot2", name = "morfologik-stemming", version.ref = "morfologik" }
-morfologik-speller = { group = "org.carrot2", name = "morfologik-speller", version.ref = "morfologik" }
-swing-extra-locales = { group = "org.omegat", name = "swing-extra-locales", version.ref = "swing_extra_locales"}
-mockito-core = { group = "org.mockito", name = "mockito-core", version.ref = "mockito" }
-=======
 morfologik-stemming = {group = "org.carrot2", name = "morfologik-stemming", version.ref = "morfologik" }
 morfologik-speller = {group = "org.carrot2", name = "morfologik-speller", version.ref = "morfologik" }
 swing-extra-locales = {group = "org.omegat", name = "swing-extra-locales", version.ref = "swing_extra_locales"}
 json = {group = "org.json", name = "json", version.ref = "json_java"}
+mockito-core = { group = "org.mockito", name = "mockito-core", version.ref = "mockito" }
 protobuf = {group = "com.google.protobuf", name = "protobuf-java", version.ref = "protobuf_java"}
->>>>>>> 07b96371
 
 [bundles]
 groovy = ["groovy-jsr223", "groovy-dateutil", "groovy-json", "groovy-xml", "groovy-swing", "groovy-templates", "ivy"]
