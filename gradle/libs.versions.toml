[versions]
slf4j = "2.0.17"
slf4j-format = "0.5.1"
groovy = "4.0.28"
junit = "4.13.2"
commons_lang3 = "3.18.0"
commons_io = "2.19.0"
commons_codec = "1.17.1"
commons_text = "1.14.0"
commons_validator = "1.10.0"
jsoup = "1.21.2"
icu4j = "77.1"
stax2api = "4.2.2"
woodstox = "6.5.0"
languagetool = "6.5-omt2.3"
languagedetector = "0.6-3"
lucene = "8.11.3"
lucene_gosen = "8.11.1"
checkstyle = "8.45.1"
guava = "33.4.8-jre"
annotations = "23.0.0"
jgit = "6.10.1.202505221210-r"
svnkit = "1.10.11"
ivy = "2.5.3"
jackson = "2.19.2"
bc = "1.81"
nashorn = "15.7"
caffeine = "3.2.2"
wiremock = "3.13.1"
vldocking = "3.1.1"
xmlunit = "2.10.3"
assertj = "3.27.4"
appbundler = "1.2.1"
supertmxmerge = "2.0.3"
jasypt = "1.9.3"
crypto = "0.3.0"
htmlparser = "1.6-20230203"
gnudiff = "1.15"
desktopsupport = "0.6.0"
protocolhandler = "0.1.4"
pdfbox = "3.0.5"
maligna = "4.0.0"
trie4j = "0.9.10_1"
dsl4j = "1.1.2"
stardict4j = "1.1.0"
juniversalchardet = "2.5.0"
mnemonics = "1.2"
hunspell = "2.1.2"
xjc = "4.0.5"
jaxb4_api = "4.0.2"
jaxb = "4.0.5"
jna = "5.13.0"
jfa = "1.2.0"
tipoftheday = "0.5.0"
flatlaf="3.6.1"
assertj_swing_junit = "4.0.0-beta-3"
morfologik = "2.1.9"
swing_extra_locales = "0.3.3"
<<<<<<< HEAD
picocli = "4.7.5"
mockito = "5.18.0"
=======
mockito = "5.19.0"
>>>>>>> 89ff00c0
json_java = "20250517"
protobuf_java = "4.32.0"

[libraries]
slf4j-api = {group = "org.slf4j", name = "slf4j-api",  version.ref = "slf4j"}
slf4j-jdk14 =  {group = "org.slf4j", name = "slf4j-jdk14",  version.ref = "slf4j"}
slf4j-format-jdk14 ={group = "tokyo.northside", name = "slf4j-format-jdk14",  version.ref = "slf4j-format"}
junit4 = {group = "junit", name = "junit", version.ref = "junit"}
commons-io = {group = "commons-io", name = "commons-io", version.ref = "commons_io"}
commons-lang3 = {group = "org.apache.commons", name = "commons-lang3", version.ref = "commons_lang3"}
commons-text = {group = "org.apache.commons", name = "commons-text", version.ref = "commons_text"}
commons-validator = {group = "commons-validator", name = "commons-validator", version.ref = "commons_validator"}
commons-codec = {group = "commons-codec", name = "commons-codec",  version.ref = "commons_codec"}
jsoup = {group = "org.jsoup", name = "jsoup", version.ref = "jsoup"}
icu4j = {group = "com.ibm.icu", name = "icu4j", version.ref = "icu4j"}
stax2-api = {group = "org.codehaus.woodstox", name = "stax2-api", version.ref = "stax2api"}
woodstox-core = {group = "com.fasterxml.woodstox", name = "woodstox-core", version.ref = "woodstox"}
languagetool-core = {group = "org.omegat.lucene", name = "languagetool-core", version.ref = "languagetool"}
languagetool-server = {group = "org.omegat.lucene", name = "languagetool-server", version.ref = "languagetool"}
languagetool-ar = {group = "org.omegat.lucene", name = "language-ar", version.ref = "languagetool"}
languagetool-ast = {group = "org.omegat.lucene", name = "language-ast", version.ref = "languagetool"}
languagetool-be = {group = "org.omegat.lucene", name = "language-be", version.ref = "languagetool"}
languagetool-br = {group = "org.omegat.lucene", name = "language-br", version.ref = "languagetool"}
languagetool-ca = {group = "org.omegat.lucene", name = "language-ca", version.ref = "languagetool"}
languagetool-da = {group = "org.omegat.lucene", name = "language-da", version.ref = "languagetool"}
languagetool-de = {group = "org.omegat.lucene", name = "language-de", version.ref = "languagetool"}
languagetool-el = {group = "org.omegat.lucene", name = "language-el", version.ref = "languagetool"}
languagetool-en = {group = "org.omegat.lucene", name = "language-en", version.ref = "languagetool"}
languagetool-eo = {group = "org.omegat.lucene", name = "language-eo", version.ref = "languagetool"}
languagetool-es = {group = "org.omegat.lucene", name = "language-es", version.ref = "languagetool"}
languagetool-fa = {group = "org.omegat.lucene", name = "language-fa", version.ref = "languagetool"}
languagetool-fr = {group = "org.omegat.lucene", name = "language-fr", version.ref = "languagetool"}
languagetool-ga = {group = "org.omegat.lucene", name = "language-ga", version.ref = "languagetool"}
languagetool-gl = {group = "org.omegat.lucene", name = "language-gl", version.ref = "languagetool"}
languagetool-it = {group = "org.omegat.lucene", name = "language-it", version.ref = "languagetool"}
languagetool-ja = {group = "org.omegat.lucene", name = "language-ja", version.ref = "languagetool"}
languagetool-km = {group = "org.omegat.lucene", name = "language-km", version.ref = "languagetool"}
languagetool-nl = {group = "org.omegat.lucene", name = "language-nl", version.ref = "languagetool"}
languagetool-pl = {group = "org.omegat.lucene", name = "language-pl", version.ref = "languagetool"}
languagetool-pt = {group = "org.omegat.lucene", name = "language-pt", version.ref = "languagetool"}
languagetool-ro = {group = "org.omegat.lucene", name = "language-ro", version.ref = "languagetool"}
languagetool-ru = {group = "org.omegat.lucene", name = "language-ru", version.ref = "languagetool"}
languagetool-sk = {group = "org.omegat.lucene", name = "language-sk", version.ref = "languagetool"}
languagetool-sl = {group = "org.omegat.lucene", name = "language-sl", version.ref = "languagetool"}
languagetool-sv = {group = "org.omegat.lucene", name = "language-sv", version.ref = "languagetool"}
languagetool-ta = {group = "org.omegat.lucene", name = "language-ta", version.ref = "languagetool"}
languagetool-tl = {group = "org.omegat.lucene", name = "language-tl", version.ref = "languagetool"}
languagetool-uk = {group = "org.omegat.lucene", name = "language-uk", version.ref = "languagetool"}
languagetool-zh = {group = "org.omegat.lucene", name = "language-zh", version.ref = "languagetool"}
lucene-core = {group = "org.apache.lucene", name = "lucene-core", version.ref = "lucene"}
lucene-analyzers-common = {group = "org.apache.lucene", name = "lucene-analyzers-common", version.ref = "lucene"}
lucene-analyzers-kuromoji = {group = "org.apache.lucene", name = "lucene-analyzers-kuromoji", version.ref = "lucene"}
lucene-analyzers-smartcn = {group = "org.apache.lucene", name = "lucene-analyzers-smartcn", version.ref = "lucene"}
lucene-analyzers-stempel = {group = "org.apache.lucene", name = "lucene-analyzers-stempel", version.ref = "lucene"}
lucene-gosen = {group = "org.omegat.lucene", name = "lucene-gosen", version.ref = "lucene_gosen"}
guava = {group = "com.google.guava", name = "guava", version.ref = "guava"}
jetbrains-annotations = {group = "org.jetbrains", name = "annotations", version.ref = "annotations"}
groovy-jsr223 = {group = "org.apache.groovy", name = "groovy-jsr223", version.ref = "groovy"}
groovy-dateutil = {group = "org.apache.groovy", name = "groovy-dateutil", version.ref = "groovy"}
groovy-json = {group = "org.apache.groovy", name = "groovy-json", version.ref = "groovy"}
groovy-xml = {group = "org.apache.groovy", name = "groovy-xml", version.ref = "groovy"}
groovy-swing = {group = "org.apache.groovy", name = "groovy-swing", version.ref = "groovy"}
groovy-templates = {group = "org.apache.groovy", name = "groovy-templates", version.ref = "groovy"}
ivy = {group = "org.apache.ivy", name = "ivy", version.ref = "ivy"}
jackson-core = {group = "com.fasterxml.jackson.core", name = "jackson-core", version.ref = "jackson"}
jackson-databind = {group = "com.fasterxml.jackson.core", name = "jackson-databind", version.ref = "jackson"}
jackson-annotations = {group = "com.fasterxml.jackson.core", name = "jackson-annotations", version.ref = "jackson"}
jackson-bom = {group = "com.fasterxml.jackson", name = "jackson-bom", version.ref = "jackson"}
jackson-datatype-jsr310 = {group = "com.fasterxml.jackson.datatype", name = "jackson-datatype-jsr310", version.ref = "jackson"}
jackson-xml = {group = "com.fasterxml.jackson.dataformat", name = "jackson-dataformat-xml", version.ref = "jackson"}
jackson-jaxb = {group = "com.fasterxml.jackson.module", name = "jackson-module-jakarta-xmlbind-annotations", version.ref = "jackson"}
jackson-yaml = {group = "com.fasterxml.jackson.dataformat", name = "jackson-dataformat-yaml", version.ref = "jackson"}
jgit = {group = "org.eclipse.jgit", name = "org.eclipse.jgit", version.ref = "jgit"}
jgit-ssh = {group = "org.eclipse.jgit", name = "org.eclipse.jgit.ssh.apache", version.ref = "jgit"}
jgit-agent = {group = "org.eclipse.jgit", name = "org.eclipse.jgit.ssh.apache.agent", version.ref = "jgit"}
jgit-http = {group = "org.eclipse.jgit", name = "org.eclipse.jgit.http.apache", version.ref = "jgit"}
jgit-bc = {group = "org.eclipse.jgit", name = "org.eclipse.jgit.gpg.bc", version.ref = "jgit"}
bc-prov = {group = "org.bouncycastle", name = "bcprov-jdk18on", version.ref = "bc"}
bc-pg = {group = "org.bouncycastle", name = "bcpg-jdk18on", version.ref = "bc"}
bc-pkix = {group = "org.bouncycastle", name = "bcpkix-jdk18on", version.ref = "bc"}
bc-util-jdk18on = {group = "org.bouncycastle", name = "bcutil-jdk18on", version.ref = "bc" }
svnkit = {group = "org.tmatesoft.svnkit", name = "svnkit", version.ref = "svnkit"}
nashorn-core = {group = "org.openjdk.nashorn", name = "nashorn-core", version.ref = "nashorn"}
fifesoft-rsyntaxtextarea =  {group = "com.fifesoft", name = "rsyntaxtextarea", version = "3.6.0"}
fifesoft-rstaui = {group = "com.fifesoft", name = "rstaui", version = "3.3.1"}
fifesoft-languagesupport = {group = "com.fifesoft", name = "languagesupport", version = "3.4.0"}
fifesoft-autocomplete = {group = "com.fifesoft", name = "autocomplete", version = "3.3.2"}
caffeine = {group = "com.github.ben-manes.caffeine", name ="caffeine", version.ref = "caffeine"}
caffeine-jcache =  {group = "com.github.ben-manes.caffeine", name = "jcache", version.ref = "caffeine"}
wiremock = {group = "org.wiremock", name = "wiremock", version.ref = "wiremock"}
omegat-vldocking = {group = "org.omegat", name = "vldocking", version.ref = "vldocking"}
xmlunit-core = {group = "org.xmlunit", name = "xmlunit-core", version.ref = "xmlunit"}
xmlunit-assertj = {group = "org.xmlunit", name = "xmlunit-assertj3", version.ref = "xmlunit"}
assertj = {group = "org.assertj", name = "assertj-core", version.ref= "assertj"}
omegat-appbundler = {group = "org.omegat", name = "appbundler", version.ref = "appbundler"}
madlonkay-supertmxmerge = {group = "org.madlonkay", name = "supertmxmerge", version.ref = "supertmxmerge"}
jasypt = {group = "org.jasypt", name = "jasypt", version.ref = "jasypt"}
eddsa = {group = "net.i2p.crypto", name = "eddsa", version.ref = "crypto"}
omegat-htmlparser = {group = "org.omegat", name = "htmlparser", version.ref = "htmlparser"}
omegat-gnudiff4j = {group = "org.omegat", name = "gnudiff4j", version.ref = "gnudiff"}
madlonkay-desktopsupport = {group = "org.madlonkay", name = "desktopsupport", version.ref = "desktopsupport"}
url-protocol-handler = {group = "tokyo.northside", name = "url-protocol-handler", version.ref = "protocolhandler"}
apache-pdfbox = {group = "org.apache.pdfbox", name = "pdfbox", version.ref = "pdfbox"}
tokyo-northside-maligna = {group = "tokyo.northside", name = "maligna", version.ref = "maligna"}
trie4j = {group = "tokyo.northside", name = "trie4j", version.ref = "trie4j"}
dsl4j = {group = "tokyo.northside", name = "dsl4j", version.ref = "dsl4j"}
stardict4j = {group = "tokyo.northside", name = "stardict4j", version.ref = "stardict4j"}
juniversal-chardet = {group = "com.github.albfernandez", name = "juniversalchardet", version.ref = "juniversalchardet"}
omegat-mnemonics = {group = "org.omegat", name = "lib-mnemonics", version.ref = "mnemonics"}
dumont-hunspell = {group = "com.gitlab.dumonts", name = "hunspell", version.ref = "hunspell"}
jaxb4-api = {group = "jakarta.xml.bind", name = "jakarta.xml.bind-api", version.ref = "jaxb4_api"}
jaxb4-xjc = {group = "org.glassfish.jaxb", name = "jaxb-xjc", version.ref = "xjc"}
jaxb4-core = {group = "org.glassfish.jaxb", name = "jaxb-core", version.ref = "jaxb"}
jaxb4-runtime = {group = "org.glassfish.jaxb", name = "jaxb-runtime", version.ref = "jaxb"}
tipoftheday = {group = "tokyo.northside", name = "tipoftheday", version.ref = "tipoftheday"}
jna = {group = "net.java.dev.jna", name = "jna-platform", version.ref = "jna"}
jfa = {group = "de.jangassen", name = "jfa", version.ref = "jfa"}
flatlaf = {group = "com.formdev", name = "flatlaf", version.ref = "flatlaf"}
language-detector = {group = "org.omegat", name = "language-detector", version.ref = "languagedetector"}
assertj_swing_junit = {group = "tokyo.northside", name = "assertj-swing-junit", version.ref = "assertj_swing_junit"}
morfologik-stemming = { group = "org.carrot2", name = "morfologik-stemming", version.ref = "morfologik" }
morfologik-speller = { group = "org.carrot2", name = "morfologik-speller", version.ref = "morfologik" }
swing-extra-locales = { group = "org.omegat", name = "swing-extra-locales", version.ref = "swing_extra_locales"}
json = {group = "org.json", name = "json", version.ref = "json_java"}
mockito-core = { group = "org.mockito", name = "mockito-core", version.ref = "mockito" }
protobuf = {group = "com.google.protobuf", name = "protobuf-java", version.ref = "protobuf_java"}
picocli = {group = "info.picocli", name = "picocli", version.ref = "picocli"}

[bundles]
groovy = ["groovy-jsr223", "groovy-dateutil", "groovy-json", "groovy-xml", "groovy-swing", "groovy-templates", "ivy"]
jackson = ["jackson-core", "jackson-databind", "jackson-jaxb", "jackson-xml", "jackson-yaml"]
jackson-test = ["jackson-core", "jackson-databind", "jackson-annotations", "jackson-bom", "jackson-datatype-jsr310", "jackson-jaxb", "jackson-xml", "jackson-yaml"]
ecdsa = ["bc-prov", "bc-pg", "bc-pkix", "bc-util-jdk18on", "eddsa"]
fifesoft = ["fifesoft-rsyntaxtextarea", "fifesoft-autocomplete", "fifesoft-languagesupport", "fifesoft-rstaui"]
caffeine = ["caffeine", "caffeine-jcache"]
lucene = ["lucene-core", "lucene-analyzers-common", "lucene-analyzers-kuromoji", "lucene-analyzers-smartcn", "lucene-analyzers-stempel"]
jgit = ["jgit", "jgit-agent", "jgit-http", "jgit-ssh"]
dictionary = ["trie4j", "dsl4j", "stardict4j", "jsoup"]
xmlunit = ["xmlunit-core", "xmlunit-assertj", "assertj"]<|MERGE_RESOLUTION|>--- conflicted
+++ resolved
@@ -56,12 +56,8 @@
 assertj_swing_junit = "4.0.0-beta-3"
 morfologik = "2.1.9"
 swing_extra_locales = "0.3.3"
-<<<<<<< HEAD
 picocli = "4.7.5"
-mockito = "5.18.0"
-=======
 mockito = "5.19.0"
->>>>>>> 89ff00c0
 json_java = "20250517"
 protobuf_java = "4.32.0"
 
