--- conflicted
+++ resolved
@@ -52,11 +52,7 @@
 jna = "5.13.0"
 jfa = "1.2.0"
 tipoftheday = "0.6.0"
-<<<<<<< HEAD
-flatlaf="3.6.1"
-=======
 flatlaf="3.6.2"
->>>>>>> 0fc5e450
 assertj_swing_junit = "4.0.0-beta-3"
 morfologik = "2.1.9"
 swing_extra_locales = "0.3.3"
