--- conflicted
+++ resolved
@@ -14,21 +14,16 @@
 [ ! -f "$SVG_FILE" ] && echo "Can't find SVG to convert." && exit 1
 
 SIZES="32 64 128 256 512 1024"
-<<<<<<< HEAD
-# 512px version is taken from website:
-# http://briac.net/omegat-logo/
-=======
->>>>>>> e4f779ea
 
 for SIZE in $SIZES; do
     OUTFILE="${SCRIPT_ROOT}/OmegaT.iconset/icon_${SIZE}x${SIZE}.png"
     inkscape "$SVG_FILE" \
-    		--export-type="png" \
-    		--export-area-page \
-            --export-width=$SIZE \
-            --export-height=$SIZE \
-            --export-filename="$OUTFILE" \
-             
+		--export-type="png" \
+		--export-area-page \
+		--export-width=$SIZE \
+		--export-height=$SIZE \
+		--export-filename="$OUTFILE" \
+
     pngcrush -ow "$OUTFILE"
 done
 
