--- conflicted
+++ resolved
@@ -1,13 +1,9 @@
 ----------------------------------------------------------------------
  OmegaT 6.0.2
 ----------------------------------------------------------------------
-<<<<<<< HEAD
+
   1 Enhancement
-  4 Bug fixes
-=======
-  0 Enhancement
   5 Bug fixes
->>>>>>> 5a8b709b
   0 Localisation updates
 ----------------------------------------------------------------------
 
@@ -25,6 +21,9 @@
       - Add warning about creating a project on a network drive
       https://sourceforge.net/p/omegat/documentation/418/
       - Remove "temporarily" from Editor > Enter new segment option.
+      - fix duplicate "ID" in XML set
+      https://sourceforge.net/p/omegat/documentation/419/
+
 
   Bug fixes:
 
@@ -40,12 +39,9 @@
   - Translation memories are not correctly reloaded after team synchronization
   https://sourceforge.net/p/omegat/bugs/1164/
 
-<<<<<<< HEAD
-=======
   - macOS notarization fails with junixsocket libraries
   https://sourceforge.net/p/omegat/bugs/1283/
 
->>>>>>> 5a8b709b
 ----------------------------------------------------------------------
  OmegaT 6.0.1 (2024-08-17)
 ----------------------------------------------------------------------
