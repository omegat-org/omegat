--- conflicted
+++ resolved
@@ -1,12 +1,8 @@
 ----------------------------------------------------------------------
  OmegaT 6.0.2
 ----------------------------------------------------------------------
-<<<<<<< HEAD
-  0 Enhancement
-=======
   1 Enhancement
->>>>>>> 47b048f8
-  5 Bug fixes
+  6 Bug fixes
   0 Localisation updates
 ----------------------------------------------------------------------
 
@@ -29,13 +25,11 @@
   - Translation memories are not correctly reloaded after team synchronization
   https://sourceforge.net/p/omegat/bugs/1164/
 
-<<<<<<< HEAD
   - pt-BR bundle typos
   https://sourceforge.net/p/omegat/bugs/1282/
-=======
+
   - macOS notarization fails with junixsocket libraries
   https://sourceforge.net/p/omegat/bugs/1283/
->>>>>>> 47b048f8
 
 ----------------------------------------------------------------------
  OmegaT 6.0.1 (2024-08-17)
