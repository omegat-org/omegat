--- conflicted
+++ resolved
@@ -1,12 +1,10 @@
 ----------------------------------------------------------------------
  OmegaT 6.0.2
 ----------------------------------------------------------------------
-  1 Enhancement
-<<<<<<< HEAD
-  5 Bug fixes
-=======
+  2 Enhancement
+
   6 Bug fixes
->>>>>>> ba9d5929
+
   0 Localisation updates
 ----------------------------------------------------------------------
 
@@ -14,6 +12,9 @@
 
   - Change the "break/exception" checkbox label
   https://sourceforge.net/p/omegat/feature-requests/484/
+  
+  - Improve a few UI items and their corresponding documentation
+  https://sourceforge.net/p/omegat/documentation/437/
 
   Bug fixes:
 
