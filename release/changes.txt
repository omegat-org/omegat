--- conflicted
+++ resolved
@@ -3,7 +3,7 @@
 ----------------------------------------------------------------------
 
   2 Enhancement
-  8 Bug fixes
+  9 Bug fixes
   0 Localisation updates
 ----------------------------------------------------------------------
 
@@ -17,13 +17,11 @@
 
   Bug fixes:
 
-<<<<<<< HEAD
+- Unable to import a team project to a path containing Chinese characters
+  https://sourceforge.net/p/omegat/bugs/1302/
+
   - [6.0] [Security] vulnerability on dependencies
   https://sourceforge.net/p/omegat/bugs/1293/
-=======
-  - Unable to import a team project to a path containing Chinese characters
-  https://sourceforge.net/p/omegat/bugs/1302/
->>>>>>> 4556760a
 
   - Preferences/CustomColorSelector don't show notification immediately when modifying color
   https://sourceforge.net/p/omegat/bugs/1273/
