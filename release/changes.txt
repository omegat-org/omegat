--- conflicted
+++ resolved
@@ -322,13 +322,11 @@
   - Fails to load TM using tags
   https://sourceforge.net/p/omegat/bugs/1090
 
-<<<<<<< HEAD
+  - Ctrl+Z incorrectly erases contents of segment Note
+  https://sourceforge.net/p/omegat/bugs/903/
+
   - Manually assigned shortcuts open parent folders instead of files
   https://sourceforge.net/p/omegat/bugs/858/
-=======
-  - Ctrl+Z incorrectly erases contents of segment Note
-  https://sourceforge.net/p/omegat/bugs/903/
->>>>>>> 267d5248
 
   - Lucene 5.2 does not work under WebStart
   https://sourceforge.net/p/omegat/bugs/813/
