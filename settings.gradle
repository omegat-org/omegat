--- conflicted
+++ resolved
@@ -8,9 +8,6 @@
         "machinetranslators:yandex",
         "aligner",
         "languagetools",
-<<<<<<< HEAD
         "theme",
-=======
         "spellchecker:hunspell-jmyspell",
->>>>>>> be2bf252
         "tipoftheday")