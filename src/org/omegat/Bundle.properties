--- conflicted
+++ resolved
@@ -219,11 +219,7 @@
 CONFIRM_DIALOG_TITLE=Confirm
 
 OUT_OF_MEMORY=OmegaT ran out of memory and will close when you click OK.\n\
-<<<<<<< HEAD
     To try to solve this problem:\n\
-=======
-    Possible solutions:\n\
->>>>>>> d735a83e
     \n\
     1) Reduce the number of files in the source folder;\n\
     \n\
@@ -247,24 +243,14 @@
 
 
 # MainWindow
-<<<<<<< HEAD
 TF_INTRO_EMPTYPROJECT=You project does not seem to contain translatable files.\n\n\
-=======
-TF_INTRO_EMPTYPROJECT=No translatable files found in project.\n\n\
->>>>>>> d735a83e
 To add files to the project you can:\n\n\
 \t- drag and drop files on this pane,\n\
 \t- use Project > Add Files...,\n\
 \t- use Project > Source Files... and click on Add Files...\n\
-<<<<<<< HEAD
 \t- or use your file manager to copy files to the \'source\' folder,\n\
 \t   and then use Project > Reload to reload the project.\n\n\
 If the project contains files but their content is not displayed here:\n\n\
-=======
-\t- or use your file manager to copy files to the \'source\' folder.\n\
-\t   After that, use Project > Reload to reload the project.\n\n\
-If the source folder contains files, but they are not displayed in the list,:\n\n\
->>>>>>> d735a83e
 \t- use Options > File Filters... to verify that their format is supported by OmegaT,\n\
 \t- open them in their original application and verify that they are not empty.
 
@@ -406,7 +392,6 @@
 # VIEW MENU
 
 MW_VIEW_MENU=&View
-<<<<<<< HEAD
 
 TF_MENU_DISPLAY_MARK_TRANSLATED=Mark &Translated Segments
 TF_MENU_DISPLAY_MARK_UNTRANSLATED=Mark &Untranslated Segments
@@ -428,29 +413,6 @@
 
 MW_VIEW_MENU_MARK_FONT_FALLBACK=Aggressive &Font Fallback
 
-=======
-
-TF_MENU_DISPLAY_MARK_TRANSLATED=Mark &Translated Segments
-TF_MENU_DISPLAY_MARK_UNTRANSLATED=Mark &Untranslated Segments
-TF_MENU_DISPLAY_MARK_PARAGRAPH=Mark &Paragraph Delimitations
-
-MW_VIEW_MENU_DISPLAY_SEGMENT_SOURCES=Display &Source Segments
-MW_VIEW_MENU_MARK_NON_UNIQUE_SEGMENTS=Mark Non-Unique Se&gments
-
-MW_VIEW_MENU_MARK_NOTED_SEGMENTS=Mark Segments &with Notes
-
-MW_VIEW_MENU_MARK_NBSP=Mark &Non-breakable Spaces
-MW_VIEW_MENU_MARK_WHITESPACE=Mar&k Whitespace
-MW_VIEW_MENU_MARK_BIDI=Mark &Bidirectional Algorithm Control Characters
-
-MW_VIEW_MENU_MARK_AUTOPOPULATED=Mark &Auto-Populated Segments
-
-MW_VIEW_GLOSSARY_MARK=Mark Glossary Matches
-LT_OPTIONS_MENU_ENABLED=&Language Checker
-
-MW_VIEW_MENU_MARK_FONT_FALLBACK=Aggressive &Font Fallback
-
->>>>>>> d735a83e
 MW_VIEW_MENU_MODIFICATION_INFO=&Modification Info
 MW_VIEW_MENU_MODIFICATION_INFO_NONE=Display &None
 MW_VIEW_MENU_MODIFICATION_INFO_SELECTED=Display for Current &Segment
@@ -519,13 +481,8 @@
 MW_OPTIONMENU_APPEARANCE_THEME_LABEL=Theme:
 
 
-<<<<<<< HEAD
 MW_REOPEN_QUESTION=OmegaT needs to reload the project to take the modifications into account.\n\
 Reload the project now?
-=======
-MW_REOPEN_QUESTION=OmegaT has to reload the project for the changes to take effect.\n\
-Reload now?
->>>>>>> d735a83e
 
 TF_TM_LOAD_ERROR=Failed to load translation memory {0} for project!
 
@@ -533,12 +490,7 @@
 
 TF_COMPILE_ERROR=Failed to create the translated files!
 
-<<<<<<< HEAD
 TF_MESSAGE_COMPILE=Unable to create translated documents due to missing or damaged tags. Use Tools > Check Issues... to correct the tag errors and try again.
-=======
-TF_MESSAGE_COMPILE=Unable to create the translated files. Some tags are missing or damaged.\n\
-Correct the tag issues with Tools > Check Issues... and try again.
->>>>>>> d735a83e
 
 TF_COMMIT_ERROR=Failed to commit source files!
 TF_COMMIT_TARGET_ERROR=Failed to commit target files!
@@ -613,13 +565,8 @@
 TF_FONT_SAMPLE_TEXT=This is the way text will look when displayed.
 
 TF_FONT_SAMPLE_TITLE=Sample Text
-<<<<<<< HEAD
 TF_APPLY_TO_PROJECT_FILES=&Apply this font to tabular data (project files, statistics, etc.)
 TF_APPLY_TO_DICTIONARY=&Apply a different font size to dictionary pane
-=======
-TF_APPLY_TO_PROJECT_FILES=&Use this font for tabular data (project files, statistics, etc.)
-TF_APPLY_TO_DICTIONARY=&Use a different font size in the dictionary pane
->>>>>>> d735a83e
 PREFS_TITLE_FONT=Font
 
 # Project frame
@@ -702,15 +649,9 @@
 CT_ERROR_CREATE=Error creating project!
 
 CT_FATAL_ERROR=Fatal error encountered - saving project file with \'.recover\' backup extension.\n\
-<<<<<<< HEAD
     Consult the documentation about your recovery options and\n\
     return the information below to the software manufacturer with\n\
     a description of how this error was produced.\n
-=======
-    Consult the documentation for recovery options and\n\
-    report the information below to the OmegaT team, with\n\
-    a description of how the error occurred.\n
->>>>>>> d735a83e
 
 CT_AUTOCREATE_DIRECTORY=Folder {0} was automatically created for team mode project
 
@@ -860,15 +801,9 @@
 
 TF_MENU_DISPLAY_LOCAL_FILTERS=Local File &Filters...
 MW_OPTIONSMENU_LOCAL_SENTSEG=Local &Segmentation Rules...
-<<<<<<< HEAD
 
 PP_CHECKBOX_PROJECT_SPECIFIC_SEGMENTATION_RULES=&Use local segmentation rules
 
-=======
-
-PP_CHECKBOX_PROJECT_SPECIFIC_SEGMENTATION_RULES=&Use local segmentation rules
-
->>>>>>> d735a83e
 PP_CREATE_PROJ=Project Properties
 
 PP_OPEN_PROJ=Open Project
@@ -954,11 +889,7 @@
 PP_PROJECT_FILES_DESC=OmegaT Project Files
 
 PP_ERROR_UNABLE_TO_READ_PROJECT_FILE=Unable to read project file! \n
-<<<<<<< HEAD
 PP_REMOTE_PROJECT_CONTENT_OVERRIDES_THE_CURRENT_PROJECT=Current project configuration will be overridden \
-=======
-PP_REMOTE_PROJECT_CONTENT_OVERRIDES_THE_CURRENT_PROJECT=The current project configuration will be overridden \
->>>>>>> d735a83e
   by the remote project configuration. The original file is backed up as: {0}
 
 PP_ERROR_UNABLE_TO_CONVERT_PROJECT=Unable to convert project!
@@ -990,13 +921,8 @@
 # NewProjectDialog.java
 NP_INVALID_SOURCE_LOCALE=The source file language entered is invalid!\n
 
-<<<<<<< HEAD
 NP_LOCALE_SUGGESTION=Enter a language code in xx-YY, xxx-YY, xx_YY or xxx_YY  format, where xx or xxx \n\
 is the language code and YY is the region or country code (optional).
-=======
-NP_LOCALE_SUGGESTION=Enter a language in xx-YY, xxx-YY, xx_YY or xxx_YY format, where \n\
-xx or xxx is the language code and YY is the region or country code (optional).
->>>>>>> d735a83e
 
 NP_INVALID_TARGET_LOCALE=Invalid translated file language!\n
 
@@ -1029,11 +955,7 @@
 
 #NewFileChooser
 
-<<<<<<< HEAD
 NDC_SELECT_NEW_OR_EMPTY=Folder exists and is not empty. Select a different folder.
-=======
-NDC_SELECT_NEW_OR_EMPTY=Folder already exists and is not empty. Select a different folder.
->>>>>>> d735a83e
 
 NDC_SELECT_PERMISSIONS=OmegaT does not have read and write permissions for this folder. Select a different folder.
 
@@ -1064,11 +986,7 @@
 SW_CHANGED_BEFORE=Changed &before:
 
 SW_CASE_SENSITIVE=C&ase sensitive
-<<<<<<< HEAD
 SW_FULLHALFWIDTH_INSENSITIVE=Full/half-&width char insensitive
-=======
-SW_FULLHALFWIDTH_INSENSITIVE=Full/Half-&width char insensitive
->>>>>>> d735a83e
 
 SW_SEARCH_SPACE_MATCH_NBSP=S&pace matches nbsp
 
@@ -1106,15 +1024,9 @@
 
 SW_VIEWER_TEXT=Scope:\n\
     Searches apply to the project and cover its source and target text, \
-<<<<<<< HEAD
     reference TMs, glossaries, notes, and comments by default. Tick or \
     untick the approrpiate boxes to change these settings.\n\
     Searches can also be performed on a specified folder hierarchy.\n\n\
-=======
-    reference TMs, glossaries, notes, and comments by default. Check or \
-    uncheck the appropriate boxes to change these settings.\n\
-    Searches can also be performed on a specified folder hierarchy.
->>>>>>> d735a83e
     Types:\n\
     Exact searches match the whole search string.\n\
     Keyword searches match all space-separated keywords in any order.\n\
@@ -1123,11 +1035,7 @@
     Wildcards:\n\
     Both exact and keyword searches support the * and ? wildcards.\n\
     '*' matches zero or more characters ('run*' matches 'run', 'runs', \
-<<<<<<< HEAD
     'running', etc.)\n\
-=======
-     'running', etc.)\n\
->>>>>>> d735a83e
     '?' matches exactly one character ('run?' matches 'runs' and 'rung', but \
     not 'run' or 'running').\n\n\
     Text Replace:\n\
@@ -1533,11 +1441,7 @@
 XLIFF_OPTIONS_ID_TRANS_UNIT=<trans-unit> I&D
 XLIFF_OPTIONS_RESNAME_TRANS_UNIT=<trans-unit> &resname attribute when available
 XLIFF_OPTIONS_RESNAME_EXPLANATION=When unavailable, the ID will be used as a fallback
-<<<<<<< HEAD
 XLIFF_OPTIONS_36_ONLY= With "Compatibility with OmegaT 2.6" the following options do not apply:
-=======
-XLIFF_OPTIONS_36_ONLY= The following options are not available if "Compatibility with OmegaT 2.6" is used:
->>>>>>> d735a83e
 XLIFF_OPTIONS_FORCE2F=&Force <it pos="end"> tags shortcut to "<f >" 
 XLIFF_OPTIONS_IGNORE4PH=&Ignore type and ctype attributes when building <ph> tag shortcuts
 XLIFF_OPTIONS_IGNORE4BPT=Ignore type and ctype attributes when building <&bpt> and <ept> tag shortcuts
@@ -1851,11 +1755,7 @@
 WG_SAVE_AUTO_STATUS=Save aut&o-populated status
 WG_SAVE_ORIGIN=Save origin of &translation
 WG_INITIAL_SEGMENT_LOAD_COUNT=Number of segments to initially load:
-<<<<<<< HEAD
 WG_INITIAL_SEGMENT_LOAD_COUNT_TOOLTIP=When a single file has more segments than this, additional segments will be loaded on-demand as you scroll.
-=======
-WG_INITIAL_SEGMENT_LOAD_COUNT_TOOLTIP=Additional segments will be loaded as needed for files with a higher number of segments.
->>>>>>> d735a83e
 WG_PARA_MARK=Paragraph delimitation format:
 
 # org.omegat.gui.dialogs.ExternalTMXMatchesDialog.java
@@ -1919,15 +1819,9 @@
 
 TV_OPTION_LOOSE_TAG_ORDER=Allow translated tags to be in a di&fferent order
 
-<<<<<<< HEAD
 TV_OPTION_LOOSE_TAG_WARNING=Warning: Changing tag order may break the translated file!
 
 TV_OPTION_TAGS_VALID_REQUIRED=Do not allow creating translated files with tag &issues
-=======
-TV_OPTION_LOOSE_TAG_WARNING=Warning: Changing the tag order may break the translated file!
-
-TV_OPTION_TAGS_VALID_REQUIRED=Do not create translated files with tag &issues
->>>>>>> d735a83e
 
 TV_OPTION_PROTECTED_TEXT_COUNTING=Count &protected text and custom tags in statistics
 
@@ -2005,21 +1899,13 @@
 
 # StaticUtils
 
-<<<<<<< HEAD
-SU_USERHOME_PROP_ACCESS_ERROR=OmegaT is refused access to the system property containing\n\
+SU_USERHOME_PROP_ACCESS_ERROR=OmegaT was refused access to the system property containing\n\
     the name of your OS and/or the system property containing\n\
     your home folder. Therefore, the location of OmegaT\'s\n\
     configuration folder cannot be reliably determined. The\n\
     current folder will be used instead. As a result of this,\n\
     all settings will be at their defaults, due to which you\n\
     may experience unexpected, but correct behaviour.
-=======
-SU_USERHOME_PROP_ACCESS_ERROR=Unable to determine the configuration folder location\n\
-    because OmegaT was refused access to the system property containing the\n\
-    OS name and/or the system property containing the home folder.\n\
-    The current folder will be used instead, with all settings set to their\n\
-    default values. This may result in unexpected yet correct, behaviour,\n\ if you changed some settings.
->>>>>>> d735a83e
 
 SU_CONFIG_DIR_CREATE_ERROR=Your operating system refused to let OmegaT\n\
     create the configuration folder. The current folder will be used\n\
@@ -2377,11 +2263,7 @@
 POFILTER_TRANSLATOR_COMMENTS=Translator comments:
 POFILTER_EXTRACTED_COMMENTS=Extracted comments:
 POFILTER_REFERENCES=References:
-<<<<<<< HEAD
 POFILTER_PLURAL_FORM_COMMENT=Translate this plural as plural form #{0}.
-=======
-POFILTER_PLURAL_FORM_COMMENT=Translate this plural as a plural form #{0}.
->>>>>>> d735a83e
 
 # HTML-Filter
 HTMLFILTER_TAG=Tag:
@@ -2441,11 +2323,7 @@
     Contact your project administrator to find out if any\n\
     additional steps need to be taken.
 TEAM_26_to_36_CONVERT_URL_NOT_DEFINED=Repository (type: {0}) URL not defined on path: {1}
-<<<<<<< HEAD
 TEAM_26_to_36_CONVERT_FAILED=The project conversion was failed.\n\
-=======
-TEAM_26_to_36_CONVERT_FAILED=Project conversion failed.\n\
->>>>>>> d735a83e
   Check whether your repository has correct commits and files.\n\
   You may have forgotten an initial commit.
 TEAM_USERPASS_TITLE=Authentication
@@ -2504,11 +2382,7 @@
 TAG_ERROR_ORPHANED=Orphaned
 TAG_ERROR_UNSPECIFIED=Unspecified
 TAG_FIX_ERROR_TITLE=Error fixing tags
-<<<<<<< HEAD
 TAG_FIX_ERROR_MESSAGE=The translation has changed. Check the tag issues again.
-=======
-TAG_FIX_ERROR_MESSAGE=The translation has changed. Check for tag issues again.
->>>>>>> d735a83e
 
 # Auto-completion
 AC_NO_SUGGESTIONS=<No suggestions>
@@ -2574,11 +2448,7 @@
 TMX_MERGE_MINE=Mine
 TMX_MERGE_THEIRS=Server (updated)
 STM_MERGE_WINDOW_TITLE=Merge
-<<<<<<< HEAD
 STM_MERGE_WINDOW_DIRECTIONS=Resolve the conflicts by choosing a translation for each segment below.
-=======
-STM_MERGE_WINDOW_DIRECTIONS=Choosing a translation for each segment below to resolve the conflicts .
->>>>>>> d735a83e
 STM_NUMBER_OF_UNITS={0} segments
 STM_NUMBER_OF_UNITS_SINGULAR=1 segment
 STM_NUMBER_OF_CONFLICTS={0} conflicts
@@ -2694,11 +2564,7 @@
 DND_ADD_GLOSSARY_FILE=Drop glossary files here to add them to the project.
 DND_ADD_TM_FILE=Drop TMX files here to add them to the project.
 DND_OPEN_PROJECT=Drop a project here to open it.
-<<<<<<< HEAD
 DND_FILE_COLLISION_MESSAGE=An item named "{0}" already exists in this location. Do you want to replace it with the one you\'re moving?
-=======
-DND_FILE_COLLISION_MESSAGE=An item named "{0}" already exists at this location. Do you want to replace it?
->>>>>>> d735a83e
 DND_REPLACE_BUTTON=&Replace
 DND_APPLY_TO_ALL_BUTTON=&Apply to all
 
@@ -2943,17 +2809,10 @@
 
 # PREFERENCES - GENERAL
 PREFS_TITLE_GENERAL=General
-<<<<<<< HEAD
 
 TF_MENU_DISPLAY_ADVANCE=Use &TAB to Advance
 MW_OPTIONSMENU_ALWAYS_CONFIRM_QUIT=&Always confirm quit
 
-=======
-
-TF_MENU_DISPLAY_ADVANCE=Use &TAB to Advance
-MW_OPTIONSMENU_ALWAYS_CONFIRM_QUIT=&Always confirm quit
-
->>>>>>> d735a83e
 # PREFERENCES - MACHINE TRANSLATION
 PREFS_TITLE_MACHINE_TRANSLATION=Machine Translation
 
@@ -2971,11 +2830,7 @@
 PREFS_GLOSSARY_STEMMING=Use &stemming
 PREFS_GLOSSARY_REPLACE_ON_INSERT=Replace matches when inserting source text
 PREFS_GLOSSARY_REQUIRE_SIMILAR_CASE=&Ignore matches with very different case (e.g. FOO vs foo)
-<<<<<<< HEAD
 PREFS_GLOSSARY_MERGE_ALTERNATE_DEFINITIONS=Merge alternate definitions for the same term
-=======
-PREFS_GLOSSARY_MERGE_ALTERNATE_DEFINITIONS=Merge alternative definitions for the same term
->>>>>>> d735a83e
 
 PREFS_GLOSSARY_LAYOUT=&Layout:
 GLOSSARY_RENDERER_DEFAULT=Default
@@ -2987,17 +2842,10 @@
 PREFS_DICTIONARY_FUZZY=Use &fuzzy matching
 PREFS_DICTIONARY_AUTO_SEARCH=Search &automatically
 PREFS_DICTIONARY_CONDENSED=Use &Condensed view
-<<<<<<< HEAD
 
 # PREFERENCES - APPEARANCE
 PREFS_TITLE_APPEARANCE=Appearance
 
-=======
-
-# PREFERENCES - APPEARANCE
-PREFS_TITLE_APPEARANCE=Appearance
-
->>>>>>> d735a83e
 THEME_OMEGAT_DEFAULT_NAME=OmegaT Default
 THEME_OMEGAT_DEFAULT_DESCRIPTION=OmegaT default theme
 THEME_OMEGAT_CLASSIC_NAME=OmegaT Classic
@@ -3017,11 +2865,7 @@
 EXTERNALFINDER_TARGET_NON_ASCII_ONLY=Non-ASCII Only
 EXTERNALFINDER_TARGET_BOTH=Both
 
-<<<<<<< HEAD
 EXTERNALFINDER_PROJECT_COMMANDS_DISALLOWED_MESSAGE=Local project commands are disabled for security reasons. Go to Preferences > Global External Searches to enable.
-=======
-EXTERNALFINDER_PROJECT_COMMANDS_DISALLOWED_MESSAGE=Local project commands are disabled for security reasons. Go to Preferences > Global External Searches to enable them.
->>>>>>> d735a83e
 
 EXTERNALFINDER_ITEM_ERROR_NAME=Item name is empty or missing
 # 0: Name of ExternalFinder item
