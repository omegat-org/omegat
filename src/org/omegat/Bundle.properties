--- conflicted
+++ resolved
@@ -243,19 +243,6 @@
 
 
 # MainWindow
-<<<<<<< HEAD
-TF_INTRO_EMPTYPROJECT=Your project does not contain any files in a supported format.\n\
-    See Options > File Filters for a list of supported file formats.\n\
-    To add files to the project you can\n\
-    - drag and drop files on this Editor pane,\n\
-    - use Project > Copy Files to Source Folder...,\n\
-    - click on Copy Files to Source Folder... in the Project Files window,\n\
-    - or use your file manager \n\
-    to copy files to the \'source\' folder. After that, use Project > Reload \n\
-    to reload the project.
-
-TF_INTRO_EMPTYPROJECT_FILENAME=Project is empty
-=======
 TF_INTRO_EMPTYPROJECT=You project does not seem to contain translatable files.\n\n\
 To add files to the project you can:\n\n\
 \t- drag and drop files on this pane,\n\
@@ -268,7 +255,6 @@
 \t- open them in their original application and verify that they are not empty.
 
 TF_INTRO_EMPTYPROJECT_FILENAME=The project is empty
->>>>>>> 43376dde
 
 TF_WARNING=Warning
 
@@ -474,18 +460,6 @@
 # HELP MENU
 TF_MENU_HELP=&Help
 
-<<<<<<< HEAD
-TF_OPTIONSMENU_GLOSSARY=&Glossary
-TF_OPTIONSMENU_GLOSSARY_FUZZY=Use &Fuzzy Matching for Glossary Entries
-PREFS_GLOSSARY_TBX_DISPLAY_CONTEXT=Display context description for TBX &glossaries
-PREFS_GLOSSARY_EXACT_MATCH=Use terms that &appear separately in the source text
-PREFS_GLOSSARY_STEMMING=Use &stemming for glossary entries
-PREFS_GLOSSARY_REPLACE_ON_INSERT=Replace &glossary hits when inserting source text
-PREFS_GLOSSARY_REQUIRE_SIMILAR_CASE=&Ignore hits with very different case (e.g. FOO vs foo)
-PREFS_GLOSSARY_LAYOUT=Glossary &layout:
-PREFS_GLOSSARY_MERGE_ALTERNATE_DEFINITIONS=Merge alternative definitions for the same term
-PREFS_TITLE_GLOSSARY=Glossary
-=======
 TF_MENU_HELP_CONTENTS=&User Guide...
 TF_MENU_HELP_ABOUT=&About...
 TF_MENU_HELP_LAST_CHANGES=&Last Changes...
@@ -493,7 +467,6 @@
 TF_MENU_HELP_CHECK_FOR_UPDATES=&Check for Updates...
 
 # PREFERENCES
->>>>>>> 43376dde
 
 
 
@@ -508,14 +481,8 @@
 MW_OPTIONMENU_APPEARANCE_THEME_LABEL=Theme:
 
 
-<<<<<<< HEAD
-MW_REOPEN_QUESTION=OmegaT has to close and reopen the project for the changes \
-    to take effect \n\
-    Reopen the project now?
-=======
 MW_REOPEN_QUESTION=OmegaT needs to reload the project to take the modifications into account.\n\
 Reload the project now?
->>>>>>> 43376dde
 
 TF_TM_LOAD_ERROR=Failed to load translation memory {0} for project!
 
@@ -523,12 +490,7 @@
 
 TF_COMPILE_ERROR=Failed to create the translated files!
 
-<<<<<<< HEAD
-TF_MESSAGE_COMPILE=Unable to create translated documents due to missing or damaged tags. Correct the tag issues before using Create Translated Documents.
-=======
-TF_MESSAGE_COMPILE=It was not possible to create the translated files. Some tags are missing or damaged.\n\
-Correct the tag issues with Tools > Check Issues... and try again.
->>>>>>> 43376dde
+TF_MESSAGE_COMPILE=Unable to create translated documents due to missing or damaged tags. Use Tools > Check Issues... to correct the tag errors and try again.
 
 TF_COMMIT_ERROR=Failed to commit source files!
 TF_COMMIT_TARGET_ERROR=Failed to commit target files!
@@ -916,14 +878,8 @@
 PP_MESSAGE_BADPROJ=Some project folders seem to have been moved. \
     Specify their new location or recreate them.
 
-<<<<<<< HEAD
-PP_MESSAGE_CONFIGPROJ=Select the language of your source files and the \
-    target language you will translate to. You can also specify \
-    custom locations for the project folders.
-=======
 #TODO remove that
 PP_MESSAGE_CONFIGPROJ=
->>>>>>> 43376dde
 
 PP_SAVE_PROJECT_FILE=Create Project Folder
 
@@ -970,7 +926,6 @@
 
 NP_INVALID_TARGET_LOCALE=Invalid translated file language!\n
 
-<<<<<<< HEAD
 NP_SOURCEDIR_DOESNT_EXIST=The source files folder does not exist!
 
 NP_TRANSDIR_DOESNT_EXIST=The translated files folder does not exist!
@@ -984,21 +939,6 @@
 NP_EXPORT_TMDIR_DOESNT_EXIST=The export translation memory folder does not exist!
 
 NP_DICTDIR_DOESNT_EXIST=The dictionary files folder does not exist!
-=======
-NP_SOURCEDIR_DOESNT_EXIST=Source files folder does not exist!
-
-NP_TRANSDIR_DOESNT_EXIST=Translated files folder does not exist!
-
-NP_GLOSSDIR_DOESNT_EXIST=Glossary files folder does not exist!
-NP_W_GLOSSDIR_DOESNT_EXIST=Writeable glossary file folder does not exist!
-NP_W_GLOSDIR_NOT_INSIDE_GLOS=The writeable glossary file must be inside the glossary folder
-
-NP_TMDIR_DOESNT_EXIST=Translation memory files folder does not exist!
-
-NP_EXPORT_TMDIR_DOESNT_EXIST=Export translation memory folder does not exist!
-
-NP_DICTDIR_DOESNT_EXIST=Dictionary files folder does not exist!
->>>>>>> 43376dde
 
 #LogDisplay
 
@@ -1015,15 +955,9 @@
 
 #NewFileChooser
 
-<<<<<<< HEAD
 NDC_SELECT_NEW_OR_EMPTY=Folder exists and is not empty. Select a different folder.
 
 NDC_SELECT_PERMISSIONS=OmegaT does not have read and write permissions for this folder. Select a different folder.
-=======
-NDC_SELECT_NEW_OR_EMPTY=Folder already exists and is not empty. Select a different folder.
-
-NDC_SELECT_PERMISSIONS=OmegaT does not have read and write permissions to this folder. Select a different folder.
->>>>>>> 43376dde
 
 NDC_SELECT_UNIQUE_TITLE=Error
 
