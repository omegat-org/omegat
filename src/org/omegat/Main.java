--- conflicted
+++ resolved
@@ -40,28 +40,20 @@
 import java.util.List;
 import java.util.ResourceBundle;
 
-<<<<<<< HEAD
 import org.omegat.cli.LegacyParameters;
 import org.omegat.util.RuntimePreferences;
 import picocli.CommandLine;
-=======
+
 import org.apache.commons.lang3.StringUtils;
 import org.jetbrains.annotations.Nullable;
 import org.languagetool.JLanguageTool;
 import org.omegat.core.data.RuntimePreferenceStore;
 import tokyo.northside.logging.ILogger;
->>>>>>> 89ff00c0
 
+import org.omegat.CLIParameters.PSEUDO_TRANSLATE_TYPE;
+import org.omegat.CLIParameters.TAG_VALIDATION_MODE;
 import org.omegat.core.Core;
 import org.omegat.util.Log;
-<<<<<<< HEAD
-=======
-import org.omegat.util.OConsts;
-import org.omegat.util.OStrings;
-import org.omegat.util.Platform;
-import org.omegat.util.Preferences;
-import org.omegat.util.ProjectFileStorage;
->>>>>>> 89ff00c0
 import org.omegat.util.StaticUtils;
 
 /**
@@ -81,7 +73,6 @@
     }
 
     public static void main(String[] args) {
-<<<<<<< HEAD
         ResourceBundle resourceBundle = ResourceBundle.getBundle("org.omegat.cli.Parameters");
         // construct parser and execute
         CommandLine commandLine = new CommandLine(new LegacyParameters());
@@ -91,138 +82,6 @@
         if (status != 0) {
             // Should not call exit when starting GUI.
             System.exit(status);
-=======
-        if (args.length > 0
-                && (CLIParameters.HELP_SHORT.equals(args[0]) || CLIParameters.HELP.equals(args[0]))) {
-            System.out.println(
-                    StringUtil.format(OStrings.getString("COMMAND_LINE_HELP"), OStrings.getNameAndVersion()));
-            System.exit(0);
-        }
-
-        if (args.length > 0 && CLIParameters.TEAM_TOOL.equals(args[0])) {
-            TeamTool.main(Arrays.copyOfRange(args, 1, args.length));
-        }
-
-        // Workaround for Java 17 or later support of JAXB.
-        // See https://sourceforge.net/p/omegat/feature-requests/1682/#12c5
-        System.setProperty("com.sun.xml.bind.v2.bytecode.ClassTailor.noOptimize", "true");
-
-        PARAMS.putAll(CLIParameters.parseArgs(args));
-
-        String projectDir = PARAMS.get(CLIParameters.PROJECT_DIR);
-        if (projectDir != null) {
-            projectLocation = new File(FileUtil.expandTildeHomeDir(projectDir));
-        }
-        remoteProject = PARAMS.get(CLIParameters.REMOTE_PROJECT);
-
-        applyConfigFile(PARAMS.get(CLIParameters.CONFIG_FILE));
-
-        runMode = CLIParameters.RUN_MODE.parse(PARAMS.get(CLIParameters.MODE));
-
-        String resourceBundle = PARAMS.get(CLIParameters.RESOURCE_BUNDLE);
-        if (resourceBundle != null) {
-            OStrings.loadBundle(FileUtil.expandTildeHomeDir(resourceBundle));
-        }
-
-        String configDir = PARAMS.get(CLIParameters.CONFIG_DIR);
-        if (configDir != null) {
-            RuntimePreferenceStore.getInstance().setConfigDir(FileUtil.expandTildeHomeDir(configDir));
-        }
-
-        if (PARAMS.containsKey(CLIParameters.QUIET)) {
-            RuntimePreferenceStore.getInstance().setQuietMode(true);
-        }
-
-        if (PARAMS.containsKey(CLIParameters.DISABLE_PROJECT_LOCKING)) {
-            RuntimePreferenceStore.getInstance().setProjectLockingDisabled();
-        }
-
-        if (PARAMS.containsKey(CLIParameters.DISABLE_LOCATION_SAVE)) {
-            RuntimePreferenceStore.getInstance().setLocationSaveDisable();
-        }
-
-        if (PARAMS.containsKey(CLIParameters.NO_TEAM)) {
-            RuntimePreferenceStore.getInstance().setNoTeam();
-        }
-        String alternateFrom = PARAMS.get(CLIParameters.ALTERNATE_FILENAME_FROM);
-        if (alternateFrom != null) {
-            RuntimePreferenceStore.getInstance().setAlternateFilenameFrom(alternateFrom);
-        }
-        String alternateTo = PARAMS.get(CLIParameters.ALTERNATE_FILENAME_TO);
-        if (alternateTo != null) {
-            RuntimePreferenceStore.getInstance().setAlternateFilenameTo(alternateTo);
-        }
-        String tokenizerSource = PARAMS.get(CLIParameters.TOKENIZER_SOURCE);
-        if (tokenizerSource != null) {
-            RuntimePreferenceStore.getInstance().setTokenizerSource(tokenizerSource);
-        }
-        String tokenizerTarget = PARAMS.get(CLIParameters.TOKENIZER_TARGET);
-        if (tokenizerTarget != null) {
-            RuntimePreferenceStore.getInstance().setTokenizerTarget(tokenizerTarget);
-        }
-
-        // initialize logging backend and loading configuration.
-        ILogger logger = Log.getLogger(Main.class);
-
-        logger.atInfo().setMessage("\n{0}\n{1} (started on {2} {3}) Locale {4}")
-                .addArgument(StringUtils.repeat('=', 120)).addArgument(OStrings.getNameAndVersion())
-                .addArgument(DateTimeFormatter.ofLocalizedDate(FormatStyle.MEDIUM)
-                        .withLocale(Locale.getDefault()).format(ZonedDateTime.now(ZoneId.systemDefault())))
-                .addArgument(TimeZone.getDefault().getDisplayName(false, TimeZone.SHORT, Locale.getDefault()))
-                .addArgument(Locale.getDefault().toLanguageTag()).log();
-        logger.atInfo().logRB("LOG_STARTUP_INFO", System.getProperty("java.vendor"),
-                System.getProperty("java.version"), System.getProperty("java.home"));
-
-        System.setProperty("http.agent", OStrings.getDisplayNameAndVersion());
-
-        // Do migration and load various settings. The order is important!
-        Preferences.init();
-        // broker should be loaded before module loading
-        JLanguageTool.setClassBrokerBroker(new LanguageClassBroker());
-        JLanguageTool.setDataBroker(new LanguageDataBroker());
-        PluginUtils.loadPlugins(PARAMS);
-        FilterMaster.setFilterClasses(PluginUtils.getFilterClasses());
-        Preferences.initFilters();
-        Preferences.initSegmentation();
-
-        int result;
-        try {
-            if (runMode != null) {
-                switch (runMode) {
-                case GUI:
-                    result = runGUI();
-                    // GUI has own shutdown code
-                    break;
-                case CONSOLE_TRANSLATE:
-                    result = runConsoleTranslate();
-                    PluginUtils.unloadPlugins();
-                    break;
-                case CONSOLE_CREATEPSEUDOTRANSLATETMX:
-                    result = runCreatePseudoTranslateTMX();
-                    PluginUtils.unloadPlugins();
-                    break;
-                case CONSOLE_ALIGN:
-                    result = runConsoleAlign();
-                    PluginUtils.unloadPlugins();
-                    break;
-                case CONSOLE_STATS:
-                    result = runConsoleStats();
-                    PluginUtils.unloadPlugins();
-                    break;
-                default:
-                    result = 1;
-                }
-            } else {
-                result = 1;
-            }
-        } catch (Throwable ex) {
-            Log.log(ex);
-            showError(ex);
-            result = 1;
-        }
-        if (result != 0) {
-            System.exit(result);
->>>>>>> 89ff00c0
         }
     }
 
