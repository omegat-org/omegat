--- conflicted
+++ resolved
@@ -36,38 +36,12 @@
 import java.lang.management.RuntimeMXBean;
 import java.nio.file.Path;
 import java.nio.file.Paths;
-<<<<<<< HEAD
-=======
-import java.text.MessageFormat;
-import java.time.ZoneId;
-import java.time.ZonedDateTime;
-import java.time.format.DateTimeFormatter;
-import java.time.format.FormatStyle;
->>>>>>> 9f952208
 import java.util.ArrayList;
 import java.util.List;
-<<<<<<< HEAD
 import java.util.ResourceBundle;
 
 import org.omegat.cli.LegacyParameters;
 import picocli.CommandLine;
-=======
-import java.util.Locale;
-import java.util.Map;
-import java.util.Objects;
-import java.util.PropertyResourceBundle;
-import java.util.TimeZone;
-import java.util.TreeMap;
-
-import javax.swing.JOptionPane;
-import javax.swing.SwingUtilities;
-import javax.swing.UIManager;
-
-import org.apache.commons.lang3.StringUtils;
-import org.jetbrains.annotations.Nullable;
-import org.languagetool.JLanguageTool;
-import tokyo.northside.logging.ILogger;
->>>>>>> 9f952208
 
 import org.omegat.core.Core;
 import org.omegat.util.Log;
@@ -85,12 +59,11 @@
  * @author Hiroshi Miura
  */
 
-public final class Main implements Runnable {
+public final class Main {
 
     private Main() {
     }
 
-<<<<<<< HEAD
     @CommandLine.Parameters
     private static LegacyParameters legacyParameters;
 
@@ -102,132 +75,6 @@
         commandLine.setResourceBundle(resourceBundle);
         commandLine.setExecutionStrategy(new CommandLine.RunLast());
         commandLine.execute(args);
-=======
-    /** Project location for a load on startup. */
-    private static @Nullable File projectLocation = null;
-
-    /** Remote project location. */
-    private static @Nullable String remoteProject = null;
-
-    /** Execution command line parameters. */
-    private static final Map<String, String> PARAMS = new TreeMap<>();
-
-    /** Execution mode. */
-    private static @Nullable CLIParameters.RUN_MODE runMode = CLIParameters.RUN_MODE.GUI;
-
-    public static void main(String[] args) {
-        if (args.length > 0
-                && (CLIParameters.HELP_SHORT.equals(args[0]) || CLIParameters.HELP.equals(args[0]))) {
-            System.out.println(
-                    StringUtil.format(OStrings.getString("COMMAND_LINE_HELP"), OStrings.getNameAndVersion()));
-            System.exit(0);
-        }
-
-        if (args.length > 0 && CLIParameters.TEAM_TOOL.equals(args[0])) {
-            TeamTool.main(Arrays.copyOfRange(args, 1, args.length));
-        }
-
-        // Workaround for Java 17 or later support of JAXB.
-        // See https://sourceforge.net/p/omegat/feature-requests/1682/#12c5
-        System.setProperty("com.sun.xml.bind.v2.bytecode.ClassTailor.noOptimize", "true");
-
-        PARAMS.putAll(CLIParameters.parseArgs(args));
-
-        String projectDir = PARAMS.get(CLIParameters.PROJECT_DIR);
-        if (projectDir != null) {
-            projectLocation = new File(FileUtil.expandTildeHomeDir(projectDir));
-        }
-        remoteProject = PARAMS.get(CLIParameters.REMOTE_PROJECT);
-
-        applyConfigFile(PARAMS.get(CLIParameters.CONFIG_FILE));
-
-        runMode = CLIParameters.RUN_MODE.parse(PARAMS.get(CLIParameters.MODE));
-
-        String resourceBundle = PARAMS.get(CLIParameters.RESOURCE_BUNDLE);
-        if (resourceBundle != null) {
-            OStrings.loadBundle(FileUtil.expandTildeHomeDir(resourceBundle));
-        }
-
-        String configDir = PARAMS.get(CLIParameters.CONFIG_DIR);
-        if (configDir != null) {
-            RuntimePreferences.setConfigDir(FileUtil.expandTildeHomeDir(configDir));
-        }
-
-        if (PARAMS.containsKey(CLIParameters.QUIET)) {
-            RuntimePreferences.setQuietMode(true);
-        }
-
-        if (PARAMS.containsKey(CLIParameters.DISABLE_PROJECT_LOCKING)) {
-            RuntimePreferences.setProjectLockingEnabled(false);
-        }
-
-        if (PARAMS.containsKey(CLIParameters.DISABLE_LOCATION_SAVE)) {
-            RuntimePreferences.setLocationSaveEnabled(false);
-        }
-
-        // initialize logging backend and loading configuration.
-        ILogger logger = Log.getLogger(Main.class);
-
-        logger.atInfo().setMessage("\n{0}\n{1} (started on {2} {3}) Locale {4}")
-                .addArgument(StringUtils.repeat('=', 120)).addArgument(OStrings.getNameAndVersion())
-                .addArgument(DateTimeFormatter.ofLocalizedDate(FormatStyle.MEDIUM)
-                        .withLocale(Locale.getDefault()).format(ZonedDateTime.now(ZoneId.systemDefault())))
-                .addArgument(TimeZone.getDefault().getDisplayName(false, TimeZone.SHORT, Locale.getDefault()))
-                .addArgument(Locale.getDefault().toLanguageTag()).log();
-        logger.atInfo().logRB("LOG_STARTUP_INFO", System.getProperty("java.vendor"),
-                System.getProperty("java.version"), System.getProperty("java.home"));
-
-        System.setProperty("http.agent", OStrings.getDisplayNameAndVersion());
-
-        // Do migration and load various settings. The order is important!
-        Preferences.init();
-        // broker should be loaded before module loading
-        JLanguageTool.setClassBrokerBroker(new LanguageClassBroker());
-        JLanguageTool.setDataBroker(new LanguageDataBroker());
-        PluginUtils.loadPlugins(PARAMS);
-        FilterMaster.setFilterClasses(PluginUtils.getFilterClasses());
-        Preferences.initFilters();
-        Preferences.initSegmentation();
-
-        int result;
-        try {
-            if (runMode != null) {
-                switch (runMode) {
-                case GUI:
-                    result = runGUI();
-                    // GUI has own shutdown code
-                    break;
-                case CONSOLE_TRANSLATE:
-                    result = runConsoleTranslate();
-                    PluginUtils.unloadPlugins();
-                    break;
-                case CONSOLE_CREATEPSEUDOTRANSLATETMX:
-                    result = runCreatePseudoTranslateTMX();
-                    PluginUtils.unloadPlugins();
-                    break;
-                case CONSOLE_ALIGN:
-                    result = runConsoleAlign();
-                    PluginUtils.unloadPlugins();
-                    break;
-                case CONSOLE_STATS:
-                    result = runConsoleStats();
-                    PluginUtils.unloadPlugins();
-                    break;
-                default:
-                    result = 1;
-                }
-            } else {
-                result = 1;
-            }
-        } catch (Throwable ex) {
-            Log.log(ex);
-            showError(ex);
-            result = 1;
-        }
-        if (result != 0) {
-            System.exit(result);
-        }
->>>>>>> 9f952208
     }
 
     public static void restartGUI(String projectDir) {
@@ -248,15 +95,11 @@
             if (installDir == null) {
                 return;
             } else {
-<<<<<<< HEAD
-                javaBin = Paths.get(StaticUtils.installDir()).getParent().resolve("bin/OmegaT");
-=======
                 Path parent = Paths.get(installDir).getParent();
                 if (parent == null) {
                     return;
                 }
                 javaBin = parent.resolve("bin/OmegaT");
->>>>>>> 9f952208
                 if (!javaBin.toFile().exists()) {
                     // abort restart
                     Core.getMainWindow().displayWarningRB("LOG_RESTART_FAILED_NOT_FOUND");
@@ -279,421 +122,4 @@
             System.exit(1);
         }
     }
-
-<<<<<<< HEAD
-    @Override
-    public void run() {
-
-=======
-    /**
-     * Load System properties from a specified .properties file. In order to
-     * allow this to reliably change the display language, it must called before
-     * any use of {@link Log#log}, thus it logs to {@link System#out}.
-     *
-     * @param path
-     *            to config file
-     */
-    private static void applyConfigFile(@Nullable String path) {
-        if (path == null) {
-            return;
-        }
-        File configFile = new File(FileUtil.expandTildeHomeDir(path));
-        if (!configFile.exists()) {
-            return;
-        }
-        System.out.println("Reading config from " + path);
-        try (FileInputStream in = new FileInputStream(configFile)) {
-            PropertyResourceBundle config = new PropertyResourceBundle(in);
-            // Put config properties into System properties and into OmegaT
-            // params.
-            for (String key : config.keySet()) {
-                String value = config.getString(key);
-                System.setProperty(key, value);
-                PARAMS.put(key, value);
-                System.out.println("Read from config: " + key + "=" + value);
-            }
-            // Apply language preferences, if present.
-            // This must be done with Locale.setDefault(). Merely doing
-            // System.setProperty() will not work.
-            if (config.containsKey("user.language")) {
-                String userLanguage = config.getString("user.language");
-                Locale userLocale = config.containsKey("user.country")
-                        ? new Locale(userLanguage, config.getString("user.country"))
-                        : new Locale(userLanguage);
-                Locale.setDefault(userLocale);
-            }
-        } catch (FileNotFoundException exception) {
-            System.err.println("Config file not found: " + path);
-        } catch (IOException exception) {
-            System.err.println("Error while reading config file: " + path);
-        }
-    }
-
-    /**
-     * Execute standard GUI.
-     */
-    private static int runGUI() {
-        UIManager.put("ClassLoader", PluginUtils.getClassLoader(PluginUtils.PluginType.THEME));
-
-        // macOS-specific - they must be set BEFORE any GUI calls
-        if (Platform.isMacOSX()) {
-            OSXIntegration.init();
-        }
-
-        Log.logInfoRB("STARTUP_GUI_DOCKING_FRAMEWORK", DockingDesktop.getDockingFrameworkVersion());
-        tweakX11AppName();
-        System.setProperty("swing.aatext", "true");
-        try {
-            Core.initializeGUI(PARAMS);
-        } catch (Throwable ex) {
-            Log.log(ex);
-            return 1;
-        }
-
-        if (!Core.getPluginsLoadingErrors().isEmpty()) {
-            String err = String.join("\n", Core.getPluginsLoadingErrors());
-            JOptionPane.showMessageDialog(JOptionPane.getRootFrame(), err,
-                    OStrings.getString("STARTUP_ERRORBOX_TITLE"), JOptionPane.ERROR_MESSAGE);
-        }
-
-        CoreEvents.fireApplicationStartup();
-
-        SwingUtilities.invokeLater(() -> {
-            // setVisible can't be executed directly, because we need to
-            // call all application startup listeners for initialize UI
-            Core.getMainWindow().getApplicationFrame().setVisible(true);
-
-            if (remoteProject != null) {
-                ProjectUICommands.projectRemote(remoteProject);
-            } else if (projectLocation != null) {
-                ProjectUICommands.projectOpen(projectLocation);
-            }
-        });
-        return 0;
-    }
-
-    private static void tweakX11AppName() {
-        try {
-            // Set X11 application class name to make some desktop user interfaces
-            // (like Gnome Shell) recognize OmegaT
-            Toolkit toolkit = Toolkit.getDefaultToolkit();
-            Class<?> cls = toolkit.getClass();
-            if (cls.getName().equals("sun.awt.X11.XToolkit")) {
-                Field field = cls.getDeclaredField("awtAppClassName");
-                if (field.trySetAccessible()) {
-                    field.set(toolkit, "OmegaT");
-                }
-            }
-        } catch (NoSuchFieldException | IllegalAccessException ignored) {
-        }
-    }
-
-    /**
-     * Execute in console mode for translate.
-     */
-    private static int runConsoleTranslate() throws Exception {
-        Log.logInfoRB("STARTUP_CONSOLE_TRANSLATION_MODE");
-
-        System.out.println(OStrings.getString("CONSOLE_INITIALIZING"));
-        Core.initializeConsole(PARAMS);
-
-        RealProject p = selectProjectConsoleMode(true);
-
-        validateTagsConsoleMode();
-
-        System.out.println(OStrings.getString("CONSOLE_TRANSLATING"));
-
-        String sourceMask = PARAMS.get(CLIParameters.SOURCE_PATTERN);
-        p.compileProject(Objects.requireNonNullElse(sourceMask, ".*"), false);
-
-        // Called *after* executing post processing command (unlike the
-        // regular PROJECT_CHANGE_TYPE.COMPILE)
-        executeConsoleScript(IProjectEventListener.PROJECT_CHANGE_TYPE.COMPILE);
-
-        p.closeProject();
-        executeConsoleScript(IProjectEventListener.PROJECT_CHANGE_TYPE.CLOSE);
-        System.out.println(OStrings.getString("CONSOLE_FINISHED"));
-
-        return 0;
-    }
-
-    /**
-     * Displays or writes project statistics.
-     * <p>
-     * takes two optional arguments
-     * <code>[--output-file=(file path) [--stats-type=[XML|JSON|TEXT]]]</code>
-     * when omitted, display stats text(localized). When file I/O error
-     * occurred, especially when parent directory does not exist warns it and
-     * return 1.
-     */
-    private static int runConsoleStats() throws Exception {
-        Log.logInfoRB("STARTUP_CONSOLE_STATS_MODE");
-
-        Core.initializeConsole(PARAMS);
-
-        RealProject p = selectProjectConsoleMode(true);
-        StatsResult projectStats = CalcStandardStatistics.buildProjectStats(p);
-
-        if (!PARAMS.containsKey(CLIParameters.STATS_OUTPUT)) {
-            // no output file specified, print to console.
-            System.out.println(projectStats.getTextData());
-            p.closeProject();
-            return 0;
-        }
-
-        String outputFilename = PARAMS.get(CLIParameters.STATS_OUTPUT);
-        StatOutputFormat statsMode;
-        if (PARAMS.containsKey(CLIParameters.STATS_MODE)) {
-            statsMode = StatOutputFormat.parse(PARAMS.get(CLIParameters.STATS_MODE));
-        } else {
-            // when no stats type specified, try to detect from file extension,
-            // otherwise XML.
-            if (outputFilename.toLowerCase().endsWith(StatOutputFormat.JSON.getFileExtension())) {
-                statsMode = StatOutputFormat.JSON;
-            } else if (outputFilename.toLowerCase().endsWith(StatOutputFormat.XML.getFileExtension())) {
-                statsMode = StatOutputFormat.XML;
-            } else if (outputFilename.toLowerCase().endsWith(StatOutputFormat.TEXT.getFileExtension())) {
-                statsMode = StatOutputFormat.TEXT;
-            } else {
-                statsMode = StatOutputFormat.XML;
-            }
-        }
-        try (OutputStreamWriter writer = new OutputStreamWriter(
-                Files.newOutputStream(Paths.get(FileUtil.expandTildeHomeDir(outputFilename)), CREATE,
-                        TRUNCATE_EXISTING, WRITE),
-                StandardCharsets.UTF_8)) {
-            switch (statsMode) {
-            case TEXT:
-                writer.write(projectStats.getTextData());
-                break;
-            case JSON:
-                writer.write(projectStats.getJsonData());
-                break;
-            case XML:
-                writer.write(projectStats.getXmlData());
-                break;
-            default:
-                Log.logWarningRB("CONSOLE_STATS_WARNING_TYPE");
-                break;
-            }
-        } catch (NoSuchFileException nsfe) {
-            Log.logErrorRB("CONSOLE_STATS_FILE_OPEN_ERROR");
-            return 1;
-        } finally {
-            p.closeProject();
-        }
-        return 0;
-    }
-
-    /**
-     * Validates tags according to command line specs:
-     * <code>--tag-validation=[abort|warn]</code>
-     * <p>
-     * On abort, the program is aborted when tag validation finds errors. On
-     * warn the errors are printed but the program continues. In all other cases
-     * no tag validation is done.
-     */
-    private static void validateTagsConsoleMode() {
-        TAG_VALIDATION_MODE mode = TAG_VALIDATION_MODE.parse(PARAMS.get(CLIParameters.TAG_VALIDATION));
-
-        List<ErrorReport> stes;
-
-        switch (mode) {
-        case ABORT:
-            System.out.println(OStrings.getString("CONSOLE_VALIDATING_TAGS"));
-            stes = Core.getTagValidation().listInvalidTags();
-            if (!stes.isEmpty()) {
-                Core.getTagValidation().logTagValidationErrors(stes);
-                System.out.println(OStrings.getString("CONSOLE_TAGVALIDATION_FAIL"));
-                System.out.println(OStrings.getString("CONSOLE_TAGVALIDATION_ABORT"));
-                System.exit(1);
-            }
-            break;
-        case WARN:
-            System.out.println(OStrings.getString("CONSOLE_VALIDATING_TAGS"));
-            stes = Core.getTagValidation().listInvalidTags();
-            if (!stes.isEmpty()) {
-                Core.getTagValidation().logTagValidationErrors(stes);
-                System.out.println(OStrings.getString("CONSOLE_TAGVALIDATION_FAIL"));
-            }
-            break;
-        default:
-            // do not validate tags = default
-        }
-    }
-
-    /**
-     * Execute in console mode for translate.
-     */
-    private static int runCreatePseudoTranslateTMX() throws Exception {
-        Log.logInfoRB("CONSOLE_PSEUDO_TRANSLATION_MODE");
-
-        System.out.println(OStrings.getString("CONSOLE_INITIALIZING"));
-        Core.initializeConsole(PARAMS);
-
-        RealProject p = selectProjectConsoleMode(true);
-
-        validateTagsConsoleMode();
-
-        System.out.println(OStrings.getString("CONSOLE_CREATE_PSEUDOTMX"));
-
-        ProjectProperties config = p.getProjectProperties();
-        List<SourceTextEntry> entries = p.getAllEntries();
-        String pseudoTranslateTMXFilename = PARAMS.get(CLIParameters.PSEUDOTRANSLATETMX);
-        PSEUDO_TRANSLATE_TYPE pseudoTranslateType = PSEUDO_TRANSLATE_TYPE
-                .parse(PARAMS.get(CLIParameters.PSEUDOTRANSLATETYPE));
-
-        String fname;
-        if (!StringUtil.isEmpty(pseudoTranslateTMXFilename)) {
-            if (!pseudoTranslateTMXFilename.endsWith(OConsts.TMX_EXTENSION)) {
-                fname = pseudoTranslateTMXFilename + "." + OConsts.TMX_EXTENSION;
-            } else {
-                fname = pseudoTranslateTMXFilename;
-            }
-        } else {
-            fname = "";
-        }
-
-        // Write OmegaT-project-compatible TMX:
-        try (TMXWriter2 wr = new TMXWriter2(new File(fname), config.getSourceLanguage(),
-                config.getTargetLanguage(), config.isSentenceSegmentingEnabled(), false, false)) {
-            for (SourceTextEntry ste : entries) {
-                switch (pseudoTranslateType) {
-                case EQUAL:
-                    wr.writeEntry(ste.getSrcText(), ste.getSrcText(), null, null, 0, null, 0, null);
-                    break;
-                case EMPTY:
-                    wr.writeEntry(ste.getSrcText(), "", null, null, 0, null, 0, null);
-                    break;
-                default:
-                    // should not come here
-                    throw new IllegalArgumentException();
-                }
-            }
-        } catch (IOException e) {
-            Log.logErrorRB("CT_ERROR_CREATING_TMX");
-            Log.log(e);
-            throw new IOException(OStrings.getString("CT_ERROR_CREATING_TMX") + "\n" + e.getMessage());
-        }
-        p.closeProject();
-        System.out.println(OStrings.getString("CONSOLE_FINISHED"));
-        return 0;
-    }
-
-    public static int runConsoleAlign() throws Exception {
-        Log.logInfoRB("CONSOLE_ALIGNMENT_MODE");
-
-        if (projectLocation == null) {
-            System.out.println(OStrings.getString("PP_ERROR_UNABLE_TO_READ_PROJECT_FILE"));
-            return 1;
-        }
-
-        String dir = PARAMS.get(CLIParameters.ALIGNDIR);
-        if (dir == null) {
-            System.out.println(OStrings.getString("CONSOLE_TRANSLATED_FILES_LOC_UNDEFINED"));
-            return 1;
-        }
-
-        System.out.println(OStrings.getString("CONSOLE_INITIALIZING"));
-        Core.initializeConsole(PARAMS);
-        RealProject p = selectProjectConsoleMode(true);
-
-        validateTagsConsoleMode();
-
-        System.out.println(StringUtil.format(OStrings.getString("CONSOLE_ALIGN_AGAINST"), dir));
-
-        String tmxFile = p.getProjectProperties().getProjectInternal() + "align.tmx";
-        ProjectProperties config = p.getProjectProperties();
-        boolean alt = !config.isSupportDefaultTranslations();
-        try (TMXWriter2 wr = new TMXWriter2(new File(tmxFile), config.getSourceLanguage(),
-                config.getTargetLanguage(), config.isSentenceSegmentingEnabled(), alt, alt)) {
-            wr.writeEntries(p.align(config, new File(FileUtil.expandTildeHomeDir(dir))), alt);
-        }
-        p.closeProject();
-        System.out.println(OStrings.getString("CONSOLE_FINISHED"));
-        return 0;
-    }
-
-    /**
-     * creates the project class and adds it to the Core. Loads the project if
-     * specified. An exit occurs on error loading the project. This method is
-     * for the different console modes, to prevent code duplication.
-     *
-     * @param loadProject
-     *            load the project or not
-     * @return the project.
-     */
-    private static RealProject selectProjectConsoleMode(boolean loadProject) {
-        System.out.println(OStrings.getString("CONSOLE_LOADING_PROJECT"));
-
-        // check if project okay
-        ProjectProperties projectProperties = null;
-        try {
-            projectProperties = ProjectFileStorage.loadProjectProperties(projectLocation);
-            projectProperties.verifyProject();
-        } catch (Exception ex) {
-            Log.logErrorRB(ex, "PP_ERROR_UNABLE_TO_READ_PROJECT_FILE");
-            System.out.println(OStrings.getString("PP_ERROR_UNABLE_TO_READ_PROJECT_FILE"));
-            System.exit(1);
-        }
-
-        RealProject p = new RealProject(projectProperties);
-        Core.setProject(p);
-        if (loadProject) {
-            p.loadProject(true);
-            if (!p.isProjectLoaded()) {
-                Core.setProject(new NotLoadedProject());
-            } else {
-                executeConsoleScript(IProjectEventListener.PROJECT_CHANGE_TYPE.LOAD);
-            }
-
-        }
-        return p;
-    }
-
-    /**
-     * Execute a script as PROJECT_CHANGE events. We can't use the regular
-     * project listener because the SwingUtilities.invokeLater method used in
-     * CoreEvents doesn't stop the project processing in console mode.
-     */
-    private static void executeConsoleScript(IProjectEventListener.PROJECT_CHANGE_TYPE eventType) {
-        if (PARAMS.containsKey(CLIParameters.SCRIPT)) {
-            File script = new File(PARAMS.get("script"));
-            Log.logInfoRB("CONSOLE_EXECUTE_SCRIPT", script, eventType);
-            if (script.isFile()) {
-                HashMap<String, Object> binding = new HashMap<>();
-                binding.put("eventType", eventType);
-
-                ConsoleBindings consoleBindigs = new ConsoleBindings();
-                binding.put(ScriptRunner.VAR_CONSOLE, consoleBindigs);
-                binding.put(ScriptRunner.VAR_GLOSSARY, consoleBindigs);
-                binding.put(ScriptRunner.VAR_EDITOR, consoleBindigs);
-
-                try {
-                    String result = ScriptRunner.executeScript(new ScriptItem(script), binding);
-                    Log.log(result);
-                } catch (Exception ex) {
-                    Log.log(ex);
-                }
-            } else {
-                Log.logInfoRB("SCW_SCRIPT_LOAD_ERROR", "the script is not a file");
-            }
-        }
-    }
-
-    public static void showError(Throwable ex) {
-        String msg;
-        if (StringUtil.isEmpty(ex.getMessage())) {
-            msg = ex.getClass().getName();
-        } else {
-            msg = ex.getMessage();
-        }
-        if (CLIParameters.RUN_MODE.GUI == runMode) {
-            JOptionPane.showMessageDialog(JOptionPane.getRootFrame(), msg,
-                    OStrings.getString("STARTUP_ERRORBOX_TITLE"), JOptionPane.ERROR_MESSAGE);
-        } else {
-            System.err.println(MessageFormat.format(OStrings.getString("CONSOLE_ERROR"), msg));
-        }
->>>>>>> 9f952208
-    }
 }