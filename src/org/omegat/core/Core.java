--- conflicted
+++ resolved
@@ -34,11 +34,8 @@
 import java.util.concurrent.TimeoutException;
 import java.util.concurrent.locks.ReentrantLock;
 
-<<<<<<< HEAD
+import org.jetbrains.annotations.VisibleForTesting;
 import org.omegat.core.data.CoreState;
-=======
-import org.jetbrains.annotations.VisibleForTesting;
->>>>>>> 898c07f6
 import org.omegat.core.data.EntryKey;
 import org.omegat.core.data.IProject;
 import org.omegat.core.data.NotLoadedProject;
@@ -120,15 +117,9 @@
     private static Segmenter segmenter;
     private static SegmentPropertiesArea segmentPropertiesArea;
 
-<<<<<<< HEAD
     private static final List<String> PLUGINS_LOADING_ERRORS = Collections
-            .synchronizedList(new ArrayList<String>());
-
-=======
-    private static Map<String, String> cmdLineParams = Collections.emptyMap();
-
-    private static final List<String> PLUGINS_LOADING_ERRORS = Collections.synchronizedList(new ArrayList<>());
->>>>>>> 898c07f6
+            .synchronizedList(new ArrayList<>());
+
     private static final List<IMarker> MARKERS = new ArrayList<>();
 
     /** Get project instance. */
@@ -272,12 +263,7 @@
 
     /**
      * initialize GUI body.
-<<<<<<< HEAD
-     * 
-     * @throws Exception
-=======
      * @throws Exception when an unexpected error happened.
->>>>>>> 898c07f6
      */
     static void initializeGUIimpl(IMainWindow me) throws Exception {
         MarkerController.init();
@@ -319,18 +305,6 @@
     }
 
     /**
-<<<<<<< HEAD
-     * Set main window instance for unit tests.
-     *
-     * @param mainWindow
-     */
-    protected static void setMainWindow(IMainWindow mainWindow) {
-        CoreState.getInstance().setMainWindow(mainWindow);
-    }
-
-    /**
-=======
->>>>>>> 898c07f6
      * Register class for calculate marks.
      *
      * @param marker
@@ -430,11 +404,10 @@
     /**
      * Set main window instance for unit tests.
      *
-     * @param mainWindow main window object to hold.
-     */
-    @VisibleForTesting
-    static void setMainWindow(IMainWindow mainWindow) {
-        Core.mainWindow = mainWindow;
+     * @param mainWindow
+     */
+    protected static void setMainWindow(IMainWindow mainWindow) {
+        CoreState.getInstance().setMainWindow(mainWindow);
     }
 
     /**
@@ -444,12 +417,12 @@
      */
     @VisibleForTesting
     static void setCurrentProject(IProject currentProject) {
-        Core.currentProject = currentProject;
+        CoreState.getInstance().setProject(currentProject);
     }
 
     @VisibleForTesting
     static void setEditor(IEditor newEditor) {
-        editor = newEditor;
+        CoreState.getInstance().setEditor(newEditor);
     }
 
     @VisibleForTesting
