--- conflicted
+++ resolved
@@ -100,23 +100,9 @@
     // package-private for test fixture TestCoreInitializer
     private static final ReentrantLock EXCLUSIVE_RUN_LOCK = new ReentrantLock();
 
-<<<<<<< HEAD
-    // package-private for test fixture TestCoreInitializer
-    static IGlossaries glossary;
-    private static GlossaryManager glossaryManager;
-    private static MachineTranslateTextArea machineTranslatePane;
-    private static DictionariesTextArea dictionaries;
-    private static INotes notes;
-    private static IComments comments;
-    private static Segmenter segmenter;
-    private static SegmentPropertiesArea segmentPropertiesArea;
-
-    private static final List<String> PLUGINS_LOADING_ERRORS = Collections.synchronizedList(new ArrayList<>());
-=======
     private static final List<String> PLUGINS_LOADING_ERRORS = Collections
             .synchronizedList(new ArrayList<>());
 
->>>>>>> 89ff00c0
     private static final List<IMarker> MARKERS = new ArrayList<>();
 
     /** Get project instance. */
@@ -239,13 +225,9 @@
     /**
      * Initialize application components.
      */
-<<<<<<< HEAD
-    public static void initializeGUI() throws Exception {
-=======
     public static void initializeGUI(final Map<String, String> params) throws Exception {
         CoreState coreState = CoreState.getInstance();
         coreState.setCmdLineParams(params);
->>>>>>> 89ff00c0
 
         // 1. Initialize project
         coreState.setProject(new NotLoadedProject());
@@ -296,27 +278,15 @@
         coreState.setProjWin(new ProjectFilesListController());
     }
 
-    @Deprecated(since = "6.1.0", forRemoval = true)
-    public static void initializeConsole(Map<String, String> params) {
-        initializeConsole();
-    }
-
     /**
      * Initialize application components.
      */
-<<<<<<< HEAD
-    public static void initializeConsole() {
-        tagValidation = new TagValidationTool();
-        currentProject = new NotLoadedProject();
-        mainWindow = new ConsoleWindow();
-=======
     public static void initializeConsole(final Map<String, String> params) {
         CoreState coreState = CoreState.getInstance();
         coreState.setCmdLineParams(params);
         coreState.setTagValidation(new TagValidationTool());
         coreState.setProject(new NotLoadedProject());
         coreState.setMainWindow(new ConsoleWindow());
->>>>>>> 89ff00c0
     }
 
     /**
@@ -333,13 +303,10 @@
         return MARKERS;
     }
 
-<<<<<<< HEAD
-=======
     public static Map<String, String> getParams() {
         return CoreState.getInstance().getCmdLineParams();
     }
 
->>>>>>> 89ff00c0
     public static void registerFilterClass(Class<? extends IFilter> clazz) {
         PluginUtils.getFilterClasses().add(clazz);
     }
