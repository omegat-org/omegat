--- conflicted
+++ resolved
@@ -123,11 +123,7 @@
     private static DictionariesTextArea dictionaries;
     private static INotes notes;
     private static IComments comments;
-<<<<<<< HEAD
-=======
-    private static Segmenter segmenter;
     private static SegmentPropertiesArea segmentPropertiesArea;
->>>>>>> 825a9d30
 
     private static Map<String, String> cmdLineParams = Collections.emptyMap();
 
