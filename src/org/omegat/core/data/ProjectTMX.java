--- conflicted
+++ resolved
@@ -305,11 +305,6 @@
         }
     }
 
-<<<<<<< HEAD
-    public void clear() {
-        defaults.clear();
-        alternatives.clear();
-=======
     private synchronized void removeTranslation(SourceTextEntry ste, boolean isDefault) {
         if (isDefault) {
             defaults.remove(ste.getKey().sourceText);
@@ -339,7 +334,6 @@
         defaults.clear();
         alternatives.clear();
         checkOrphanedCallback.clear();
->>>>>>> 8ef5af1d
     }
 
     private class Loader implements TMXReader2.LoadCallback {
@@ -455,19 +449,10 @@
     }
 
     /**
-<<<<<<< HEAD
-     * Retrieves a collection of alternative TMX entries.
-     * <p>
-     * This method provides access to TMX entries considered as alternatives,
-     * offering flexibility to fetch translations other than the default ones.
-     *
-     * @return a collection of {@link TMXEntry} objects representing the alternative translations.
-=======
      * Returns the collection of TMX entries that have an alternative
      * translation.
-     * 
+     *
      * @return alternative entries
->>>>>>> 8ef5af1d
      */
     public Collection<TMXEntry> getAlternatives() {
         return alternatives.values();
@@ -481,11 +466,10 @@
         boolean existEntryInProject(EntryKey key);
 
         boolean existSourceInProject(String src);
-        
+
         void clear();
     }
 
-<<<<<<< HEAD
     /**
      * Replaces the content of the current {@code ProjectTMX} instance with
      * the content of the provided {@code ProjectTMX} instance.
@@ -497,18 +481,11 @@
      *         the {@code ProjectTMX} instance whose content will replace the
      *         current content
      */
-    public void replaceContent(ProjectTMX tmx) {
-        synchronized (this) {
-            defaults.clear();
-            defaults.putAll(tmx.defaults);
-            alternatives.clear();
-            alternatives.putAll(tmx.alternatives);
-        }
-=======
     public synchronized void replaceContent(ProjectTMX tmx) {
-        defaults = tmx.defaults;
-        alternatives = tmx.alternatives;
->>>>>>> 8ef5af1d
+        defaults.clear();
+        defaults.putAll(tmx.defaults);
+        alternatives.clear();
+        alternatives.putAll(tmx.alternatives);
     }
 
     @Override
