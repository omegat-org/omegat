/**************************************************************************
 OmegaT - Computer Assisted Translation (CAT) tool
          with fuzzy matching, translation memory, keyword search,
          glossaries, and translation leveraging into updated projects.

 Copyright (C) 2012 Alex Buloichik
               2013-2014 Aaron Madlon-Kay, Alex Buloichik
               2024 Hiroshi Miura
               Home page: https://www.omegat.org/
               Support center: https://omegat.org/support

 This file is part of OmegaT.

 OmegaT is free software: you can redistribute it and/or modify
 it under the terms of the GNU General Public License as published by
 the Free Software Foundation, either version 3 of the License, or
 (at your option) any later version.

 OmegaT is distributed in the hope that it will be useful,
 but WITHOUT ANY WARRANTY; without even the implied warranty of
 MERCHANTABILITY or FITNESS FOR A PARTICULAR PURPOSE.  See the
 GNU General Public License for more details.

 You should have received a copy of the GNU General Public License
 along with this program.  If not, see <https://www.gnu.org/licenses/>.
 **************************************************************************/
package org.omegat.core.data;

import java.io.File;
import java.io.IOException;
import java.util.ArrayList;
import java.util.Collection;
import java.util.Comparator;
import java.util.HashMap;
import java.util.List;
import java.util.Map;
import java.util.TreeMap;
import java.util.stream.Collectors;
import java.util.stream.Stream;

import org.omegat.core.Core;
import org.omegat.core.segmentation.Segmenter;
import org.omegat.util.FileUtil;
import org.omegat.util.Language;
import org.omegat.util.Log;
import org.omegat.util.OConsts;
import org.omegat.util.Preferences;
import org.omegat.util.StringUtil;
import org.omegat.util.TMXReader2;
import org.omegat.util.TMXWriter2;
import org.xml.sax.SAXParseException;

/**
 * Class for store data from project_save.tmx.
 *
 * Orphaned or non-orphaned translation calculated by RealProject.
 *
 * @author Alex Buloichik (alex73mail@gmail.com)
 * @author Aaron Madlon-Kay
 */
public class ProjectTMX {

    protected static final String ATTR_TUID = "tuid";
    protected static final String PROP_FILE = "file";
    protected static final String PROP_ID = TMXWriter2.PROP_ID;
    protected static final String PROP_PREV = "prev";
    protected static final String PROP_NEXT = "next";
    protected static final String PROP_PATH = "path";
    protected static final String PROP_XICE = "x-ice";
    protected static final String PROP_X100PC = "x-100pc";
    protected static final String PROP_XAUTO = "x-auto";

    public static final String PROP_ORIGIN = "origin";

    /**
     * Storage for default translations for current project.
     *
     * It must be used with synchronization around ProjectTMX.
     */
    protected Map<String, TMXEntry> defaults;

    /**
     * Storage for alternative translations for current project.
     *
     * It must be used with synchronization around ProjectTMX.
     */
    protected Map<EntryKey, TMXEntry> alternatives;

    final CheckOrphanedCallback checkOrphanedCallback;

    public ProjectTMX(Language sourceLanguage, Language targetLanguage, boolean isSentenceSegmentingEnabled,
            File file, CheckOrphanedCallback callback) {
        this(sourceLanguage, targetLanguage, isSentenceSegmentingEnabled, file, callback,
                Core.getSegmenter());
    }

    public ProjectTMX(Language sourceLanguage, Language targetLanguage, boolean isSentenceSegmentingEnabled,
            File file, CheckOrphanedCallback callback, Segmenter segmenter) {
        this(callback);
        try {
            load(sourceLanguage, targetLanguage, isSentenceSegmentingEnabled, file, segmenter);
        } catch (SAXParseException ex) {
            Log.logErrorRB(ex, "TMXR_FATAL_ERROR_WHILE_PARSING", ex.getLineNumber(), ex.getColumnNumber());
        } catch (Exception e) {
            Log.logErrorRB(e, "LOG_DATAENGINE_LOAD_ERROR", file.getAbsolutePath());
        }
    }

    public ProjectTMX(CheckOrphanedCallback callback) {
        this.checkOrphanedCallback = callback;
        alternatives = new HashMap<>();
        defaults = new HashMap<>();
    }

    /**
     * Constructor for TMX delta.
     */
    public ProjectTMX() {
<<<<<<< HEAD
        alternatives = new HashMap<>();
        defaults = new HashMap<>();
        checkOrphanedCallback = null;
=======
        this(null);
    }

    public void load(Language sourceLanguage, Language targetLanguage, boolean isSentenceSegmentingEnabled,
            File file, Segmenter segmenter) throws Exception {
        if (file == null || !file.exists()) {
            // file not exist - new project
            return;
        }
        new TMXReader2().readTMX(file, sourceLanguage, targetLanguage, isSentenceSegmentingEnabled, false,
                true, Preferences.isPreference(Preferences.EXT_TMX_USE_SLASH),
                new Loader(sourceLanguage, targetLanguage, segmenter, isSentenceSegmentingEnabled));
>>>>>>> 87e3f6f4
    }

    /**
     * Check TMX for empty.
     */
    public boolean isEmpty() {
        return defaults.isEmpty() && alternatives.isEmpty();
    }

    /**
     * It saves current translation into file.
     */
    public void save(ProjectProperties props, String translationFile, boolean translationUpdatedByUser)
            throws Exception {
        if (!translationUpdatedByUser) {
            if (new File(translationFile).exists()) {
                // if there is no file - need to save it
                Log.logInfoRB("LOG_DATAENGINE_SAVE_NONEED");
                return;
            }
        }

        File newFile = new File(translationFile + OConsts.NEWFILE_EXTENSION);

        // Save data into '*.new' file
        exportTMX(props, newFile, false, false, true);

        File backup = new File(translationFile + OConsts.BACKUP_EXTENSION);
        File orig = new File(translationFile);
        if (backup.exists()) {
            if (!backup.delete()) {
                throw new IOException("Error delete backup file");
            }
        }

        // Rename existing project file in case a fatal error
        // is encountered during the write procedure - that way
        // everything won't be lost
        if (orig.exists()) {
            FileUtil.rename(orig, backup);
        }

        // Rename new file into TMX file
        FileUtil.rename(newFile, orig);
    }

    public void exportTMX(ProjectProperties props, File outFile, final boolean forceValidTMX,
            final boolean levelTwo, final boolean useOrphaned) throws Exception {
        TMXWriter2 wr = new TMXWriter2(outFile, props.getSourceLanguage(), props.getTargetLanguage(),
                props.isSentenceSegmentingEnabled(), levelTwo, forceValidTMX);
        try {
            Map<String, TMXEntry> tempDefaults = new TreeMap<>();
            Map<EntryKey, TMXEntry> tempAlternatives = new TreeMap<>();

            synchronized (this) {
                if (useOrphaned) {
                    // fast call - just copy
                    tempDefaults.putAll(defaults);
                    tempAlternatives.putAll(alternatives);
                } else {
                    // slow call - copy non-orphaned only
                    for (Map.Entry<String, TMXEntry> en : defaults.entrySet()) {
                        if (checkOrphanedCallback.existSourceInProject(en.getKey())) {
                            tempDefaults.put(en.getKey(), en.getValue());
                        }
                    }
                    for (Map.Entry<EntryKey, TMXEntry> en : alternatives.entrySet()) {
                        if (checkOrphanedCallback.existEntryInProject(en.getKey())) {
                            tempAlternatives.put(en.getKey(), en.getValue());
                        }
                    }
                }
            }

            List<String> p = new ArrayList<>();
            wr.writeComment(" Default translations ");
            for (Map.Entry<String, TMXEntry> en : new TreeMap<>(tempDefaults).entrySet()) {
                p.clear();
                if (Preferences.isPreferenceDefault(Preferences.SAVE_AUTO_STATUS, false)) {
                    if (en.getValue().linked == TMXEntry.ExternalLinked.xAUTO) {
                        p.add(PROP_XAUTO);
                        p.add("auto");
                    }
                }
                if (Preferences.isPreference(Preferences.SAVE_ORIGIN)) {
                    if (en.getValue().getPropValue(PROP_ORIGIN) != null) {
                        p.add(PROP_ORIGIN);
                        p.add(en.getValue().getPropValue(PROP_ORIGIN));
                    }
                }
                wr.writeEntry(en.getKey(), en.getValue().translation, en.getValue(), p);
            }

            wr.writeComment(" Alternative translations ");
            for (Map.Entry<EntryKey, TMXEntry> en : new TreeMap<>(tempAlternatives).entrySet()) {
                EntryKey k = en.getKey();
                p.clear();
                p.add(PROP_FILE);
                p.add(k.file);
                p.add(PROP_ID);
                p.add(k.id);
                p.add(PROP_PREV);
                p.add(k.prev);
                p.add(PROP_NEXT);
                p.add(k.next);
                p.add(PROP_PATH);
                p.add(k.path);
                if (Preferences.isPreferenceDefault(Preferences.SAVE_AUTO_STATUS, false)) {
                    if (en.getValue().linked == TMXEntry.ExternalLinked.xICE) {
                        p.add(PROP_XICE);
                        p.add(k.id);
                    } else if (en.getValue().linked == TMXEntry.ExternalLinked.x100PC) {
                        p.add(PROP_X100PC);
                        p.add(k.id);
                    }
                }
                wr.writeEntry(en.getKey().sourceText, en.getValue().translation, en.getValue(), p);
            }
        } finally {
            wr.close();
        }
    }

    /**
     * Get default translation or null if not exist.
     */
    public TMXEntry getDefaultTranslation(String source) {
        synchronized (this) {
            return defaults.get(source);
        }
    }

    /**
     * Get multiple translation or null if not exist.
     */
    public TMXEntry getMultipleTranslation(EntryKey ek) {
        synchronized (this) {
            return alternatives.get(ek);
        }
    }

    /**
     * Set new translation.
     */
    public void setTranslation(SourceTextEntry ste, TMXEntry te, boolean isDefault) {
        synchronized (this) {
            if (te == null) {
                if (isDefault) {
                    defaults.remove(ste.getKey().sourceText);
                } else {
                    alternatives.remove(ste.getKey());
                }
            } else {
                if (!ste.getSrcText().equals(te.source)) {
                    throw new IllegalArgumentException("Source must be the same as in SourceTextEntry");
                }
                if (isDefault != te.defaultTranslation) {
                    throw new IllegalArgumentException("Default/alternative must be the same");
                }
                if (isDefault) {
                    defaults.put(ste.getKey().sourceText, te);
                } else {
                    alternatives.put(ste.getKey(), te);
                }
            }
        }
    }

    private class Loader implements TMXReader2.LoadCallback {
        private final Language sourceLang;
        private final Language targetLang;
        private final Segmenter segmenter;
        private final boolean sentenceSegmentingEnabled;

        Loader(Language sourceLang, Language targetLang, Segmenter segmenter,
                boolean sentenceSegmentingEnabled) {
            this.sourceLang = sourceLang;
            this.targetLang = targetLang;
            this.segmenter = segmenter;
            this.sentenceSegmentingEnabled = sentenceSegmentingEnabled;
        }

        public boolean onEntry(TMXReader2.ParsedTu tu, TMXReader2.ParsedTuv tuvSource,
                TMXReader2.ParsedTuv tuvTarget, boolean isParagraphSegtype) {
            if (tuvSource == null) {
                // source Tuv not found
                return false;
            }
            String creator = null;
            long created = 0;
            String changer = null;
            long changed = 0;
            String translation = null;

            if (tuvTarget != null) {
                creator = StringUtil.nvl(tuvTarget.creationid, tu.creationid);
                created = StringUtil.nvlLong(tuvTarget.creationdate, tu.creationdate);
                changer = StringUtil.nvl(tuvTarget.changeid, tuvTarget.creationid, tu.changeid,
                        tu.creationid);
                changed = StringUtil.nvlLong(tuvTarget.changedate, tuvTarget.creationdate, tu.changedate,
                        tu.creationdate);
                translation = tuvTarget.text;
            }

            List<String> sources = new ArrayList<String>();
            List<String> targets = new ArrayList<String>();
            segmenter.segmentEntries(sentenceSegmentingEnabled && isParagraphSegtype, sourceLang,
                    tuvSource.text, targetLang, translation, sources, targets);

            synchronized (this) {
                for (int i = 0; i < sources.size(); i++) {
                    String segmentSource = sources.get(i);
                    String segmentTranslation = targets.get(i);

                    PrepareTMXEntry te = new PrepareTMXEntry();
                    te.source = segmentSource;
                    te.translation = segmentTranslation;
                    te.changer = changer;
                    te.changeDate = changed;
                    te.creator = creator;
                    te.creationDate = created;
                    te.note = tu.note;
                    te.otherProperties = tu.props;

                    String id = te.getPropValue(PROP_ID);
                    if (id == null) {
                        // Use TMX @tuid if available and "id" prop was not
                        // present
                        id = te.getPropValue(ATTR_TUID);
                    }

                    EntryKey key = new EntryKey(te.getPropValue(PROP_FILE), te.source, id,
                            te.getPropValue(PROP_PREV), te.getPropValue(PROP_NEXT),
                            te.getPropValue(PROP_PATH));

                    TMXEntry.ExternalLinked externalLinkedMode = calcExternalLinkedMode(te);

                    boolean defaultTranslation = key.file == null;
                    if (te.otherProperties != null && te.otherProperties.isEmpty()) {
                        te.otherProperties = null;
                    }

                    if (defaultTranslation) {
                        // default translation
                        defaults.put(segmentSource, new TMXEntry(te, true, externalLinkedMode));
                    } else {
                        // multiple translation
                        alternatives.put(key, new TMXEntry(te, false, externalLinkedMode));
                    }
                }
            }
            return true;
        }
    };

    private TMXEntry.ExternalLinked calcExternalLinkedMode(PrepareTMXEntry te) {
        String id = te.getPropValue(PROP_ID);
        if (id == null) {
            id = te.getPropValue(ATTR_TUID);
        }
        TMXEntry.ExternalLinked externalLinked = null;
        if (externalLinked == null && te.hasPropValue(PROP_XICE, id)) {
            externalLinked = TMXEntry.ExternalLinked.xICE;
        }
        if (externalLinked == null && te.hasPropValue(PROP_X100PC, id)) {
            externalLinked = TMXEntry.ExternalLinked.x100PC;
        }
        if (externalLinked == null && te.hasPropValue(PROP_XAUTO, null)) {
            externalLinked = TMXEntry.ExternalLinked.xAUTO;
        }
        return externalLinked;
    }

    /**
     * Returns the collection of TMX entries that have a default translation
     */
    public Collection<TMXEntry> getDefaults() {
        return defaults.values();
    }

    /**
     * Returns the collection of TMX entries that have an alternative
     * translation
     * 
     * @return
     */
    public Collection<TMXEntry> getAlternatives() {
        return alternatives.values();
    }

    public interface CheckOrphanedCallback {
        boolean existEntryInProject(EntryKey key);

        boolean existSourceInProject(String src);
    }

    public void replaceContent(ProjectTMX tmx) {
        synchronized (this) {
            defaults = tmx.defaults;
            alternatives = tmx.alternatives;
        }
    }

    @Override
    public String toString() {
        return "[" + Stream.concat(
                defaults.entrySet().stream().sorted(Comparator.comparing(Map.Entry::getKey))
                        .map(e -> e.getKey() + ": " + e.getValue().translation),
                alternatives.entrySet().stream().sorted(Comparator.comparing(e -> e.getKey().sourceText))
                        .map(e -> e.getKey().sourceText + ": " + e.getValue().translation))
                .collect(Collectors.joining(", ")) + "]";
    }
}<|MERGE_RESOLUTION|>--- conflicted
+++ resolved
@@ -116,11 +116,6 @@
      * Constructor for TMX delta.
      */
     public ProjectTMX() {
-<<<<<<< HEAD
-        alternatives = new HashMap<>();
-        defaults = new HashMap<>();
-        checkOrphanedCallback = null;
-=======
         this(null);
     }
 
@@ -133,7 +128,6 @@
         new TMXReader2().readTMX(file, sourceLanguage, targetLanguage, isSentenceSegmentingEnabled, false,
                 true, Preferences.isPreference(Preferences.EXT_TMX_USE_SLASH),
                 new Loader(sourceLanguage, targetLanguage, segmenter, isSentenceSegmentingEnabled));
->>>>>>> 87e3f6f4
     }
 
     /**
