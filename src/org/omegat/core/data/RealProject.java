/**************************************************************************
 OmegaT - Computer Assisted Translation (CAT) tool
          with fuzzy matching, translation memory, keyword search,
          glossaries, and translation leveraging into updated projects.

 Copyright (C) 2000-2006 Keith Godfrey, Maxym Mykhalchuk, and Henry Pijffers
               2007 Zoltan Bartko
               2008-2016 Alex Buloichik
               2009-2010 Didier Briel
               2012 Guido Leenders, Didier Briel, Martin Fleurke
               2013 Aaron Madlon-Kay, Didier Briel
               2014 Aaron Madlon-Kay, Didier Briel
               2015 Aaron Madlon-Kay
               2017-2018 Didier Briel
               2018 Enrique Estevez Fernandez
               2019 Thomas Cordonnier
               2020 Briac Pilpre
               Home page: https://www.omegat.org/
               Support center: https://omegat.org/support

 This file is part of OmegaT.

 OmegaT is free software: you can redistribute it and/or modify
 it under the terms of the GNU General Public License as published by
 the Free Software Foundation, either version 3 of the License, or
 (at your option) any later version.

 OmegaT is distributed in the hope that it will be useful,
 but WITHOUT ANY WARRANTY; without even the implied warranty of
 MERCHANTABILITY or FITNESS FOR A PARTICULAR PURPOSE.  See the
 GNU General Public License for more details.

 You should have received a copy of the GNU General Public License
 along with this program.  If not, see <https://www.gnu.org/licenses/>.
 **************************************************************************/

package org.omegat.core.data;

import java.io.File;
import java.io.IOException;
import java.io.RandomAccessFile;
import java.io.Writer;
import java.nio.channels.FileChannel;
import java.nio.channels.FileLock;
import java.nio.charset.StandardCharsets;
import java.nio.file.Files;
import java.nio.file.Path;
import java.nio.file.Paths;
import java.util.ArrayList;
import java.util.Collections;
import java.util.HashMap;
import java.util.HashSet;
import java.util.List;
import java.util.Map;
import java.util.Optional;
import java.util.Set;
import java.util.Stack;
import java.util.TreeMap;
import java.util.regex.Matcher;
import java.util.regex.Pattern;
import java.util.stream.Collectors;

import javax.xml.stream.XMLStreamException;

import org.jetbrains.annotations.Nullable;
import org.jetbrains.annotations.VisibleForTesting;
import org.madlonkay.supertmxmerge.StmProperties;
import org.madlonkay.supertmxmerge.SuperTmxMerge;
import org.xml.sax.SAXParseException;

import org.omegat.CLIParameters;
import org.omegat.core.Core;
import org.omegat.core.CoreEvents;
import org.omegat.core.KnownException;
import org.omegat.core.data.TMXEntry.ExternalLinked;
import org.omegat.core.events.IProjectEventListener;
import org.omegat.core.segmentation.SRX;
import org.omegat.core.segmentation.Segmenter;
import org.omegat.core.statistics.CalcStandardStatistics;
import org.omegat.core.statistics.Statistics;
import org.omegat.core.statistics.StatisticsInfo;
import org.omegat.core.statistics.StatsResult;
import org.omegat.core.team2.IRemoteRepository2;
import org.omegat.core.team2.RebaseAndCommit;
import org.omegat.core.team2.RemoteRepositoryProvider;
import org.omegat.core.threads.CommandMonitor;
import org.omegat.filters2.FilterContext;
import org.omegat.filters2.IAlignCallback;
import org.omegat.filters2.IFilter;
import org.omegat.filters2.TranslationException;
import org.omegat.filters2.master.FilterMaster;
import org.omegat.gui.glossary.GlossaryEntry;
import org.omegat.gui.glossary.GlossaryManager;
import org.omegat.gui.glossary.GlossaryReaderTSV;
import org.omegat.tokenizer.DefaultTokenizer;
import org.omegat.tokenizer.ITokenizer;
import org.omegat.util.DirectoryMonitor;
import org.omegat.util.FileUtil;
import org.omegat.util.Language;
import org.omegat.util.Log;
import org.omegat.util.OConsts;
import org.omegat.util.OStrings;
import org.omegat.util.PatternConsts;
import org.omegat.util.Preferences;
import org.omegat.util.ProjectFileStorage;
import org.omegat.util.RuntimePreferences;
import org.omegat.util.StaticUtils;
import org.omegat.util.StreamUtil;
import org.omegat.util.StringUtil;
import org.omegat.util.TMXReader2;
import org.omegat.util.TagUtil;
import org.omegat.util.gui.UIThreadsUtil;

import gen.core.filters.Filters;

/**
 * Loaded project implementation. Only translation could be changed after
 * project will be loaded and set by Core.setProject.
 * <p>
 * All components can read all data directly without synchronization. All
 * synchronization implemented inside RealProject.
 * <p>
 * Since team sync is long operation, auto-saving was split into 3 phrases: get
 * remote data in background, then rebase during segment deactivation, then
 * commit in background.
 *
 * @author Keith Godfrey
 * @author Henry Pijffers (henry.pijffers@saxnot.com)
 * @author Maxym Mykhalchuk
 * @author Bartko Zoltan (bartkozoltan@bartkozoltan.com)
 * @author Alex Buloichik (alex73mail@gmail.com)
 * @author Didier Briel
 * @author Guido Leenders
 * @author Martin Fleurke
 * @author Aaron Madlon-Kay
 */
public class RealProject implements IProject {
    protected final ProjectProperties config;
    protected @Nullable RemoteRepositoryProvider remoteRepositoryProvider;

    enum PreparedStatus {
        NONE, PREPARED, PREPARED2, REBASED
    }

    /**
     * Status required for execute prepare/rebase/commit in the correct order.
     */
    private volatile PreparedStatus preparedStatus = PreparedStatus.NONE;
    private volatile @Nullable RebaseAndCommit.Prepared tmxPrepared;
    private volatile @Nullable RebaseAndCommit.Prepared glossaryPrepared;

    private boolean isOnlineMode;

    private RandomAccessFile raFile;
    private FileChannel lockChannel;
    private FileLock lock;

    private boolean modified;

    /** List of all segments in project. */
    protected List<SourceTextEntry> allProjectEntries = new ArrayList<>(4096);

    protected ImportFromAutoTMX importHandler;

    private final StatisticsInfo hotStat = new StatisticsInfo();

    private ITokenizer sourceTokenizer;
    private ITokenizer targetTokenizer;

    private DirectoryMonitor tmMonitor;

    private DirectoryMonitor tmOtherLanguagesMonitor;

    /**
     * Indicates when there is an ongoing save event. Saving might take a while
     * during team sync: if a merge is required the save might be postponed
     * indefinitely while we wait for the user to confirm the current segment.
     */
    private boolean isSaving = false;

    /**
     * Storage for all translation memories, which shouldn't be changed and
     * saved, i.e. for /tm/*.tmx files, aligned data from source files.
     * This map recreated each time when files changed. So, you can free use it
     * without thinking about synchronization.
     */
<<<<<<< HEAD
    private Map<String, ExternalTMX> transMemories = new TreeMap<>();
    private final LoadFilesCallback loadFilesCallback;
=======
    private final Map<String, ExternalTMX> transMemories = new TreeMap<>();
>>>>>>> 8ef5af1d

    /**
     * Storage for all translation memories of translations to other languages.
     */
    private final Map<Language, ProjectTMX> otherTargetLangTMs = new TreeMap<>();

    protected final ProjectTMX projectTMX;

    /**
     * True if project loaded successfully.
     */
    private boolean loaded = false;

<<<<<<< HEAD
=======
    // Sets of exist entries for check orphaned
    private final Set<String> existSource = new HashSet<>();
    private final Set<EntryKey> existKeys = new HashSet<>();

>>>>>>> 8ef5af1d
    /** Segments count in project files. */
    protected List<FileInfo> projectFilesList = new ArrayList<>();

    /** This instance returned if translation not exist. */
    private static final TMXEntry EMPTY_TRANSLATION;
    static {
        PrepareTMXEntry empty = new PrepareTMXEntry();
        empty.source = "";
        EMPTY_TRANSLATION = new TMXEntry(empty, true, null);
    }

    private final boolean allowTranslationEqualToSource = Preferences
            .isPreference(Preferences.ALLOW_TRANS_EQUAL_TO_SRC);

    /**
     * A list of external processes. Allows previously-started, hung or
     * long-running processes to be forcibly terminated when compiling the
     * project anew or when closing the project.
     */
    private final Stack<Process> processCache = new Stack<>();

    /**
     * Create new project instance. It required to call {@link #createProject()}
     * or {@link #loadProject(boolean)} methods just after constructor before
     * use project.
     *
     * @param props
     *            project properties
     */
    public RealProject(final ProjectProperties props) {
        config = props;
        loadFilesCallback = new LoadFilesCallback(this, config);
        projectTMX = new ProjectTMX(loadFilesCallback);
        initializeRemoteProject();
        initializeTokenizer();
    }

    @VisibleForTesting
    public RealProject(final ProjectProperties props, ProjectTMX.CheckOrphanedCallback callback) {
        config = props;
        loadFilesCallback = new LoadFilesCallback(this, config);
        projectTMX = new ProjectTMX(callback);
        initializeRemoteProject();
        initializeTokenizer();
    }

    private void initializeRemoteProject() {
        if (config.getRepositories() != null && !Core.getParams().containsKey(CLIParameters.NO_TEAM)) {
            try {
                remoteRepositoryProvider = new RemoteRepositoryProvider(config.getProjectRootDir(),
                        config.getRepositories(), config);
            } catch (Exception ex) {
                // TODO
                throw new RuntimeException(ex);
            }
        } else {
            remoteRepositoryProvider = null;
        }
    }

<<<<<<< HEAD
    private void initializeTokenizer() {
=======
        projectTMX = new ProjectTMX(config.getSourceLanguage(), config.getTargetLanguage(),
                config.isSentenceSegmentingEnabled(), config.getProjectRootDir(), checkOrphanedCallback,
                Core.getSegmenter());
>>>>>>> 8ef5af1d
        sourceTokenizer = createTokenizer(Core.getParams().get(CLIParameters.TOKENIZER_SOURCE),
                config.getSourceTokenizer());
        Log.logInfoRB("SOURCE_TOKENIZER", sourceTokenizer.getClass().getName());
        targetTokenizer = createTokenizer(Core.getParams().get(CLIParameters.TOKENIZER_TARGET),
                config.getTargetTokenizer());
        Log.logInfoRB("TARGET_TOKENIZER", targetTokenizer.getClass().getName());
    }

    public void saveProjectProperties() throws Exception {
        unlockProject();
        try {
            SRX.saveToSrx(config.getProjectSRX(), new File(config.getProjectInternal()));
            FilterMaster.saveConfig(config.getProjectFilters(),
                    new File(config.getProjectInternal(), FilterMaster.FILE_FILTERS));
            ProjectFileStorage.writeProjectFile(config);
        } finally {
            lockProject();
        }
        Preferences.setPreference(Preferences.SOURCE_LOCALE, config.getSourceLanguage().toString());
        Preferences.setPreference(Preferences.TARGET_LOCALE, config.getTargetLanguage().toString());
    }

    /**
     * Create new project.
     */
    public void createProject() {
        Log.logInfoRB("LOG_DATAENGINE_CREATE_START");
        UIThreadsUtil.mustNotBeSwingThread();

        try {
            if (!lockProject()) {
                throw new KnownException("PROJECT_LOCKED");
            }

            createDirectory(config.getProjectRoot(), null);
            createDirectory(config.getProjectInternal(), OConsts.DEFAULT_INTERNAL);
            createDirectory(config.getSourceRoot(), OConsts.DEFAULT_SOURCE);
            createDirectory(config.getGlossaryRoot(), OConsts.DEFAULT_GLOSSARY);
            createDirectory(config.getTMRoot(), OConsts.DEFAULT_TM);
            createDirectory(config.getTMAutoRoot(), OConsts.AUTO_TM);
            createDirectory(config.getTMEnforceRoot(), OConsts.AUTO_ENFORCE_TM);
            createDirectory(config.getTMMTRoot(), OConsts.MT_TM);
            createDirectory(config.getTMPenaltyRoot(), OConsts.PENALTY_TM);
            createDirectory(config.getTMOtherLangRoot(), OConsts.DEFAULT_OTHERLANG);
            createDirectory(config.getDictRoot(), OConsts.DEFAULT_DICT);
            createDirectory(config.getTargetRoot(), OConsts.DEFAULT_TARGET);
            // createDirectory(m_config.getTMOtherLangRoot(),
            // OConsts.DEFAULT_OTHERLANG);

            saveProjectProperties();

            // Set project specific segmentation rules if they exist, or
            // defaults otherwise.
            SRX srx = config.getProjectSRX();
            Core.setSegmenter(new Segmenter(srx == null ? Preferences.getSRX() : srx));

            loadTranslations();
            setProjectModified(true);
            saveProject(false);

            loadSourceFiles();

            allProjectEntries = Collections.unmodifiableList(allProjectEntries);
            importHandler = new ImportFromAutoTMX(this, allProjectEntries);

            importTranslationsFromSources();

            loadTM();

            loadOtherLanguages();

            loaded = true;

            // clear status message
            Core.getMainWindow().showStatusMessageRB(null);
        } catch (Exception e) {
            // trouble in Tinseltown...
            Log.logErrorRB(e, "CT_ERROR_CREATING_PROJECT");
            Core.getMainWindow().displayErrorRB(e, "CT_ERROR_CREATING_PROJECT");
        }
        Log.logInfoRB("LOG_DATAENGINE_CREATE_END");
    }

    /**
     * Load exist project in a "big" sense -- loads project's properties,
     * glossaries, tms, source files etc.
     */
    public synchronized void loadProject(boolean onlineMode) {
        Log.logInfoRB("LOG_DATAENGINE_LOAD_START");
        UIThreadsUtil.mustNotBeSwingThread();

        // load a new project
        try {
            if (!lockProject()) {
                throw new KnownException("PROJECT_LOCKED");
            }
            isOnlineMode = onlineMode;

            if (RuntimePreferences.isLocationSaveEnabled()) {
                Preferences.setPreference(Preferences.CURRENT_FOLDER,
                        new File(config.getProjectRoot()).getAbsoluteFile().getParent());
                Preferences.save();
            }

            Core.getMainWindow().showStatusMessageRB("CT_LOADING_PROJECT");

            if (remoteRepositoryProvider != null) {
                try {
                    tmxPrepared = null;
                    glossaryPrepared = null;
                    remoteRepositoryProvider.switchAllToLatest();
                } catch (IRemoteRepository2.NetworkException e) {
                    Log.logErrorRB("TEAM_NETWORK_ERROR", e.getCause() == null ? e.getMessage() : e.getCause());
                    setOfflineMode();
                }
                remoteRepositoryProvider.copyFilesFromReposToProject("");

                // After adding filters.xml and segmentation.conf, we must
                // reload them again
                config.loadProjectFilters();
                config.loadProjectSRX();
            }

            loadFilterSettings();
            loadSegmentationSettings();
            try {
                loadTranslations(); // load project_save.tmx
                loadSourceFiles();

                // This MUST happen after calling loadTranslations()
                if (remoteRepositoryProvider != null && isOnlineMode) {
                    Core.getMainWindow().showStatusMessageRB("TEAM_REBASE_AND_COMMIT");
                    rebaseAndCommitProject(true);
                }
            } catch (XMLStreamException e) {
                // omegat.project file corrupted.
                Log.logErrorRB(e, "TF_LOAD_ERROR_PARSER_EXCEPTION");
                Core.getMainWindow().displayErrorRB(e, "TF_LOAD_ERROR_PARSER_EXCEPTION");
                if (!loaded) {
                    unlockProject();
                }
                Log.logInfoRB("LOG_DATAENGINE_LOAD_END");
                return;
            }

            // After `#loadSourcefiles`, the entries are filled. The list can
            // now (and only now) be read only.
            allProjectEntries = Collections.unmodifiableList(allProjectEntries);
            // and now we can set the importHandler, used by loadTM
            importHandler = new ImportFromAutoTMX(this, allProjectEntries);

            // imports translation from source files into ProjectTMX
            importTranslationsFromSources();

            // loads external tmx, and auto/enfoce tmx'es (appending to
            // projectTMX)
            loadTM();

            loadOtherLanguages();

            // build word count
            StatsResult stat = CalcStandardStatistics.buildProjectStats(this);
            stat.updateStatisticsInfo(hotStat);
            Statistics.writeStat(config.getProjectInternal(), stat);

            loaded = true;

            // Project Loaded...
            Core.getMainWindow().showStatusMessageRB(null);

            setProjectModified(importHandler.didAnyChange);
        } catch (OutOfMemoryError oome) {
            // Fix for bug 1571944 @author Henry Pijffers
            // (henry.pijffers@saxnot.com)

            // Oh shit, we're all out of storage space!
            // Of course we should've cleaned up after ourselves earlier,
            // but since we didn't, do a bit of cleaning up now, otherwise
            // we can't even inform the user about our slacking off.
            allProjectEntries.clear();
            projectFilesList.clear();
            transMemories.clear();
            projectTMX.clear();
            // There, that should do it, now inform the user
            long memory = Runtime.getRuntime().maxMemory() / 1024 / 1024;
            Log.logErrorRB("OUT_OF_MEMORY", memory);
            Log.log(oome);
            Core.getMainWindow().showErrorDialogRB("TF_ERROR", "OUT_OF_MEMORY", memory);
            // Just quit, we can't help it anyway
            System.exit(0);
        } catch (IOException ioe) {
            Log.logErrorRB(ioe, "TF_LOAD_ERROR_FILE_ACCESS");
            Core.getMainWindow().displayErrorRB(ioe, "TF_LOAD_ERROR_FILE_ACCESS");
            if (!loaded) {
                unlockProject();
            }
        } catch (Throwable e) {
            Log.logErrorRB(e, "TF_LOAD_ERROR");
            Core.getMainWindow().displayErrorRB(e, "TF_LOAD_ERROR");
            if (!loaded) {
                unlockProject();
            }
        }

        Log.logInfoRB("LOG_DATAENGINE_LOAD_END");
    }

    /**
     * Load filter settings, either from the project or from global options
     */
    private void loadFilterSettings() {
        // Set project specific file filters if they exist, or defaults
        // otherwise.
        // This MUST happen before calling loadTranslations() because the
        // setting to ignore file context
        // for alt translations is a filter setting, and it affects how alt
        // translations are hashed.
        Filters filters = Optional.ofNullable(config.getProjectFilters()).orElse(Preferences.getFilters());
        Core.setFilterMaster(new FilterMaster(filters));
    }

    /**
     * Load segmentation settings, either from the project or from global
     * options
     */
    private void loadSegmentationSettings() {
        // Set project specific segmentation rules if they exist, or defaults
        // otherwise.
        // This MUST happen before calling loadTranslations(), because
        // projectTMX needs a segmenter.
        SRX srx = Optional.ofNullable(config.getProjectSRX()).orElse(Preferences.getSRX());
        Core.setSegmenter(new Segmenter(srx));
    }

    /**
     * Align project.
     */
    public Map<EntryKey, ITMXEntry> align(final ProjectProperties props, final File translatedDir)
            throws Exception {
        FilterMaster fm = Core.getFilterMaster();

        File root = new File(config.getSourceRoot());
        List<File> srcFileList = FileUtil.buildFileList(root, true);

        AlignFilesCallback alignFilesCallback = new AlignFilesCallback(props);

        String srcRoot = config.getSourceRoot();
        for (File file : srcFileList) {
            // shorten filename to that which is relative to src root
            String midName = file.getPath().substring(srcRoot.length());
            fm.alignFile(root.toString(), midName, translatedDir.getPath(), new FilterContext(props),
                    alignFilesCallback);
        }
        return alignFilesCallback.data;
    }

    @Override
    public boolean isProjectLoaded() {
        return loaded;
    }

    @Override
    public StatisticsInfo getStatistics() {
        return hotStat;
    }

    /**
     * Signals to the core thread that a project is being closed now, and if
     * it's still being loaded, core thread shouldn't throw any error.
     */
    @Override
    public void closeProject() {
        loaded = false;
        flushProcessCache();
        tmMonitor.fin();
        tmOtherLanguagesMonitor.fin();
        unlockProject();
        Log.logInfoRB("LOG_DATAENGINE_CLOSE");
    }

    /**
     * Lock omegat.project file against rename or move project.
     */
    protected boolean lockProject() {
        if (!RuntimePreferences.isProjectLockingEnabled()) {
            return true;
        }
        try {
            File lockFile = new File(config.getProjectRoot(), OConsts.FILE_PROJECT);
            raFile = new RandomAccessFile(lockFile, "rw");
            lockChannel = raFile.getChannel();
            lock = lockChannel.tryLock();
        } catch (Throwable ex) {
            Log.log(ex);
        }
        if (lock == null) {
            try {
                lockChannel.close();
            } catch (Throwable ignored) {
            }
            lockChannel = null;
            try {
                raFile.close();
            } catch (Throwable ignored) {
            }
            raFile = null;
            return false;
        } else {
            return true;
        }
    }

    /**
     * Unlock omegat.project file against rename or move project.
     */
    protected void unlockProject() {
        if (!RuntimePreferences.isProjectLockingEnabled()) {
            return;
        }
        try {
            if (lock != null) {
                lock.release();
            }
            if (lockChannel != null) {
                lockChannel.close();
            }
            if (raFile != null) {
                raFile.close();
            }
        } catch (Exception ex) {
            Log.log(ex);
        } finally {
            try {
                if (lockChannel != null) {
                    lockChannel.close();
                }
            } catch (Exception ignored) {
            }
            try {
                if (raFile != null) {
                    raFile.close();
                }
            } catch (Exception ignored) {
            }
        }
    }

    /**
     * Builds translated files corresponding to sourcePattern and creates fresh
     * TM files. Convenience method. Assumes we want to run external
     * post-processing commands.
     *
     * @param sourcePattern
     *            The regexp of files to create
     */
    @Override
    public void compileProject(String sourcePattern) throws Exception {
        compileProject(sourcePattern, true);
    }

    /**
     * Builds translated files corresponding to sourcePattern and creates fresh
     * TM files. Calls the actual compile project method, assumes we don't want
     * to commit target files.
     *
     * @param sourcePattern
     *            The regexp of files to create
     * @param doPostProcessing
     *            Whether or not we should perform external post-processing.
     */
    public void compileProject(String sourcePattern, boolean doPostProcessing) throws Exception {
        compileProjectAndCommit(sourcePattern, doPostProcessing, false);
    }

    /**
     * Builds translated files corresponding to sourcePattern and creates fresh
     * TM files.
     *
     * @param sourcePattern
     *            The regexp of files to create
     * @param doPostProcessing
     *            Whether or not we should perform external post-processing.
     * @param commitTargetFiles
     *            Whether or not we should commit target files
     */
    @Override
    public void compileProjectAndCommit(String sourcePattern, boolean doPostProcessing,
            boolean commitTargetFiles) throws Exception {
        Log.logInfoRB("LOG_DATAENGINE_COMPILE_START");
        UIThreadsUtil.mustNotBeSwingThread();

        exportTMXs();
        Pattern filePattern = Pattern.compile(sourcePattern);
        int numberOfCompiled = compileMatchingFiles(filePattern);

        // COMPILE event is fired before committing translated files to remote
        // repository to be able to modify the resulting files before sending
        // them to the repository (BUGS#1176)
        CoreEvents.fireProjectChange(IProjectEventListener.PROJECT_CHANGE_TYPE.COMPILE);
        if (shouldCommitToRepository(commitTargetFiles)) {
            commitToRepository();
        }
        displayCompilationResult(numberOfCompiled);
        if (doPostProcessing) {
            // Kill any processes still not complete
            flushProcessCache();

            if (Preferences.isPreference(Preferences.ALLOW_PROJECT_EXTERN_CMD)) {
                doExternalCommand(config.getExternalCommand());
            }
            doExternalCommand(Preferences.getPreference(Preferences.EXTERNAL_COMMAND));
        }

        Log.logInfoRB("LOG_DATAENGINE_COMPILE_END");
    }

    private boolean shouldCommitToRepository(boolean commitTargetFiles) {
        return remoteRepositoryProvider != null && config.getTargetDir().isUnderRoot() && commitTargetFiles
                && isOnlineMode;
    }

    private void exportTMXs() throws IOException {
        String fname;
        // Build TMX files specified as output TMXs in the config file
        // - OmegaT-specific, with inline OmegaT formatting tags
        // - TMX Level 1, without formatting tags
        // - TMX Level 2, with OmegaT formatting tags wrapped in TMX inline tags
        try {
            if (config.isExportTm("omegat")) {
                // build TMX with OmegaT tags
                fname = config.getExportTMRoot() + config.getProjectName() + OConsts.OMEGAT_TMX
                        + OConsts.TMX_EXTENSION;
                projectTMX.exportTMX(config, new File(fname), false, false, false);
            }

            if (config.isExportTm("level1")) {
                // build TMX level 1 compliant file
                fname = config.getExportTMRoot() + config.getProjectName() + OConsts.LEVEL1_TMX
                        + OConsts.TMX_EXTENSION;
                projectTMX.exportTMX(config, new File(fname), true, false, false);
            }

            if (config.isExportTm("level2")) {
                // build three-quarter-assed TMX level 2 file
                fname = config.getExportTMRoot() + config.getProjectName() + OConsts.LEVEL2_TMX
                        + OConsts.TMX_EXTENSION;
                projectTMX.exportTMX(config, new File(fname), false, true, false);
            }
        } catch (Exception e) {
            Log.logErrorRB(e, "CT_ERROR_CREATING_TMX");
            throw new IOException(OStrings.getString("CT_ERROR_CREATING_TMX") + "\n" + e.getMessage());
        }
    }

    private int compileMatchingFiles(Pattern filePattern) throws IOException, TranslationException {
        String srcRoot = config.getSourceRoot();
        String locRoot = config.getTargetRoot();

        // build translated files
        FilterMaster fm = Core.getFilterMaster();
        List<String> pathList = FileUtil.buildRelativeFilesList(new File(srcRoot), Collections.emptyList(),
                config.getSourceRootExcludes());
        TranslateFilesCallback translateFilesCallback = new TranslateFilesCallback();
        int compiledFilesCount = 0;

        for (String midName : pathList) {
            // shorten filename to that which is relative to src root
            Matcher fileMatch = filePattern.matcher(midName);
            if (fileMatch.matches()) {
                File fn = new File(locRoot, midName);
                if (!fn.getParentFile().exists()) {
                    // target directory doesn't exist - create it
                    if (!fn.getParentFile().mkdirs()) {
                        throw new IOException(
                                OStrings.getString("CT_ERROR_CREATING_TARGET_DIR") + fn.getParentFile());
                    }
                }
                Core.getMainWindow().showStatusMessageRB("CT_COMPILE_FILE_MX", midName);
                translateFilesCallback.fileStarted(midName);
                fm.translateFile(srcRoot, midName, locRoot, new FilterContext(config),
                        translateFilesCallback);
                translateFilesCallback.fileFinished();
                compiledFilesCount++;
            }
        }
        return compiledFilesCount;
    }

    private void commitToRepository() throws Exception {
        if (remoteRepositoryProvider == null) {
            return;
        }
        tmxPrepared = null;
        glossaryPrepared = null;

        // Ticket 1690 - build project statistics files
        // so that contents of these files is up to date with target files
        // sent at same moment
        StatsResult stat = CalcStandardStatistics.buildProjectStats(this);
        stat.updateStatisticsInfo(hotStat);
        String fn = config.getProjectInternal() + OConsts.STATS_FILENAME;
        Statistics.writeStat(fn, stat.getTextData());
        Statistics.writeStat(fn.replace(".txt", ".json"), stat.getJsonData());
        // commit translations and statistics
        try {
            Core.getMainWindow().showStatusMessageRB("TF_COMMIT_TARGET_START");
            remoteRepositoryProvider.switchAllToLatest();
            remoteRepositoryProvider.copyFilesFromProjectToRepos(config.getTargetDir().getUnderRoot(), null);
            remoteRepositoryProvider.commitFiles(config.getTargetDir().getUnderRoot(), "Project translation");
            // Convert stats file name to relative
            ProjectProperties.ProjectPath path = config.new ProjectPath(true);
            path.setRelativeOrAbsolute(fn);
            fn = path.getUnderRoot();
            remoteRepositoryProvider.copyFilesFromProjectToRepos(fn, null);
            remoteRepositoryProvider.copyFilesFromProjectToRepos(fn.replace(".txt", ".json"), null);
            remoteRepositoryProvider.commitFiles(fn, "Statistics");
            Core.getMainWindow().showStatusMessageRB("TF_COMMIT_TARGET_DONE");
        } catch (Exception e) {
            Log.logErrorRB(e, "TF_COMMIT_TARGET_ERROR");
            throw new IOException(OStrings.getString("TF_COMMIT_TARGET_ERROR") + "\n" + e.getMessage());
        }
    }

    private void displayCompilationResult(int compiledFilesCount) {
        if (compiledFilesCount == 1) {
            Core.getMainWindow().showStatusMessageRB("CT_COMPILE_DONE_MX_SINGULAR");
        } else {
            Core.getMainWindow().showStatusMessageRB("CT_COMPILE_DONE_MX");
        }
    }

    /**
     * Set up and execute the user-specified external command.
     * 
     * @param command
     *            Command to execute
     */
    private void doExternalCommand(String command) {

        if (StringUtil.isEmpty(command)) {
            return;
        }

        Core.getMainWindow().showStatusMessageRB("CT_START_EXTERNAL_CMD");

        CommandVarExpansion expander = new CommandVarExpansion(command);
        command = expander.expandVariables(config);
        Log.logInfoRB("EXECUTING_COMMAND", command);
        try {
            Process p = Runtime.getRuntime().exec(StaticUtils.parseCLICommand(command));
            processCache.push(p);
            CommandMonitor stdout = CommandMonitor.newStdoutMonitor(p);
            CommandMonitor stderr = CommandMonitor.newStderrMonitor(p);
            stdout.start();
            stderr.start();
        } catch (IOException e) {
            Core.getMainWindow().showStatusMessageRB("CT_ERROR_STARTING_EXTERNAL_CMD", e.getCause() == null ?
                    e.getLocalizedMessage() : e.getCause());
        }
    }

    /**
     * Clear cache of previously run external processes, terminating any that
     * haven't finished.
     */
    private void flushProcessCache() {
        while (!processCache.isEmpty()) {
            Process p = processCache.pop();
            try {
                p.exitValue();
            } catch (IllegalThreadStateException ex) {
                p.destroy();
            }
        }
    }

    /**
     * Saves the translation memory and preferences.
     * <p>
     * This method must be executed in the Core.executeExclusively.
     */
    @Override
    public synchronized void saveProject(boolean doTeamSync) {
        if (isSaving) {
            return;
        }
        isSaving = true;

        Log.logInfoRB("LOG_DATAENGINE_SAVE_START");
        UIThreadsUtil.mustNotBeSwingThread();

        Core.getAutoSave().disable();
        try {

            Core.getMainWindow().getMainMenu().getProjectMenu().setEnabled(false);
            try {
                Preferences.save();

                try {
                    saveProjectProperties();
                    synchronized (projectTMX) {
                        projectTMX.save(config, config.getProjectInternal() + OConsts.STATUS_EXTENSION,
                                isProjectModified());
                    }
                    if (remoteRepositoryProvider != null && doTeamSync) {
                        tmxPrepared = null;
                        glossaryPrepared = null;
                        remoteRepositoryProvider.cleanPrepared();
                        Core.getMainWindow().showStatusMessageRB("TEAM_SYNCHRONIZE");
                        rebaseAndCommitProject(true);
                        setOnlineMode();
                    }

                    setProjectModified(false);
                } catch (KnownException ex) {
                    throw ex;
                } catch (IRemoteRepository2.NetworkException e) {
                    if (isOnlineMode) {
                        Log.logErrorRB("TEAM_NETWORK_ERROR", e.getCause() == null ? e.getLocalizedMessage()
                                : e.getCause());
                        setOfflineMode();
                    }
                } catch (Exception e) {
                    Log.logErrorRB(e, "CT_ERROR_SAVING_PROJ");
                    Core.getMainWindow().displayErrorRB(e, "CT_ERROR_SAVING_PROJ");
                }

                LastSegmentManager.saveLastSegment();

                // update statistics
                StatsResult stat = CalcStandardStatistics.buildProjectStats(this);
                stat.updateStatisticsInfo(hotStat);
                Statistics.writeStat(config.getProjectInternal(), stat);
            } finally {
                Core.getMainWindow().getMainMenu().getProjectMenu().setEnabled(true);
            }

            CoreEvents.fireProjectChange(IProjectEventListener.PROJECT_CHANGE_TYPE.SAVE);
        } finally {
            Core.getAutoSave().enable();
        }
        Log.logInfoRB("LOG_DATAENGINE_SAVE_END");

        isSaving = false;
    }

    /**
     * Prepare for future team sync.
     * <p>
     * This method must be executed in the Core.executeExclusively.
     */
    @Override
    public void teamSyncPrepare() throws Exception {
        if (remoteRepositoryProvider == null || preparedStatus != PreparedStatus.NONE || !isOnlineMode) {
            return;
        }
        Log.logDebug("Prepare team sync");
        tmxPrepared = null;
        glossaryPrepared = null;
        remoteRepositoryProvider.cleanPrepared();

        String tmxPath = config.getProjectInternalRelative() + OConsts.STATUS_EXTENSION;
        if (remoteRepositoryProvider.isUnderMapping(tmxPath)) {
            tmxPrepared = RebaseAndCommit.prepare(remoteRepositoryProvider, config.getProjectRootDir(),
                    tmxPath);
        }

        final String glossaryPath = config.getWritableGlossaryFile().getUnderRoot();
        if (glossaryPath != null && remoteRepositoryProvider.isUnderMapping(glossaryPath)) {
            glossaryPrepared = RebaseAndCommit.prepare(remoteRepositoryProvider, config.getProjectRootDir(),
                    glossaryPath);
        }
        preparedStatus = PreparedStatus.PREPARED;
    }

    @Override
    public boolean isTeamSyncPrepared() {
        return preparedStatus == PreparedStatus.PREPARED;
    }

    /**
     * Fast team sync for execute from SaveThread.
     * <p>
     * This method must be executed in the Core.executeExclusively.
     */
    @Override
    public void teamSync() {
        if (remoteRepositoryProvider == null || preparedStatus != PreparedStatus.PREPARED) {
            return;
        }
        Log.logDebug("Rebase team sync");
        try {
            preparedStatus = PreparedStatus.PREPARED2;
            synchronized (projectTMX) {
                projectTMX.save(config, config.getProjectInternal() + OConsts.STATUS_EXTENSION,
                        isProjectModified());
            }
            rebaseAndCommitProject(glossaryPrepared != null);
            preparedStatus = PreparedStatus.REBASED;

            new Thread(() -> {
                try {
                    Core.executeExclusively(true, () -> {
                        if (preparedStatus != PreparedStatus.REBASED) {
                            return;
                        }
                        Log.logDebug("Commit team sync");
                        try {
                            if (tmxPrepared != null && glossaryPrepared != null) {
                                String newVersion = RebaseAndCommit.commitPrepared(tmxPrepared,
                                        remoteRepositoryProvider, null);
                                RebaseAndCommit.commitPrepared(glossaryPrepared, remoteRepositoryProvider, newVersion);
                            }

                            tmxPrepared = null;
                            glossaryPrepared = null;

                            remoteRepositoryProvider.cleanPrepared();
                        } catch (Exception ex) {
                            Log.logErrorRB(ex, "CT_ERROR_SAVING_PROJ");
                        }
                        preparedStatus = PreparedStatus.NONE;
                    });
                } catch (Exception ex) {
                    Log.logErrorRB(ex, "CT_ERROR_SAVING_PROJ");
                }
            }).start();
        } catch (Exception ex) {
            Log.logErrorRB(ex, "CT_ERROR_SAVING_PROJ");
            preparedStatus = PreparedStatus.NONE;
        }
    }

    /**
     * Rebase changes in project to remote HEAD and upload changes to remote if
     * possible.
     * <p>
     * How it works.
     * <p>
     * At each moment we have 3 versions of translation (project_save.tmx file)
     * or writable glossary:
     * <ol>
     * <li>BASE - version which current translator downloaded from remote
     * repository previously(on previous synchronization or startup).
     *
     * <li>WORKING - current version in translator's OmegaT. It doesn't exist it
     * remote repository yet. It's inherited from BASE version, i.e. BASE +
     * local changes.
     *
     * <li>HEAD - latest version in repository, which other translators
     * committed. It's also inherited from BASE version, i.e. BASE + remote
     * changes.
     * </ol>
     * In an ideal world, we could just calculate diff between WORKING and BASE
     * - it will be our local changes after latest synchronization, then rebase
     * these changes on the HEAD revision, then commit into remote repository.
     * <p>
     * But we have some real world limitations:
     * <ul>
     * <li>Computers and networks work slowly, i.e. this synchronization will
     * require some seconds, but translator should be able to edit translation
     * in this time.
     * <li>We have to handle network errors
     * <li>Other translators can commit own data in the same time.
     * </ul>
     * So, in the real world synchronization works by these steps:
     * <ol>
     * <li>Download HEAD revision from remote repository and load it in memory.
     * <li>Load BASE revision from local disk.
     * <li>Calculate diff between WORKING and BASE, then rebase it on the top of
     * HEAD revision. This step synchronized around memory TMX, so, all edits
     * are stopped. Since it's enough fast step, it's okay.
     * <li>Upload new revision into repository.
     * </ol>
     */
    private void rebaseAndCommitProject(boolean processGlossary) throws Exception {
        Log.logInfoRB("TEAM_REBASE_START");

        final String author = Preferences.getPreferenceDefault(Preferences.TEAM_AUTHOR,
                System.getProperty("user.name"));
        final StringBuilder commitDetails = new StringBuilder("Translated by " + author);
        String tmxPath = config.getProjectInternalRelative() + OConsts.STATUS_EXTENSION;
        if (remoteRepositoryProvider != null && remoteRepositoryProvider.isUnderMapping(tmxPath)) {
            RebaseAndCommit.rebaseAndCommit(tmxPrepared, remoteRepositoryProvider, config.getProjectRootDir(),
                    tmxPath, new RebaseAndCommit.IRebase() {
                        ProjectTMX baseTMX, headTMX;

                        @Override
                        public void parseBaseFile(File file) throws Exception {
                            baseTMX = new ProjectTMX();
                            baseTMX.load(config.getSourceLanguage(), config.getTargetLanguage(),
                                    config.isSentenceSegmentingEnabled(), file, Core.getSegmenter());
                        }

                        @Override
                        public void parseHeadFile(File file) throws Exception {
                            headTMX = new ProjectTMX();
                            headTMX.load(config.getSourceLanguage(), config.getTargetLanguage(),
                                    config.isSentenceSegmentingEnabled(), file, Core.getSegmenter());
                        }

                        @Override
                        public void rebaseAndSave(File tempOut) throws Exception {
                            // Rebase-merge and immediately save mergedTMX
                            // to tempOut.
                            // It shall not save it as the projectTMX here.
                            ProjectTMX mergedTMX = mergeTMX(baseTMX, headTMX, commitDetails);
                            mergedTMX.exportTMX(config, tempOut, false, false, true);
                        }

                        @Override
                        public void reload(File file) throws Exception {
                            ProjectTMX newTMX = new ProjectTMX();
                            newTMX.load(config.getSourceLanguage(), config.getTargetLanguage(),
                                    config.isSentenceSegmentingEnabled(), file, Core.getSegmenter());
                            projectTMX.replaceContent(newTMX);
                        }

                        @Override
                        public String getCommentForCommit() {
                            return commitDetails.toString();
                        }

                        @Override
                        public String getFileCharset(File file) throws Exception {
                            return TMXReader2.detectCharset(file);
                        }
                    });
        }

        if (processGlossary) {
            final String glossaryPath = config.getWritableGlossaryFile().getUnderRoot();
            final File glossaryFile = config.getWritableGlossaryFile().getAsFile();
            if (glossaryPath != null && remoteRepositoryProvider != null &&
                    remoteRepositoryProvider.isUnderMapping(glossaryPath)) {
                final List<GlossaryEntry> glossaryEntries;
                if (glossaryFile.exists()) {
                    glossaryEntries = GlossaryReaderTSV.read(glossaryFile, true);
                    Log.logDebug("Read {0} glossaries from {1}", glossaryEntries.size(), glossaryFile);
                } else {
                    glossaryEntries = Collections.emptyList();
                }
                RebaseAndCommit.rebaseAndCommit(glossaryPrepared, remoteRepositoryProvider,
                        config.getProjectRootDir(), glossaryPath, new RebaseAndCommit.IRebase() {
                            List<GlossaryEntry> baseGlossaryEntries, headGlossaryEntries;

                            @Override
                            public void parseBaseFile(File file) throws Exception {
                                if (file.exists()) {
                                    baseGlossaryEntries = GlossaryReaderTSV.read(file, true);
                                    Log.logDebug("read {0} entries from local glossary.txt", baseGlossaryEntries.size());
                                } else {
                                    baseGlossaryEntries = new ArrayList<>();
                                }
                            }

                            @Override
                            public void parseHeadFile(File file) throws Exception {
                                if (file.exists()) {
                                    headGlossaryEntries = GlossaryReaderTSV.read(file, true);
                                    Log.logDebug("read {0} entries from remote glossaries", headGlossaryEntries.size());
                                } else {
                                    headGlossaryEntries = new ArrayList<>();
                                }
                            }

                            @Override
                            public void rebaseAndSave(File out) throws Exception {
                                List<GlossaryEntry> deltaAddedGlossaryLocal = new ArrayList<>(
                                        glossaryEntries);
                                deltaAddedGlossaryLocal.removeAll(baseGlossaryEntries);
                                List<GlossaryEntry> deltaRemovedGlossaryLocal = new ArrayList<>(
                                        baseGlossaryEntries);
                                deltaRemovedGlossaryLocal.removeAll(glossaryEntries);
                                headGlossaryEntries.addAll(deltaAddedGlossaryLocal);
                                headGlossaryEntries.removeAll(deltaRemovedGlossaryLocal);

                                Log.logDebug("Update and write glossary.txt with {0} entries.", headGlossaryEntries.size());
                                for (GlossaryEntry ge : headGlossaryEntries) {
                                    GlossaryReaderTSV.append(out, ge);
                                }
                            }

                            @Override
                            public void reload(final File file) {
                                Log.logDebug("Reloading glossary file {0}", file);
                                notifyGlossaryManagerFileChanged(file);
                            }

                            @Override
                            public String getCommentForCommit() {
                                final String author = Preferences.getPreferenceDefault(
                                        Preferences.TEAM_AUTHOR, System.getProperty("user.name"));
                                return "Glossary changes by " + author;
                            }

                            @Override
                            public String getFileCharset(File file) throws Exception {
                                return GlossaryReaderTSV.getFileEncoding(file);
                            }
                        });
            }
        }
        Log.logInfoRB("TEAM_REBASE_END");
    }

    /**
     * Do 3-way merge of:
     * <dl>
     * <dt>Base:</dt><dd>baseTMX</dd>
     * <dt>File 1:</dt><dd>projectTMX (mine)</dd>
     * <dt>File 2:</dt><dd>headTMX (theirs)</dd>
     * </dl>
     */
    protected ProjectTMX mergeTMX(ProjectTMX baseTMX, ProjectTMX headTMX, StringBuilder commitDetails) {
        ProjectTMX mergedTMX;
        StmProperties props = new StmProperties().setLanguageResource(OStrings.getResourceBundle())
                .setParentWindow(Core.getMainWindow().getApplicationFrame())
                // More than this number of conflicts will trigger List View by
                // default.
                .setListViewThreshold(5);
        String srcLang = config.getSourceLanguage().getLanguage();
        String trgLang = config.getTargetLanguage().getLanguage();
        mergedTMX = SuperTmxMerge.merge(
                new SyncTMX(baseTMX, OStrings.getString("TMX_MERGE_BASE"), srcLang, trgLang),
                new SyncTMX(projectTMX, OStrings.getString("TMX_MERGE_MINE"), srcLang, trgLang),
                new SyncTMX(headTMX, OStrings.getString("TMX_MERGE_THEIRS"), srcLang, trgLang), props);
        if (Log.isDebugEnabled()) {
            Log.logDebug("Merge report: {0}", props.getReport());
        }
        commitDetails.append('\n');
        commitDetails.append(props.getReport().toString());
        return mergedTMX;
    }

    /**
     * Create the given directory if it does not exist yet.
     *
     * @param dir
     *            the directory path to create
     * @param dirType
     *            the directory name to show in IOException
     * @throws IOException
     *             when directory could not be created.
     */
    private void createDirectory(final String dir, final @Nullable String dirType) throws IOException {
        File d = new File(dir);
        if (!d.isDirectory()) {
            if (!d.mkdirs()) {
                StringBuilder msg = new StringBuilder(OStrings.getString("CT_ERROR_CREATE"));
                if (dirType != null) {
                    msg.append("\n(.../").append(dirType).append("/)");
                }
                throw new IOException(msg.toString());
            }
        }
    }

    // ///////////////////////////////////////////////////////////////
    // ///////////////////////////////////////////////////////////////
    // protected functions

    /**
     * Finds and loads project's TMX file with translations (project_save.tmx).
     */
    private void loadTranslations() throws Exception {
        File file = new File(config.getProjectInternalDir(), OConsts.STATUS_EXTENSION);
        try {
            Core.getMainWindow().showStatusMessageRB("CT_LOAD_TMX");
            synchronized (projectTMX) {
<<<<<<< HEAD
                projectTMX.clear();
=======
>>>>>>> 8ef5af1d
                projectTMX.load(config.getSourceLanguage(), config.getTargetLanguage(),
                        config.isSentenceSegmentingEnabled(), file, Core.getSegmenter());
            }
        } catch (SAXParseException ex) {
            Log.logErrorRB(ex, "TMXR_FATAL_ERROR_WHILE_PARSING", ex.getLineNumber(), ex.getColumnNumber());
            throw ex;
        } catch (Exception ex) {
            Log.logErrorRB(ex, "TMXR_EXCEPTION_WHILE_PARSING");
            throw ex;
        }
        if (file.exists()) {
            // RFE 1001918 - backing up project's TMX upon successful read
            File backup = FileUtil.backupFile(file);
            FileUtil.removeOldBackups(file, OConsts.MAX_BACKUPS);
            Core.getMainWindow().showStatusMessageRB("CT_LOAD_TMX_CREATE_BACKUP", backup.getName());
        } else {
            Core.getMainWindow().showStatusMessageRB("CT_LOAD_TMX_START_NEW");
        }
    }

    /**
     * Load source files for project.
     */
    private void loadSourceFiles() throws IOException {
        long st = System.currentTimeMillis();
        FilterMaster fm = Core.getFilterMaster();

        File root = new File(config.getSourceRoot());
        List<String> srcPathList = FileUtil
                .buildRelativeFilesList(root, Collections.emptyList(), config.getSourceRootExcludes())
                .stream().sorted(StreamUtil.comparatorByList(getSourceFilesOrder()))
                .collect(Collectors.toList());

        List<String> errorSrcList = new ArrayList<>();

        for (String filepath : srcPathList) {
            Core.getMainWindow().showStatusMessageRB("CT_LOAD_FILE_MX", filepath);

            FileInfo fi = new FileInfo();
            fi.filePath = filepath;

            try {
                loadFilesCallback.setCurrentFile(fi);
                IFilter filter = fm.loadFile(config.getSourceRoot() + filepath, new FilterContext(config),
                        loadFilesCallback);
                loadFilesCallback.fileFinished();

                if (filter != null && !fi.entries.isEmpty()) {
                    fi.filterClass = filter.getClass();
                    // Don't store the instance, because
                    // every file gets an instance and
                    // then we consume a lot of memory for all
                    // instances. See also IFilter
                    fi.filterFileFormatName = filter.getFileFormatName();
                    fi.fileEncoding = filter.getInEncodingLastParsedFile();
                    projectFilesList.add(fi);
                }
            } catch (TranslationException e) {
                // ignore failed file and continue loading next.
                Log.logErrorRB("TF_SOURCE_LOAD_ERROR", e.getLocalizedMessage());
                Core.getMainWindow().displayErrorRB(e, "TF_SOURCE_LOAD_ERROR", filepath);
                errorSrcList.add(filepath);
            }
        }

        findNonUniqueSegments();

        if (!errorSrcList.isEmpty()) {
            Core.getMainWindow().showStatusMessageRB("CT_LOAD_SRC_SKIP_FILES");
        } else {
            Core.getMainWindow().showStatusMessageRB("CT_LOAD_SRC_COMPLETE");
        }
        long en = System.currentTimeMillis();
        Log.logInfoRB("CT_LOAD_SRC_FILES", en - st);
    }

    protected void findNonUniqueSegments() {
        Map<String, SourceTextEntry> exists = new HashMap<>(16384);

        for (FileInfo fi : projectFilesList) {
            for (int i = 0; i < fi.entries.size(); i++) {
                SourceTextEntry ste = fi.entries.get(i);
                SourceTextEntry prevSte = exists.get(ste.getSrcText());

                if (prevSte == null) {
                    // Note first appearance of this STE
                    exists.put(ste.getSrcText(), ste);
                } else {
                    // Note duplicate of already-seen STE
                    if (prevSte.duplicates == null) {
                        prevSte.duplicates = new ArrayList<>();
                    }
                    prevSte.duplicates.add(ste);
                    ste.firstInstance = prevSte;
                }
            }
        }
    }

    /**
     * This method imports translation from source files into ProjectTMX.
     * <p>
     * If there are multiple segments with equals source, then first
     * translations will be loaded as default, all other translations will be
     * loaded as alternative.
     * <p>
     * We shouldn't load translation from source file(even as alternative) when
     * default translation already exists in project_save.tmx. So, only first
     * load will be possible.
     */
    void importTranslationsFromSources() {
        // which default translations we added - allow to add alternatives
        // except the same translation
        Map<String, String> allowToImport = new HashMap<>();

        for (FileInfo fi : projectFilesList) {
            for (int i = 0; i < fi.entries.size(); i++) {
                SourceTextEntry ste = fi.entries.get(i);
                if (ste.getSourceTranslation() == null || ste.isSourceTranslationFuzzy()
                        || ste.getSrcText().equals(ste.getSourceTranslation())
                                && !allowTranslationEqualToSource) {
                    // There is no translation in source file, or translation is
                    // fuzzy
                    // or translation = source and Allow translation to be equal
                    // to source is false
                    continue;
                }

                PrepareTMXEntry prepare = new PrepareTMXEntry();
                prepare.source = ste.getSrcText();
                // project with default translations
                TMXEntry en = projectTMX.getMultipleTranslation(ste.getKey());
                if (config.isSupportDefaultTranslations()) {
                    // bug#969 - Alternative translations were not taken into
                    // account
                    // if no default translation is set.
                    if (en != null) {
                        prepare.translation = ste.getSourceTranslation();
                        projectTMX.setTranslation(ste, en, false);
                        continue;
                    }
                    // can we import as default translation ?
                    TMXEntry enDefault = projectTMX.getDefaultTranslation(ste.getSrcText());
                    if (enDefault == null) {
                        // default not exist yet - yes, we can
                        prepare.translation = ste.getSourceTranslation();
                        projectTMX.setTranslation(ste, new TMXEntry(prepare, true, null), true);
                        allowToImport.put(ste.getSrcText(), ste.getSourceTranslation());
                    } else {
                        // default translation already exist - did we just
                        // imported it ?
                        String justImported = allowToImport.get(ste.getSrcText());
                        // can we import as alternative translation ?
                        if (justImported != null && !ste.getSourceTranslation().equals(justImported)) {
                            // we just imported default and it doesn't equals to
                            // current - import as alternative
                            prepare.translation = ste.getSourceTranslation();
                            projectTMX.setTranslation(ste, new TMXEntry(prepare, false, null), false);
                        }
                    }
                } else { // project without default translations
                    // can we import as alternative translation ?
                    if (en == null) {
                        // not exist yet - yes, we can
                        prepare.translation = ste.getSourceTranslation();
                        projectTMX.setTranslation(ste, new TMXEntry(prepare, false, null), false);
                    }
                }
            }
        }
    }

    /**
     * Locates and loads external TMX files with legacy translations. Uses
     * directory monitor for check file updates.
     */
    private void loadTM() {
        File tmRoot = new File(config.getTMRoot());
        tmMonitor = new DirectoryMonitor(tmRoot, file -> {
            if (!ExternalTMFactory.isSupported(file)) {
                // not a TMX file
                return;
            }
            if (file.getPath().replace('\\', '/').startsWith(config.getTMOtherLangRoot())) {
                // tmx in other language, which is already shown in editor. Skip
                // it.
                return;
            }
            // create new translation memories map
            Map<String, ExternalTMX> newTransMemories = new TreeMap<>(
                    new FileUtil.TmFileComparator(config.getTmDir().getAsFile()));
            newTransMemories.putAll(transMemories);
            if (file.exists()) {
                try {
                    ExternalTMX newTMX = ExternalTMFactory.load(file);
                    newTransMemories.put(file.getPath(), newTMX);

                    // Please note the use of "/". FileUtil.computeRelativePath
                    // rewrites all other
                    // directory separators into "/".
                    if (FileUtil.computeRelativePath(tmRoot, file).startsWith(OConsts.AUTO_TM + "/")) {
                        appendFromAutoTMX(newTMX, false);
                    } else if (FileUtil.computeRelativePath(tmRoot, file)
                            .startsWith(OConsts.AUTO_ENFORCE_TM + '/')) {
                        appendFromAutoTMX(newTMX, true);
                    }

                } catch (Exception e) {
                    String filename = file.getPath();
                    Log.logErrorRB(e, "TF_TM_LOAD_ERROR", filename);
                    Core.getMainWindow().displayErrorRB(e, "TF_TM_LOAD_ERROR", filename);
                }
            } else {
                newTransMemories.remove(file.getPath());
            }
            transMemories.clear();
            transMemories.putAll(newTransMemories);
        });
        tmMonitor.checkChanges();
        tmMonitor.start();
    }

    /**
     * Locates and loads external TMX files with translations from same source
     * language into different target languages. (These are used to show to the
     * translator as reference, either to see what other translators did in
     * other languages, or to better understand the source language if he
     * doesn't master the source language, but he does know the extra target
     * language) Uses directory monitor for check file updates.
     */
    private void loadOtherLanguages() {
        File tmOtherLanguagesRoot = new File(config.getTMOtherLangRoot());
        tmOtherLanguagesMonitor = new DirectoryMonitor(tmOtherLanguagesRoot, file -> {
            String name = file.getName();
            if (!name.matches("[A-Z]{2}([-_][A-Z]{2})?\\.tmx")) {
                // not a TMX file in XX_XX.tmx format
                return;
            }
            Language targetLanguage = new Language(name.substring(0, name.length() - ".tmx".length()));
            // create new translation memories map
            Map<Language, ProjectTMX> newOtherTargetLangTMs = new TreeMap<>(otherTargetLangTMs);
            if (file.exists()) {
                try {
                    ProjectTMX newTMX = new ProjectTMX(config.getSourceLanguage(), targetLanguage,
                            config.isSentenceSegmentingEnabled(), file, loadFilesCallback);
                    newOtherTargetLangTMs.put(targetLanguage, newTMX);
                } catch (Exception e) {
                    String filename = file.getPath();
                    Log.logErrorRB(e, "TF_TM_LOAD_ERROR", filename);
                    Core.getMainWindow().displayErrorRB(e, "TF_TM_LOAD_ERROR", filename);
                }
            } else {
                newOtherTargetLangTMs.remove(targetLanguage);
            }
            otherTargetLangTMs.clear();
            otherTargetLangTMs.putAll(newOtherTargetLangTMs);
        });
        tmOtherLanguagesMonitor.checkChanges();
        tmOtherLanguagesMonitor.start();
    }

    /**
     * Append new translation from auto TMX.
     */
    void appendFromAutoTMX(ExternalTMX autoTmx, boolean isEnforcedTMX) {
        synchronized (projectTMX) {
            importHandler.process(autoTmx, isEnforcedTMX);
        }
    }

    /**
     * {@inheritDoc}
     */
    public List<SourceTextEntry> getAllEntries() {
        return allProjectEntries;
    }

    public TMXEntry getTranslationInfo(SourceTextEntry ste) {
        TMXEntry r = projectTMX.getMultipleTranslation(ste.getKey());
        if (r == null) {
            r = projectTMX.getDefaultTranslation(ste.getSrcText());
        }
        if (r == null) {
            r = EMPTY_TRANSLATION;
        }
        return r;
    }

    public AllTranslations getAllTranslations(SourceTextEntry ste) {
        AllTranslations r = new AllTranslations();
        synchronized (projectTMX) {
            r.defaultTranslation = projectTMX.getDefaultTranslation(ste.getSrcText());
            r.alternativeTranslation = projectTMX.getMultipleTranslation(ste.getKey());
            if (r.alternativeTranslation != null) {
                r.currentTranslation = r.alternativeTranslation;
            } else if (r.defaultTranslation != null) {
                r.currentTranslation = r.defaultTranslation;
            } else {
                r.currentTranslation = EMPTY_TRANSLATION;
            }
            if (r.defaultTranslation == null) {
                r.defaultTranslation = EMPTY_TRANSLATION;
            }
            if (r.alternativeTranslation == null) {
                r.alternativeTranslation = EMPTY_TRANSLATION;
            }
        }
        return r;
    }

    /**
     * Returns the active Project's Properties.
     */
    public ProjectProperties getProjectProperties() {
        return config;
    }

    /**
     * Returns whether the project was modified. I.e. translations were changed
     * since last save.
     */
    public boolean isProjectModified() {
        return modified;
    }

    private void setProjectModified(boolean isModified) {
        modified = isModified;
        if (isModified) {
            CoreEvents.fireProjectChange(IProjectEventListener.PROJECT_CHANGE_TYPE.MODIFIED);
        }
    }

    @Override
    public void setTranslation(SourceTextEntry entry, PrepareTMXEntry trans, boolean defaultTranslation,
            ExternalLinked externalLinked, AllTranslations previous) throws OptimisticLockingFail {
        if (trans == null) {
            throw new IllegalArgumentException("RealProject.setTranslation(tr) can't be null");
        }

        synchronized (projectTMX) {
            AllTranslations current = getAllTranslations(entry);
            boolean wasAlternative = current.alternativeTranslation.isTranslated();
            if (defaultTranslation) {
                if (!current.defaultTranslation.equals(previous.defaultTranslation)) {
                    throw new OptimisticLockingFail(previous.getDefaultTranslation().translation,
                            current.getDefaultTranslation().translation, current);
                }
                if (wasAlternative) {
                    // alternative -> default
                    if (!current.alternativeTranslation.equals(previous.alternativeTranslation)) {
                        throw new OptimisticLockingFail(previous.getAlternativeTranslation().translation,
                                current.getAlternativeTranslation().translation, current);
                    }
                    // remove alternative
                    setTranslation(entry, new PrepareTMXEntry(), false, null);
                }
            } else {
                // new is alternative translation
                if (!current.alternativeTranslation.equals(previous.alternativeTranslation)) {
                    throw new OptimisticLockingFail(previous.getAlternativeTranslation().translation,
                            current.getAlternativeTranslation().translation, current);
                }
            }

            setTranslation(entry, trans, defaultTranslation, externalLinked);
        }
    }

    @Override
    public void setTranslation(final SourceTextEntry entry, final PrepareTMXEntry trans,
            boolean defaultTranslation, TMXEntry.ExternalLinked externalLinked) {
        if (trans == null) {
            throw new IllegalArgumentException("RealProject.setTranslation(tr) can't be null");
        }

        TMXEntry prevTrEntry = defaultTranslation ? projectTMX.getDefaultTranslation(entry.getSrcText())
                : projectTMX.getMultipleTranslation(entry.getKey());

        trans.changer = Preferences.getPreferenceDefault(Preferences.TEAM_AUTHOR,
                System.getProperty("user.name"));
        trans.changeDate = System.currentTimeMillis();

        if (prevTrEntry == null) {
            // there was no translation yet
            prevTrEntry = EMPTY_TRANSLATION;
            trans.creationDate = trans.changeDate;
            trans.creator = trans.changer;
        } else {
            trans.creationDate = prevTrEntry.creationDate;
            trans.creator = prevTrEntry.creator;
        }

        if (StringUtil.isEmpty(trans.note)) {
            trans.note = null;
        }

        trans.source = entry.getSrcText();

        TMXEntry newTrEntry;

        if (trans.translation == null && trans.note == null) {
            // no translation, no note
            newTrEntry = null;
        } else {
            newTrEntry = new TMXEntry(trans, defaultTranslation, externalLinked);
        }

        setProjectModified(true);

        projectTMX.setTranslation(entry, newTrEntry, defaultTranslation);

        /*
         * Calculate how to statistics should be changed.
         */
        int diff = prevTrEntry.translation == null ? 0 : -1;
        diff += trans.translation == null ? 0 : +1;
        hotStat.numberOfTranslatedSegments = Math.max(0,
                Math.min(hotStat.numberOfUniqueSegments, hotStat.numberOfTranslatedSegments + diff));
    }

    @Override
    public void setNote(final SourceTextEntry entry, final TMXEntry oldTE, String note) {
        if (oldTE == null) {
            throw new IllegalArgumentException("RealProject.setNote(tr) can't be null");
        }

        // Disallow empty notes. Use null to represent lack of note.
        if (note != null && note.isEmpty()) {
            note = null;
        }

        TMXEntry prevTrEntry = oldTE.defaultTranslation ? projectTMX.getDefaultTranslation(entry.getSrcText())
                : projectTMX.getMultipleTranslation(entry.getKey());
        if (prevTrEntry != null) {
            PrepareTMXEntry en = new PrepareTMXEntry(prevTrEntry);
            en.note = note;
            projectTMX.setTranslation(entry,
                    new TMXEntry(en, prevTrEntry.defaultTranslation, prevTrEntry.linked),
                    prevTrEntry.defaultTranslation);
        } else {
            PrepareTMXEntry en = new PrepareTMXEntry();
            en.source = entry.getSrcText();
            en.note = note;
            en.translation = null;
            projectTMX.setTranslation(entry, new TMXEntry(en, true, null), true);
        }

        setProjectModified(true);
    }

    public void iterateByDefaultTranslations(DefaultTranslationsIterator it) {
        if (projectTMX == null) {
            return;
        }
        Map.Entry<String, TMXEntry>[] entries;
        synchronized (projectTMX) {
            entries = entrySetToArray(projectTMX.defaults.entrySet());
        }
        for (Map.Entry<String, TMXEntry> en : entries) {
            it.iterate(en.getKey(), en.getValue());
        }
    }

    public void iterateByMultipleTranslations(MultipleTranslationsIterator it) {
        Map.Entry<EntryKey, TMXEntry>[] entries;
        synchronized (projectTMX) {
            entries = entrySetToArray(projectTMX.alternatives.entrySet());
        }
        for (Map.Entry<EntryKey, TMXEntry> en : entries) {
            it.iterate(en.getKey(), en.getValue());
        }
    }

    @SuppressWarnings({ "unchecked", "rawtypes" })
    private <K, V> Map.Entry<K, V>[] entrySetToArray(Set<Map.Entry<K, V>> set) {
        // Assign to variable to facilitate suppressing the rawtypes warning
        Map.Entry[] a = new Map.Entry[set.size()];
        return set.toArray(a);
    }

    @Override
    public boolean isOrphaned(String source) {
        return !loadFilesCallback.existSourceInProject(source);
    }

    @Override
    public boolean isOrphaned(EntryKey entry) {
        return !loadFilesCallback.existEntryInProject(entry);
    }

    @Override
    public Map<String, ExternalTMX> getTransMemories() {
        return Collections.unmodifiableMap(transMemories);
    }

    @Override
    public Map<Language, ProjectTMX> getOtherTargetLanguageTMs() {
        return Collections.unmodifiableMap(otherTargetLangTMs);
    }

    void putExternalTMEntry(String key, ExternalTMX entry) {
        transMemories.put(key, entry);
    }

    @Override
    public ITokenizer getSourceTokenizer() {
        return sourceTokenizer;
    }

    @Override
    public ITokenizer getTargetTokenizer() {
        return targetTokenizer;
    }

    /**
     * Create tokenizer class. Classes are prioritized:
     * <ol>
     * <li>Class specified on command line via <code>--ITokenizer</code> and
     * <code>--ITokenizerTarget</code></li>
     * <li>Class specified in project settings</li>
     * <li>{@link DefaultTokenizer}</li>
     * </ol>
     *
     * @param cmdLine
     *            Tokenizer class specified on command line
     * @return Tokenizer implementation
     */
    protected ITokenizer createTokenizer(String cmdLine, Class<?> projectPref) {
        if (!StringUtil.isEmpty(cmdLine)) {
            try {
                return (ITokenizer) this.getClass().getClassLoader().loadClass(cmdLine)
                        .getDeclaredConstructor().newInstance();
            } catch (ClassNotFoundException e) {
                Log.log(e.toString());
            } catch (Throwable e) {
                throw new RuntimeException(e);
            }
        }
        try {
            return (ITokenizer) projectPref.getDeclaredConstructor().newInstance();
        } catch (Throwable e) {
            Log.log(e);
        }

        return new DefaultTokenizer();
    }

    /**
     * {@inheritDoc}
     */
    public List<FileInfo> getProjectFiles() {
        return Collections.unmodifiableList(projectFilesList);
    }

    @Override
    public String getTargetPathForSourceFile(String currentSource) {
        if (StringUtil.isEmpty(currentSource)) {
            return null;
        }
        try {
            return Core.getFilterMaster().getTargetForSource(config.getSourceRoot(), currentSource,
                    new FilterContext(config));
        } catch (Exception e) {
            Log.log(e);
        }
        return null;
    }

    @Override
    public List<String> getSourceFilesOrder() {
        Path path = Paths.get(config.getProjectInternal(), OConsts.FILES_ORDER_FILENAME);
        try {
            return Files.readAllLines(path, StandardCharsets.UTF_8);
        } catch (Exception ex) {
            return null;
        }
    }

    @Override
    public void setSourceFilesOrder(List<String> filesList) {
        Path path = Paths.get(config.getProjectInternal(), OConsts.FILES_ORDER_FILENAME);
        try (Writer wr = Files.newBufferedWriter(path, StandardCharsets.UTF_8)) {
            for (String f : filesList) {
                wr.write(f);
                wr.write('\n');
            }
        } catch (Exception ex) {
            Log.log(ex);
        }
    }

    /**
     * This method converts directory separators into Unix-style. It required to
     * have the same filenames in the alternative translation in Windows and
     * Unix boxes.
     * <p>
     * Also it can use {@code --alternate-filename-from} and
     * {@code --alternate-filename-to} command line parameters for change
     * filename in entry key. It allows to have many versions of one file in one
     * project.
     * <p>
     * Because the filename can be stored in the project TMX, it also removes
     * any XML-unsafe chars.
     *
     * @param filename
     *            filesystem's filename
     * @return normalized filename
     */
    protected String patchFileNameForEntryKey(String filename) {
        String f = Core.getParams().get(CLIParameters.ALTERNATE_FILENAME_FROM);
        String t = Core.getParams().get(CLIParameters.ALTERNATE_FILENAME_TO);
        String fn = filename.replace('\\', '/');
        if (f != null && t != null) {
            fn = fn.replaceAll(f, t);
        }
        return StringUtil.removeXMLInvalidChars(fn);
    }

    protected void notifyGlossaryManagerFileChanged(File file) {
        GlossaryManager gm = Core.getGlossaryManager();
        if (gm != null) {
            gm.fileChanged(file);
        }
    }

    protected class LoadFilesCallback extends ParseEntry implements ProjectTMX.CheckOrphanedCallback {
        private FileInfo fileInfo;
        private String entryKeyFilename;
        private final RealProject project;

        // Sets of exist entries for check orphaned
        private final Set<String> existSource = new HashSet<>();
        private final Set<EntryKey> existKeys = new HashSet<>();

        private ExternalTMFactory.Builder tmBuilder;

        public LoadFilesCallback(RealProject project, ProjectProperties config) {
            super(config);
            this.project = project;
        }

        public void setCurrentFile(FileInfo fi) {
            fileInfo = fi;
            super.setCurrentFile(fi);
            entryKeyFilename = patchFileNameForEntryKey(fileInfo.filePath);
        }

        public void fileFinished() {
            super.fileFinished();

            if (tmBuilder != null) {
                project.putExternalTMEntry(entryKeyFilename, tmBuilder.done());
            }

            fileInfo = null;
            tmBuilder = null;
        }

        @Override
        protected void addSegment(String id, short segmentIndex, String segmentSource,
                List<ProtectedPart> protectedParts, String segmentTranslation,
                boolean segmentTranslationFuzzy, String[] props, String prevSegment, String nextSegment,
                String path) {
            // if the source string is empty, don't add it to TM
            if (segmentSource.trim().isEmpty()) {
                throw new RuntimeException("Segment must not be empty");
            }

            EntryKey ek = new EntryKey(entryKeyFilename, segmentSource, id, prevSegment, nextSegment, path);

            protectedParts = TagUtil.applyCustomProtectedParts(segmentSource,
                    PatternConsts.getPlaceholderPattern(), protectedParts);

            // If Allow translation equals to source is not set, we ignore such
            // existing translations
            if (ek.sourceText.equals(segmentTranslation) && !allowTranslationEqualToSource) {
                segmentTranslation = null;
            }
            SourceTextEntry srcTextEntry = new SourceTextEntry(ek, allProjectEntries.size() + 1, props,
                    segmentTranslation, protectedParts, segmentIndex == 0);
            srcTextEntry.setSourceTranslationFuzzy(segmentTranslationFuzzy);

            if (SegmentProperties.isReferenceEntry(props)) {
                if (tmBuilder == null) {
                    tmBuilder = new ExternalTMFactory.Builder(new File(entryKeyFilename).getName());
                }
                tmBuilder.addEntry(segmentSource, segmentTranslation, id, path, props);
            } else {
                project.getAllEntries().add(srcTextEntry);
                fileInfo.entries.add(srcTextEntry);

                existSource.add(segmentSource);
                existKeys.add(srcTextEntry.getKey());
            }
        }

        @Override
        public boolean existEntryInProject(EntryKey key) {
            return existKeys.contains(key);
        }

        @Override
        public boolean existSourceInProject(String src) {
            return existSource.contains(src);
        }
    }

    private class TranslateFilesCallback extends TranslateEntry {
        private String currentFile;

        /**
         * Getter for currentFile
         * 
         * @return the current file being processed
         */
        @Override
        protected String getCurrentFile() {
            return currentFile;
        }

        TranslateFilesCallback() {
            super(config);
        }

        protected void fileStarted(String fn) {
            currentFile = patchFileNameForEntryKey(fn);
            super.fileStarted();
        }

        protected String getSegmentTranslation(String id, int segmentIndex, String segmentSource,
                String prevSegment, String nextSegment, String path) {
            EntryKey ek = new EntryKey(currentFile, segmentSource, id, prevSegment, nextSegment, path);
            TMXEntry tr = projectTMX.getMultipleTranslation(ek);
            if (tr == null) {
                tr = projectTMX.getDefaultTranslation(ek.sourceText);
            }
            return tr != null ? tr.translation : null;
        }
    }

    static class AlignFilesCallback implements IAlignCallback {
        AlignFilesCallback(ProjectProperties props) {
            super();
            this.config = props;
        }

        Map<EntryKey, ITMXEntry> data = new TreeMap<>();
        private final ProjectProperties config;
        List<String> sources = new ArrayList<>();

        @Override
        public void addTranslation(String id, String source, String translation, boolean isFuzzy,
                String sourcePath, IFilter filter) {
            if (source != null && translation != null) {
                ParseEntry.ParseEntryResult spr = new ParseEntry.ParseEntryResult();
                boolean removeSpaces = Core.getFilterMaster().getConfig().isRemoveSpacesNonseg();
                String sourceS = ParseEntry.stripSomeChars(source, spr, config.isRemoveTags(), removeSpaces);
                String transS = ParseEntry.stripSomeChars(translation, spr, config.isRemoveTags(),
                        removeSpaces);
                if (config.isSupportDefaultTranslations()) {
                    if (sources.contains(sourceS)) {
                        return;
                    }
                }
                sources.add(sourceS);

                PrepareTMXEntry tr = new PrepareTMXEntry();
                if (config.isSentenceSegmentingEnabled()) {
                    List<String> segmentsSource = Core.getSegmenter().segment(config.getSourceLanguage(),
                            sourceS, null, null);
                    List<String> segmentsTranslation = Core.getSegmenter().segment(config.getTargetLanguage(),
                            transS, null, null);
                    if (segmentsTranslation.size() != segmentsSource.size()) {
                        if (isFuzzy) {
                            transS = "[" + filter.getFuzzyMark() + "] " + transS;
                        }
                        tr.source = sourceS;
                        tr.translation = transS;
                        data.put(new EntryKey(sourcePath, sourceS, id, "", "", ""), tr);
                    } else {
                        for (short i = 0; i < segmentsSource.size(); i++) {
                            String oneSrc = segmentsSource.get(i);
                            String oneTrans = segmentsTranslation.get(i);
                            if (isFuzzy) {
                                oneTrans = "[" + filter.getFuzzyMark() + "] " + oneTrans;
                            }
                            tr.source = oneSrc;
                            tr.translation = oneTrans;
                            data.put(new EntryKey(sourcePath, oneSrc, id, "", "", ""), tr);
                        }
                    }
                } else {
                    if (isFuzzy) {
                        transS = "[" + filter.getFuzzyMark() + "] " + transS;
                    }
                    tr.source = sourceS;
                    tr.translation = transS;
                    data.put(new EntryKey(sourcePath, sourceS, id, "", "", ""), tr);
                }
            }
        }
    }

<<<<<<< HEAD
=======
    ProjectTMX.CheckOrphanedCallback checkOrphanedCallback = new ProjectTMX.CheckOrphanedCallback() {
        public boolean existSourceInProject(String src) {
            return existSource.contains(src);
        }

        public boolean existEntryInProject(EntryKey key) {
            return existKeys.contains(key);
        }

        public void clear() {
            existSource.clear();
            existKeys.clear();
        }
    };

>>>>>>> 8ef5af1d
    void setOnlineMode() {
        if (!isOnlineMode) {
            Log.logInfoRB("VCS_ONLINE");
            Core.getMainWindow().displayWarningRB("VCS_ONLINE", "VCS_ACCESS_PROBLEM");
        }
        isOnlineMode = true;
        preparedStatus = PreparedStatus.NONE;
    }

    void setOfflineMode() {
        if (isOnlineMode) {
            Log.logInfoRB("VCS_ACCESS_PROBLEM");
            Core.getMainWindow().displayWarningRB("VCS_ACCESS_PROBLEM", "VCS_ONLINE");
        }
        isOnlineMode = false;
        preparedStatus = PreparedStatus.NONE;
    }

    @Override
    public boolean isRemoteProject() {
        return remoteRepositoryProvider != null;
    }

    @Override
    public void commitSourceFiles() throws Exception {
        if (remoteRepositoryProvider != null && config.getSourceDir().isUnderRoot()) {
            try {
                Core.getMainWindow().showStatusMessageRB("TF_COMMIT_START");
                remoteRepositoryProvider.switchAllToLatest();
                remoteRepositoryProvider.copyFilesFromProjectToRepos(config.getSourceDir().getUnderRoot(),
                        null);
                remoteRepositoryProvider.commitFiles(config.getSourceDir().getUnderRoot(),
                        "Commit source files");
                Core.getMainWindow().showStatusMessageRB("TF_COMMIT_DONE");
            } catch (Exception e) {
                Log.logErrorRB(e, "TF_COMMIT_ERROR");
                throw new IOException(OStrings.getString("TF_COMMIT_ERROR") + "\n" + e.getMessage(), e);
            }
        }
    }
}<|MERGE_RESOLUTION|>--- conflicted
+++ resolved
@@ -184,12 +184,8 @@
      * This map recreated each time when files changed. So, you can free use it
      * without thinking about synchronization.
      */
-<<<<<<< HEAD
-    private Map<String, ExternalTMX> transMemories = new TreeMap<>();
+    private final Map<String, ExternalTMX> transMemories = new TreeMap<>();
     private final LoadFilesCallback loadFilesCallback;
-=======
-    private final Map<String, ExternalTMX> transMemories = new TreeMap<>();
->>>>>>> 8ef5af1d
 
     /**
      * Storage for all translation memories of translations to other languages.
@@ -203,13 +199,6 @@
      */
     private boolean loaded = false;
 
-<<<<<<< HEAD
-=======
-    // Sets of exist entries for check orphaned
-    private final Set<String> existSource = new HashSet<>();
-    private final Set<EntryKey> existKeys = new HashSet<>();
-
->>>>>>> 8ef5af1d
     /** Segments count in project files. */
     protected List<FileInfo> projectFilesList = new ArrayList<>();
 
@@ -270,13 +259,7 @@
         }
     }
 
-<<<<<<< HEAD
     private void initializeTokenizer() {
-=======
-        projectTMX = new ProjectTMX(config.getSourceLanguage(), config.getTargetLanguage(),
-                config.isSentenceSegmentingEnabled(), config.getProjectRootDir(), checkOrphanedCallback,
-                Core.getSegmenter());
->>>>>>> 8ef5af1d
         sourceTokenizer = createTokenizer(Core.getParams().get(CLIParameters.TOKENIZER_SOURCE),
                 config.getSourceTokenizer());
         Log.logInfoRB("SOURCE_TOKENIZER", sourceTokenizer.getClass().getName());
@@ -1247,10 +1230,7 @@
         try {
             Core.getMainWindow().showStatusMessageRB("CT_LOAD_TMX");
             synchronized (projectTMX) {
-<<<<<<< HEAD
                 projectTMX.clear();
-=======
->>>>>>> 8ef5af1d
                 projectTMX.load(config.getSourceLanguage(), config.getTargetLanguage(),
                         config.isSentenceSegmentingEnabled(), file, Core.getSegmenter());
             }
@@ -1956,6 +1936,12 @@
         public boolean existSourceInProject(String src) {
             return existSource.contains(src);
         }
+
+        @Override
+        public synchronized void clear() {
+            existKeys.clear();
+            existSource.clear();
+        }
     }
 
     private class TranslateFilesCallback extends TranslateEntry {
@@ -2054,24 +2040,6 @@
         }
     }
 
-<<<<<<< HEAD
-=======
-    ProjectTMX.CheckOrphanedCallback checkOrphanedCallback = new ProjectTMX.CheckOrphanedCallback() {
-        public boolean existSourceInProject(String src) {
-            return existSource.contains(src);
-        }
-
-        public boolean existEntryInProject(EntryKey key) {
-            return existKeys.contains(key);
-        }
-
-        public void clear() {
-            existSource.clear();
-            existKeys.clear();
-        }
-    };
-
->>>>>>> 8ef5af1d
     void setOnlineMode() {
         if (!isOnlineMode) {
             Log.logInfoRB("VCS_ONLINE");
