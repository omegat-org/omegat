/**************************************************************************
 OmegaT - Computer Assisted Translation (CAT) tool
          with fuzzy matching, translation memory, keyword search,
          glossaries, and translation leveraging into updated projects.

 Copyright (C) 2000-2006 Keith Godfrey, Maxym Mykhalchuk, and Henry Pijffers
               2007 Zoltan Bartko
               2008-2016 Alex Buloichik
               2009-2010 Didier Briel
               2012 Guido Leenders, Didier Briel, Martin Fleurke
               2013 Aaron Madlon-Kay, Didier Briel
               2014 Aaron Madlon-Kay, Didier Briel
               2015 Aaron Madlon-Kay
               2017-2018 Didier Briel
               2018 Enrique Estevez Fernandez
               2019 Thomas Cordonnier
               2020 Briac Pilpre
               Home page: https://www.omegat.org/
               Support center: https://omegat.org/support

 This file is part of OmegaT.

 OmegaT is free software: you can redistribute it and/or modify
 it under the terms of the GNU General Public License as published by
 the Free Software Foundation, either version 3 of the License, or
 (at your option) any later version.

 OmegaT is distributed in the hope that it will be useful,
 but WITHOUT ANY WARRANTY; without even the implied warranty of
 MERCHANTABILITY or FITNESS FOR A PARTICULAR PURPOSE.  See the
 GNU General Public License for more details.

 You should have received a copy of the GNU General Public License
 along with this program.  If not, see <https://www.gnu.org/licenses/>.
 **************************************************************************/

package org.omegat.core.data;

import java.io.File;
import java.io.IOException;
import java.io.RandomAccessFile;
import java.io.Writer;
import java.nio.channels.FileChannel;
import java.nio.channels.FileLock;
import java.nio.charset.StandardCharsets;
import java.nio.file.Files;
import java.nio.file.Path;
import java.nio.file.Paths;
import java.util.ArrayList;
import java.util.Collections;
import java.util.HashMap;
import java.util.HashSet;
import java.util.List;
import java.util.Map;
import java.util.Optional;
import java.util.Set;
import java.util.Stack;
import java.util.TreeMap;
import java.util.regex.Matcher;
import java.util.regex.Pattern;
import java.util.stream.Collectors;

import javax.xml.stream.XMLStreamException;

import org.jetbrains.annotations.Nullable;
import org.madlonkay.supertmxmerge.StmProperties;
import org.madlonkay.supertmxmerge.SuperTmxMerge;
import org.xml.sax.SAXParseException;
import tokyo.northside.logging.ILogger;
import tokyo.northside.logging.LoggerFactory;

import org.omegat.CLIParameters;
import org.omegat.core.Core;
import org.omegat.core.CoreEvents;
import org.omegat.core.KnownException;
import org.omegat.core.data.TMXEntry.ExternalLinked;
import org.omegat.core.events.IProjectEventListener;
import org.omegat.core.segmentation.SRX;
import org.omegat.core.segmentation.Segmenter;
import org.omegat.core.statistics.CalcStandardStatistics;
import org.omegat.core.statistics.Statistics;
import org.omegat.core.statistics.StatisticsInfo;
import org.omegat.core.statistics.StatsResult;
import org.omegat.core.team2.IRemoteRepository2;
import org.omegat.core.team2.RebaseAndCommit;
import org.omegat.core.team2.RemoteRepositoryProvider;
import org.omegat.core.threads.CommandMonitor;
import org.omegat.filters2.FilterContext;
import org.omegat.filters2.IAlignCallback;
import org.omegat.filters2.IFilter;
import org.omegat.filters2.TranslationException;
import org.omegat.filters2.master.FilterMaster;
import org.omegat.gui.glossary.GlossaryEntry;
import org.omegat.gui.glossary.GlossaryManager;
import org.omegat.gui.glossary.GlossaryReaderTSV;
import org.omegat.tokenizer.DefaultTokenizer;
import org.omegat.tokenizer.ITokenizer;
import org.omegat.util.DirectoryMonitor;
import org.omegat.util.FileUtil;
import org.omegat.util.Language;
import org.omegat.util.Log;
import org.omegat.util.OConsts;
import org.omegat.util.OStrings;
import org.omegat.util.PatternConsts;
import org.omegat.util.Preferences;
import org.omegat.util.ProjectFileStorage;
import org.omegat.util.RuntimePreferences;
import org.omegat.util.StaticUtils;
import org.omegat.util.StreamUtil;
import org.omegat.util.StringUtil;
import org.omegat.util.TMXReader2;
import org.omegat.util.TagUtil;
import org.omegat.util.gui.UIThreadsUtil;

import gen.core.filters.Filters;

/**
 * Loaded project implementation. Only translation could be changed after
 * project will be loaded and set by Core.setProject.
 * <p>
 * All components can read all data directly without synchronization. All
 * synchronization implemented inside RealProject.
 * <p>
 * Since team sync is long operation, auto-saving was split into 3 phrases: get
 * remote data in background, then rebase during segment deactivation, then
 * commit in background.
 *
 * @author Keith Godfrey
 * @author Henry Pijffers (henry.pijffers@saxnot.com)
 * @author Maxym Mykhalchuk
 * @author Bartko Zoltan (bartkozoltan@bartkozoltan.com)
 * @author Alex Buloichik (alex73mail@gmail.com)
 * @author Didier Briel
 * @author Guido Leenders
 * @author Martin Fleurke
 * @author Aaron Madlon-Kay
 */
public class RealProject implements IProject {
    private final ILogger logger = LoggerFactory.getLogger(RealProject.class, OStrings.getResourceBundle());

    protected final ProjectProperties config;
    protected @Nullable RemoteRepositoryProvider remoteRepositoryProvider;


    enum PreparedStatus {
        NONE, PREPARED, PREPARED2, REBASED
    }

    /**
     * Status required for execute prepare/rebase/commit in the correct order.
     */
    private volatile PreparedStatus preparedStatus = PreparedStatus.NONE;
    private volatile @Nullable RebaseAndCommit.Prepared tmxPrepared;
    private volatile @Nullable RebaseAndCommit.Prepared glossaryPrepared;

    private boolean isOnlineMode;

    private RandomAccessFile raFile;
    private FileChannel lockChannel;
    private FileLock lock;

    private boolean modified;

    /** List of all segments in project. */
    protected List<SourceTextEntry> allProjectEntries = new ArrayList<>(4096);

    protected ImportFromAutoTMX importHandler;

    private final StatisticsInfo hotStat = new StatisticsInfo();

    private ITokenizer sourceTokenizer;
    private ITokenizer targetTokenizer;

    private DirectoryMonitor tmMonitor;

    private DirectoryMonitor tmOtherLanguagesMonitor;

    /**
     * Indicates when there is an ongoing save event. Saving might take a while
     * during team sync: if a merge is required the save might be postponed
     * indefinitely while we wait for the user to confirm the current segment.
     */
    private boolean isSaving = false;

    /**
     * Storage for all translation memories, which shouldn't be changed and
     * saved, i.e. for /tm/*.tmx files, aligned data from source files.
     *
     * This map recreated each time when files changed. So, you can free use it
     * without thinking about synchronization.
     */
    private Map<String, ExternalTMX> transMemories = new TreeMap<>();
    private final LoadFilesCallback loadFilesCallback = new LoadFilesCallback(this);

    /**
     * Storage for all translation memories of translations to other languages.
     */
    private Map<Language, ProjectTMX> otherTargetLangTMs = new TreeMap<>();

    protected final ProjectTMX projectTMX;

    /**
     * True if project loaded successfully.
     */
    private boolean loaded = false;

    /** Segments count in project files. */
    protected List<FileInfo> projectFilesList = new ArrayList<>();

    /** This instance returned if translation not exist. */
    private static final TMXEntry EMPTY_TRANSLATION;
    static {
        PrepareTMXEntry empty = new PrepareTMXEntry();
        empty.source = "";
        EMPTY_TRANSLATION = new TMXEntry(empty, true, null);
    }

    private final boolean allowTranslationEqualToSource = Preferences
            .isPreference(Preferences.ALLOW_TRANS_EQUAL_TO_SRC);

    /**
     * A list of external processes. Allows previously-started, hung or
     * long-running processes to be forcibly terminated when compiling the
     * project anew or when closing the project.
     */
    private final Stack<Process> processCache = new Stack<>();

    /**
     * Create new project instance. It required to call {@link #createProject()}
     * or {@link #loadProject(boolean)} methods just after constructor before
     * use project.
     *
     * @param props
     *            project properties
     */
    public RealProject(final ProjectProperties props) {
        config = props;
        projectTMX = new ProjectTMX(loadFilesCallback);
        initializeRemoteProject();
        initializeTokenizer();
    }

    public RealProject(final ProjectProperties props, ProjectTMX.CheckOrphanedCallback callback) {
        config = props;
        projectTMX = new ProjectTMX(callback);
        initializeRemoteProject();
        initializeTokenizer();
    }

    private void initializeRemoteProject() {
        if (config.getRepositories() != null && !Core.getParams().containsKey(CLIParameters.NO_TEAM)) {
            try {
                remoteRepositoryProvider = new RemoteRepositoryProvider(config.getProjectRootDir(),
                        config.getRepositories(), config);
            } catch (Exception ex) {
                // TODO
                throw new RuntimeException(ex);
            }
        } else {
            remoteRepositoryProvider = null;
        }
    }

    private void initializeTokenizer() {
        sourceTokenizer = createTokenizer(Core.getParams().get(CLIParameters.TOKENIZER_SOURCE),
                config.getSourceTokenizer());
        Log.logInfoRB("SOURCE_TOKENIZER", sourceTokenizer.getClass().getName());
        targetTokenizer = createTokenizer(Core.getParams().get(CLIParameters.TOKENIZER_TARGET),
                config.getTargetTokenizer());
        Log.logInfoRB("TARGET_TOKENIZER", targetTokenizer.getClass().getName());
    }

    public void saveProjectProperties() throws Exception {
        unlockProject();
        try {
            SRX.saveToSrx(config.getProjectSRX(), new File(config.getProjectInternal()));
            FilterMaster.saveConfig(config.getProjectFilters(),
                    new File(config.getProjectInternal(), FilterMaster.FILE_FILTERS));
            ProjectFileStorage.writeProjectFile(config);
        } finally {
            lockProject();
        }
        Preferences.setPreference(Preferences.SOURCE_LOCALE, config.getSourceLanguage().toString());
        Preferences.setPreference(Preferences.TARGET_LOCALE, config.getTargetLanguage().toString());
    }

    /**
     * Create new project.
     */
    public void createProject() {
        Log.logInfoRB("LOG_DATAENGINE_CREATE_START");
        UIThreadsUtil.mustNotBeSwingThread();

        try {
            if (!lockProject()) {
                throw new KnownException("PROJECT_LOCKED");
            }

            createDirectory(config.getProjectRoot(), null);
            createDirectory(config.getProjectInternal(), OConsts.DEFAULT_INTERNAL);
            createDirectory(config.getSourceRoot(), OConsts.DEFAULT_SOURCE);
            createDirectory(config.getGlossaryRoot(), OConsts.DEFAULT_GLOSSARY);
            createDirectory(config.getTMRoot(), OConsts.DEFAULT_TM);
            createDirectory(config.getTMAutoRoot(), OConsts.AUTO_TM);
            createDirectory(config.getTMEnforceRoot(), OConsts.AUTO_ENFORCE_TM);
            createDirectory(config.getTMMTRoot(), OConsts.MT_TM);
            createDirectory(config.getTMPenaltyRoot(), OConsts.PENALTY_TM);
            createDirectory(config.getTMOtherLangRoot(), OConsts.DEFAULT_OTHERLANG);
            createDirectory(config.getDictRoot(), OConsts.DEFAULT_DICT);
            createDirectory(config.getTargetRoot(), OConsts.DEFAULT_TARGET);
            // createDirectory(m_config.getTMOtherLangRoot(),
            // OConsts.DEFAULT_OTHERLANG);

            saveProjectProperties();

            // Set project specific segmentation rules if they exist, or
            // defaults otherwise.
            SRX srx = config.getProjectSRX();
            Core.setSegmenter(new Segmenter(srx == null ? Preferences.getSRX() : srx));

            loadTranslations();
            setProjectModified(true);
            saveProject(false);

            loadSourceFiles();

            allProjectEntries = Collections.unmodifiableList(allProjectEntries);
            importHandler = new ImportFromAutoTMX(this, allProjectEntries);

            importTranslationsFromSources();

            loadTM();

            loadOtherLanguages();

            loaded = true;

            // clear status message
            Core.getMainWindow().showStatusMessageRB(null);
        } catch (Exception e) {
            // trouble in Tinseltown...
            Log.logErrorRB(e, "CT_ERROR_CREATING_PROJECT");
            Core.getMainWindow().displayErrorRB(e, "CT_ERROR_CREATING_PROJECT");
        }
        Log.logInfoRB("LOG_DATAENGINE_CREATE_END");
    }

    /**
     * Load exist project in a "big" sense -- loads project's properties,
     * glossaries, tms, source files etc.
     */
    public synchronized void loadProject(boolean onlineMode) {
        Log.logInfoRB("LOG_DATAENGINE_LOAD_START");
        UIThreadsUtil.mustNotBeSwingThread();

        // load a new project
        try {
            if (!lockProject()) {
                throw new KnownException("PROJECT_LOCKED");
            }
            isOnlineMode = onlineMode;

            if (RuntimePreferences.isLocationSaveEnabled()) {
                Preferences.setPreference(Preferences.CURRENT_FOLDER,
                        new File(config.getProjectRoot()).getAbsoluteFile().getParent());
                Preferences.save();
            }

            Core.getMainWindow().showStatusMessageRB("CT_LOADING_PROJECT");

            if (remoteRepositoryProvider != null) {
                try {
                    tmxPrepared = null;
                    glossaryPrepared = null;
                    remoteRepositoryProvider.switchAllToLatest();
                } catch (IRemoteRepository2.NetworkException e) {
                    Log.logErrorRB("TEAM_NETWORK_ERROR", e.getCause() == null ? e.getMessage() : e.getCause());
                    setOfflineMode();
                }
                remoteRepositoryProvider.copyFilesFromReposToProject("");

                // After adding filters.xml and segmentation.conf, we must
                // reload them again
                config.loadProjectFilters();
                config.loadProjectSRX();
            }

            loadFilterSettings();
            loadSegmentationSettings();
            try {
                loadTranslations(); // load project_save.tmx
                loadSourceFiles();

                // This MUST happen after calling loadTranslations()
                if (remoteRepositoryProvider != null && isOnlineMode) {
                    Core.getMainWindow().showStatusMessageRB("TEAM_REBASE_AND_COMMIT");
                    rebaseAndCommitProject(true);
                }
            } catch (XMLStreamException e) {
                // omegat.project file corrupted.
                Log.logErrorRB(e, "TF_LOAD_ERROR_PARSER_EXCEPTION");
                Core.getMainWindow().displayErrorRB(e, "TF_LOAD_ERROR_PARSER_EXCEPTION");
                if (!loaded) {
                    unlockProject();
                }
                Log.logInfoRB("LOG_DATAENGINE_LOAD_END");
                return;
            }

            // After `#loadSourcefiles`, the entries are filled. The list can
            // now (and only now) be read only.
            allProjectEntries = Collections.unmodifiableList(allProjectEntries);
            // and now we can set the importHandler, used by loadTM
            importHandler = new ImportFromAutoTMX(this, allProjectEntries);

            // imports translation from source files into ProjectTMX
            importTranslationsFromSources();

            // loads external tmx, and auto/enfoce tmx'es (appending to
            // projectTMX)
            loadTM();

            loadOtherLanguages();

            // build word count
            StatsResult stat = CalcStandardStatistics.buildProjectStats(this);
            stat.updateStatisticsInfo(hotStat);
            Statistics.writeStat(config.getProjectInternal(), stat);

            loaded = true;

            // Project Loaded...
            Core.getMainWindow().showStatusMessageRB(null);

            setProjectModified(importHandler.didAnyChange);
        } catch (OutOfMemoryError oome) {
            // Fix for bug 1571944 @author Henry Pijffers
            // (henry.pijffers@saxnot.com)

            // Oh shit, we're all out of storage space!
            // Of course we should've cleaned up after ourselves earlier,
            // but since we didn't, do a bit of cleaning up now, otherwise
            // we can't even inform the user about our slacking off.
            allProjectEntries.clear();
            projectFilesList.clear();
            transMemories.clear();
            projectTMX.clear();
            // There, that should do it, now inform the user
            long memory = Runtime.getRuntime().maxMemory() / 1024 / 1024;
            Log.logErrorRB("OUT_OF_MEMORY", memory);
            Log.log(oome);
            Core.getMainWindow().showErrorDialogRB("TF_ERROR", "OUT_OF_MEMORY", memory);
            // Just quit, we can't help it anyway
            System.exit(0);
        } catch (IOException ioe) {
            Log.logErrorRB(ioe, "TF_LOAD_ERROR_FILE_ACCESS");
            Core.getMainWindow().displayErrorRB(ioe, "TF_LOAD_ERROR_FILE_ACCESS");
            if (!loaded) {
                unlockProject();
            }
        } catch (Throwable e) {
            Log.logErrorRB(e, "TF_LOAD_ERROR");
            Core.getMainWindow().displayErrorRB(e, "TF_LOAD_ERROR");
            if (!loaded) {
                unlockProject();
            }
        }

        Log.logInfoRB("LOG_DATAENGINE_LOAD_END");
    }

    /**
     * Load filter settings, either from the project or from global options
     */
    private void loadFilterSettings() {
        // Set project specific file filters if they exist, or defaults
        // otherwise.
        // This MUST happen before calling loadTranslations() because the
        // setting to ignore file context
        // for alt translations is a filter setting, and it affects how alt
        // translations are hashed.
        Filters filters = Optional.ofNullable(config.getProjectFilters()).orElse(Preferences.getFilters());
        Core.setFilterMaster(new FilterMaster(filters));
    }

    /**
     * Load segmentation settings, either from the project or from global
     * options
     */
    private void loadSegmentationSettings() {
        // Set project specific segmentation rules if they exist, or defaults
        // otherwise.
        // This MUST happen before calling loadTranslations(), because
        // projectTMX needs a segmenter.
        SRX srx = Optional.ofNullable(config.getProjectSRX()).orElse(Preferences.getSRX());
        Core.setSegmenter(new Segmenter(srx));
    }

    /**
     * Align project.
     */
    public Map<EntryKey, ITMXEntry> align(final ProjectProperties props, final File translatedDir)
            throws Exception {
        FilterMaster fm = Core.getFilterMaster();

        File root = new File(config.getSourceRoot());
        List<File> srcFileList = FileUtil.buildFileList(root, true);

        AlignFilesCallback alignFilesCallback = new AlignFilesCallback(props);

        String srcRoot = config.getSourceRoot();
        for (File file : srcFileList) {
            // shorten filename to that which is relative to src root
            String midName = file.getPath().substring(srcRoot.length());
            fm.alignFile(root.toString(), midName, translatedDir.getPath(), new FilterContext(props),
                    alignFilesCallback);
        }
        return alignFilesCallback.data;
    }

    @Override
    public boolean isProjectLoaded() {
        return loaded;
    }

    @Override
    public StatisticsInfo getStatistics() {
        return hotStat;
    }

    /**
     * Signals to the core thread that a project is being closed now, and if
     * it's still being loaded, core thread shouldn't throw any error.
     */
    @Override
    public void closeProject() {
        loaded = false;
        flushProcessCache();
        tmMonitor.fin();
        tmOtherLanguagesMonitor.fin();
        unlockProject();
        Log.logInfoRB("LOG_DATAENGINE_CLOSE");
    }

    /**
     * Lock omegat.project file against rename or move project.
     */
    protected boolean lockProject() {
        if (!RuntimePreferences.isProjectLockingEnabled()) {
            return true;
        }
        try {
            File lockFile = new File(config.getProjectRoot(), OConsts.FILE_PROJECT);
            raFile = new RandomAccessFile(lockFile, "rw");
            lockChannel = raFile.getChannel();
            lock = lockChannel.tryLock();
        } catch (Throwable ex) {
            Log.log(ex);
        }
        if (lock == null) {
            try {
                lockChannel.close();
            } catch (Throwable ignored) {
            }
            lockChannel = null;
            try {
                raFile.close();
            } catch (Throwable ignored) {
            }
            raFile = null;
            return false;
        } else {
            return true;
        }
    }

    /**
     * Unlock omegat.project file against rename or move project.
     */
    protected void unlockProject() {
        if (!RuntimePreferences.isProjectLockingEnabled()) {
            return;
        }
        try {
            if (lock != null) {
                lock.release();
            }
            if (lockChannel != null) {
                lockChannel.close();
            }
            if (raFile != null) {
                raFile.close();
            }
        } catch (Exception ex) {
            Log.log(ex);
        } finally {
            try {
                if (lockChannel != null) {
                    lockChannel.close();
                }
            } catch (Exception ignored) {
            }
            try {
                if (raFile != null) {
                    raFile.close();
                }
            } catch (Exception ignored) {
            }
        }
    }

    /**
     * Builds translated files corresponding to sourcePattern and creates fresh
     * TM files. Convenience method. Assumes we want to run external
     * post-processing commands.
     *
     * @param sourcePattern
     *            The regexp of files to create
     */
    @Override
    public void compileProject(String sourcePattern) throws Exception {
        compileProject(sourcePattern, true);
    }

    /**
     * Builds translated files corresponding to sourcePattern and creates fresh
     * TM files. Calls the actual compile project method, assumes we don't want
     * to commit target files.
     *
     * @param sourcePattern
     *            The regexp of files to create
     * @param doPostProcessing
     *            Whether or not we should perform external post-processing.
     */
    public void compileProject(String sourcePattern, boolean doPostProcessing) throws Exception {
        compileProjectAndCommit(sourcePattern, doPostProcessing, false);
    }

    /**
     * Builds translated files corresponding to sourcePattern and creates fresh
     * TM files.
     *
     * @param sourcePattern
     *            The regexp of files to create
     * @param doPostProcessing
     *            Whether or not we should perform external post-processing.
     * @param commitTargetFiles
     *            Whether or not we should commit target files
     */
    @Override
    public void compileProjectAndCommit(String sourcePattern, boolean doPostProcessing,
            boolean commitTargetFiles) throws Exception {
        Log.logInfoRB("LOG_DATAENGINE_COMPILE_START");
        UIThreadsUtil.mustNotBeSwingThread();

        exportTMXs();
        Pattern filePattern = Pattern.compile(sourcePattern);
        int numberOfCompiled = compileMatchingFiles(filePattern);

        // COMPILE event is fired before committing translated files to remote
        // repository to be able to modify the resulting files before sending
        // them to the repository (BUGS#1176)
        CoreEvents.fireProjectChange(IProjectEventListener.PROJECT_CHANGE_TYPE.COMPILE);
        if (shouldCommitToRepository(commitTargetFiles)) {
            commitToRepository();
        }
        displayCompilationResult(numberOfCompiled);
        if (doPostProcessing) {
            // Kill any processes still not complete
            flushProcessCache();

            if (Preferences.isPreference(Preferences.ALLOW_PROJECT_EXTERN_CMD)) {
                doExternalCommand(config.getExternalCommand());
            }
            doExternalCommand(Preferences.getPreference(Preferences.EXTERNAL_COMMAND));
        }
<<<<<<< HEAD

        Log.logInfoRB("LOG_DATAENGINE_COMPILE_END");
    }

    private boolean shouldCommitToRepository(boolean commitTargetFiles) {
        return remoteRepositoryProvider != null && config.getTargetDir().isUnderRoot()
                && commitTargetFiles && isOnlineMode;
=======

        Log.logInfoRB("LOG_DATAENGINE_COMPILE_END");
    }

    private boolean shouldCommitToRepository(boolean commitTargetFiles) {
        return remoteRepositoryProvider != null && config.getTargetDir().isUnderRoot() && commitTargetFiles
                && isOnlineMode;
>>>>>>> f9ddf575
    }

    private void exportTMXs() throws IOException {
        String fname;
        // Build TMX files specified as output TMXs in the config file
        // - OmegaT-specific, with inline OmegaT formatting tags
        // - TMX Level 1, without formatting tags
        // - TMX Level 2, with OmegaT formatting tags wrapped in TMX inline tags
        try {
            if (config.isExportTm("omegat")) {
                // build TMX with OmegaT tags
                fname = config.getExportTMRoot() + config.getProjectName() + OConsts.OMEGAT_TMX
                        + OConsts.TMX_EXTENSION;
                projectTMX.exportTMX(config, new File(fname), false, false, false);
            }

            if (config.isExportTm("level1")) {
                // build TMX level 1 compliant file
                fname = config.getExportTMRoot() + config.getProjectName() + OConsts.LEVEL1_TMX
                        + OConsts.TMX_EXTENSION;
                projectTMX.exportTMX(config, new File(fname), true, false, false);
            }

            if (config.isExportTm("level2")) {
                // build three-quarter-assed TMX level 2 file
                fname = config.getExportTMRoot() + config.getProjectName() + OConsts.LEVEL2_TMX
                        + OConsts.TMX_EXTENSION;
                projectTMX.exportTMX(config, new File(fname), false, true, false);
            }
        } catch (Exception e) {
            Log.logErrorRB(e, "CT_ERROR_CREATING_TMX");
            throw new IOException(OStrings.getString("CT_ERROR_CREATING_TMX") + "\n" + e.getMessage());
        }
    }

<<<<<<< HEAD
    private int compileMatchingFiles(Pattern filePattern) throws Exception {
=======
    private int compileMatchingFiles(Pattern filePattern) throws IOException, TranslationException {
>>>>>>> f9ddf575
        String srcRoot = config.getSourceRoot();
        String locRoot = config.getTargetRoot();

        // build translated files
        FilterMaster fm = Core.getFilterMaster();
        List<String> pathList = FileUtil.buildRelativeFilesList(new File(srcRoot), Collections.emptyList(),
                config.getSourceRootExcludes());
        TranslateFilesCallback translateFilesCallback = new TranslateFilesCallback();
        int compiledFilesCount = 0;

        for (String midName : pathList) {
            // shorten filename to that which is relative to src root
            Matcher fileMatch = filePattern.matcher(midName);
            if (fileMatch.matches()) {
                File fn = new File(locRoot, midName);
                if (!fn.getParentFile().exists()) {
                    if (!fn.getParentFile().mkdirs()) {
                        throw new IOException(
                                OStrings.getString("CT_ERROR_CREATING_TARGET_DIR") + fn.getParentFile());
                    }
                }
                Core.getMainWindow().showStatusMessageRB("CT_COMPILE_FILE_MX", midName);
                translateFilesCallback.fileStarted(midName);
                fm.translateFile(srcRoot, midName, locRoot, new FilterContext(config),
                        translateFilesCallback);
                translateFilesCallback.fileFinished();
                compiledFilesCount++;
            }
        }
        return compiledFilesCount;
    }

    private void commitToRepository() throws Exception {
<<<<<<< HEAD
=======
        if (remoteRepositoryProvider == null) {
            return;
        }
>>>>>>> f9ddf575
        tmxPrepared = null;
        glossaryPrepared = null;

        // Ticket 1690 - build project statistics files
        // so that contents of these files is up to date with target files
        // sent at same moment
        StatsResult stat = CalcStandardStatistics.buildProjectStats(this);
        stat.updateStatisticsInfo(hotStat);
        String fn = config.getProjectInternal() + OConsts.STATS_FILENAME;
        Statistics.writeStat(fn, stat.getTextData());
        Statistics.writeStat(fn.replace(".txt", ".json"), stat.getJsonData());
<<<<<<< HEAD

        // Convert stats file name to relative
        ProjectProperties.ProjectPath path = config.new ProjectPath(true);
        path.setRelativeOrAbsolute(fn);
        fn = path.getUnderRoot();
        remoteRepositoryProvider.copyFilesFromProjectToRepos(fn, null);
        remoteRepositoryProvider.copyFilesFromProjectToRepos(fn.replace(".txt", ".json"), null);
        remoteRepositoryProvider.commitFiles(fn, "Statistics");

=======
        // commit translations and statistics
>>>>>>> f9ddf575
        try {
            Core.getMainWindow().showStatusMessageRB("TF_COMMIT_TARGET_START");
            remoteRepositoryProvider.switchAllToLatest();
            remoteRepositoryProvider.copyFilesFromProjectToRepos(config.getTargetDir().getUnderRoot(), null);
            remoteRepositoryProvider.commitFiles(config.getTargetDir().getUnderRoot(), "Project translation");
<<<<<<< HEAD
=======
            // Convert stats file name to relative
            ProjectProperties.ProjectPath path = config.new ProjectPath(true);
            path.setRelativeOrAbsolute(fn);
            fn = path.getUnderRoot();
            remoteRepositoryProvider.copyFilesFromProjectToRepos(fn, null);
            remoteRepositoryProvider.copyFilesFromProjectToRepos(fn.replace(".txt", ".json"), null);
            remoteRepositoryProvider.commitFiles(fn, "Statistics");
>>>>>>> f9ddf575
            Core.getMainWindow().showStatusMessageRB("TF_COMMIT_TARGET_DONE");
        } catch (Exception e) {
            Log.logErrorRB(e, "TF_COMMIT_TARGET_ERROR");
            throw new IOException(OStrings.getString("TF_COMMIT_TARGET_ERROR") + "\n" + e.getMessage());
        }
    }

    private void displayCompilationResult(int compiledFilesCount) {
        if (compiledFilesCount == 1) {
            Core.getMainWindow().showStatusMessageRB("CT_COMPILE_DONE_MX_SINGULAR");
        } else {
            Core.getMainWindow().showStatusMessageRB("CT_COMPILE_DONE_MX");
        }
    }

    /**
     * Set up and execute the user-specified external command.
     * 
     * @param command
     *            Command to execute
     */
    private void doExternalCommand(String command) {

        if (StringUtil.isEmpty(command)) {
            return;
        }

        Core.getMainWindow().showStatusMessageRB("CT_START_EXTERNAL_CMD");

        CommandVarExpansion expander = new CommandVarExpansion(command);
        command = expander.expandVariables(config);
        Log.logInfoRB("EXECUTING_COMMAND", command);
        try {
            Process p = Runtime.getRuntime().exec(StaticUtils.parseCLICommand(command));
            processCache.push(p);
            CommandMonitor stdout = CommandMonitor.newStdoutMonitor(p);
            CommandMonitor stderr = CommandMonitor.newStderrMonitor(p);
            stdout.start();
            stderr.start();
        } catch (IOException e) {
            Core.getMainWindow().showStatusMessageRB("CT_ERROR_STARTING_EXTERNAL_CMD", e.getCause() == null ?
                    e.getLocalizedMessage() : e.getCause());
        }
    }

    /**
     * Clear cache of previously run external processes, terminating any that
     * haven't finished.
     */
    private void flushProcessCache() {
        while (!processCache.isEmpty()) {
            Process p = processCache.pop();
            try {
                p.exitValue();
            } catch (IllegalThreadStateException ex) {
                p.destroy();
            }
        }
    }

    /**
     * Saves the translation memory and preferences.
     * <p>
     * This method must be executed in the Core.executeExclusively.
     */
    @Override
    public synchronized void saveProject(boolean doTeamSync) {
        if (isSaving) {
            return;
        }
        isSaving = true;

        Log.logInfoRB("LOG_DATAENGINE_SAVE_START");
        UIThreadsUtil.mustNotBeSwingThread();

        Core.getAutoSave().disable();
        try {

            Core.getMainWindow().getMainMenu().getProjectMenu().setEnabled(false);
            try {
                Preferences.save();

                try {
                    saveProjectProperties();

                    projectTMX.save(config, config.getProjectInternal() + OConsts.STATUS_EXTENSION,
                            isProjectModified());

                    if (remoteRepositoryProvider != null && doTeamSync) {
                        tmxPrepared = null;
                        glossaryPrepared = null;
                        remoteRepositoryProvider.cleanPrepared();
                        Core.getMainWindow().showStatusMessageRB("TEAM_SYNCHRONIZE");
                        rebaseAndCommitProject(true);
                        setOnlineMode();
                    }

                    setProjectModified(false);
                } catch (KnownException ex) {
                    throw ex;
                } catch (IRemoteRepository2.NetworkException e) {
                    if (isOnlineMode) {
                        Log.logErrorRB("TEAM_NETWORK_ERROR", e.getCause() == null ? e.getLocalizedMessage()
                                : e.getCause());
                        setOfflineMode();
                    }
                } catch (Exception e) {
                    Log.logErrorRB(e, "CT_ERROR_SAVING_PROJ");
                    Core.getMainWindow().displayErrorRB(e, "CT_ERROR_SAVING_PROJ");
                }

                LastSegmentManager.saveLastSegment();

                // update statistics
                StatsResult stat = CalcStandardStatistics.buildProjectStats(this);
                stat.updateStatisticsInfo(hotStat);
                Statistics.writeStat(config.getProjectInternal(), stat);
            } finally {
                Core.getMainWindow().getMainMenu().getProjectMenu().setEnabled(true);
            }

            CoreEvents.fireProjectChange(IProjectEventListener.PROJECT_CHANGE_TYPE.SAVE);
        } finally {
            Core.getAutoSave().enable();
        }
        Log.logInfoRB("LOG_DATAENGINE_SAVE_END");

        isSaving = false;
    }

    /**
     * Prepare for future team sync.
     * <p>
     * This method must be executed in the Core.executeExclusively.
     */
    @Override
    public void teamSyncPrepare() throws Exception {
        if (remoteRepositoryProvider == null || preparedStatus != PreparedStatus.NONE || !isOnlineMode) {
            return;
        }
        logger.atDebug().log("Prepare team sync");
        tmxPrepared = null;
        glossaryPrepared = null;
        remoteRepositoryProvider.cleanPrepared();

        String tmxPath = config.getProjectInternalRelative() + OConsts.STATUS_EXTENSION;
        if (remoteRepositoryProvider.isUnderMapping(tmxPath)) {
            tmxPrepared = RebaseAndCommit.prepare(remoteRepositoryProvider, config.getProjectRootDir(),
                    tmxPath);
        }

        final String glossaryPath = config.getWritableGlossaryFile().getUnderRoot();
        if (glossaryPath != null && remoteRepositoryProvider.isUnderMapping(glossaryPath)) {
            glossaryPrepared = RebaseAndCommit.prepare(remoteRepositoryProvider, config.getProjectRootDir(),
                    glossaryPath);
        }
        preparedStatus = PreparedStatus.PREPARED;
    }

    @Override
    public boolean isTeamSyncPrepared() {
        return preparedStatus == PreparedStatus.PREPARED;
    }

    /**
     * Fast team sync for execute from SaveThread.
     * <p>
     * This method must be executed in the Core.executeExclusively.
     */
    @Override
    public void teamSync() {
        if (remoteRepositoryProvider == null || preparedStatus != PreparedStatus.PREPARED) {
            return;
        }
        logger.atDebug().log("Rebase team sync");
        try {
            preparedStatus = PreparedStatus.PREPARED2;
            synchronized (projectTMX) {
                projectTMX.save(config, config.getProjectInternal() + OConsts.STATUS_EXTENSION,
                        isProjectModified());
            }
            rebaseAndCommitProject(glossaryPrepared != null);
            preparedStatus = PreparedStatus.REBASED;

            new Thread(() -> {
                try {
                    Core.executeExclusively(true, () -> {
                        if (preparedStatus != PreparedStatus.REBASED) {
                            return;
                        }
                        logger.atDebug().log("Commit team sync");
                        try {
                            if (tmxPrepared != null && glossaryPrepared != null) {
                                String newVersion = RebaseAndCommit.commitPrepared(tmxPrepared,
                                        remoteRepositoryProvider, null);
                                RebaseAndCommit.commitPrepared(glossaryPrepared, remoteRepositoryProvider, newVersion);
                            }

                            tmxPrepared = null;
                            glossaryPrepared = null;

                            remoteRepositoryProvider.cleanPrepared();
                        } catch (Exception ex) {
                            Log.logErrorRB(ex, "CT_ERROR_SAVING_PROJ");
                        }
                        preparedStatus = PreparedStatus.NONE;
                    });
                } catch (Exception ex) {
                    Log.logErrorRB(ex, "CT_ERROR_SAVING_PROJ");
                }
            }).start();
        } catch (Exception ex) {
            Log.logErrorRB(ex, "CT_ERROR_SAVING_PROJ");
            preparedStatus = PreparedStatus.NONE;
        }
    }

    /**
     * Rebase changes in project to remote HEAD and upload changes to remote if
     * possible.
     * <p>
     * How it works.
     * <p>
     * At each moment we have 3 versions of translation (project_save.tmx file)
     * or writable glossary:
     * <ol>
     * <li>BASE - version which current translator downloaded from remote
     * repository previously(on previous synchronization or startup).
     *
     * <li>WORKING - current version in translator's OmegaT. It doesn't exist it
     * remote repository yet. It's inherited from BASE version, i.e. BASE +
     * local changes.
     *
     * <li>HEAD - latest version in repository, which other translators
     * committed. It's also inherited from BASE version, i.e. BASE + remote
     * changes.
     * </ol>
     * In an ideal world, we could just calculate diff between WORKING and BASE
     * - it will be our local changes after latest synchronization, then rebase
     * these changes on the HEAD revision, then commit into remote repository.
     * <p>
     * But we have some real world limitations:
     * <ul>
     * <li>Computers and networks work slowly, i.e. this synchronization will
     * require some seconds, but translator should be able to edit translation
     * in this time.
     * <li>We have to handle network errors
     * <li>Other translators can commit own data in the same time.
     * </ul>
     * So, in the real world synchronization works by these steps:
     * <ol>
     * <li>Download HEAD revision from remote repository and load it in memory.
     * <li>Load BASE revision from local disk.
     * <li>Calculate diff between WORKING and BASE, then rebase it on the top of
     * HEAD revision. This step synchronized around memory TMX, so, all edits
     * are stopped. Since it's enough fast step, it's okay.
     * <li>Upload new revision into repository.
     * </ol>
     */
    private void rebaseAndCommitProject(boolean processGlossary) throws Exception {
        Log.logInfoRB("TEAM_REBASE_START");

        final String author = Preferences.getPreferenceDefault(Preferences.TEAM_AUTHOR,
                System.getProperty("user.name"));
        final StringBuilder commitDetails = new StringBuilder("Translated by " + author);
        String tmxPath = config.getProjectInternalRelative() + OConsts.STATUS_EXTENSION;
        if (remoteRepositoryProvider != null && remoteRepositoryProvider.isUnderMapping(tmxPath)) {
            RebaseAndCommit.rebaseAndCommit(tmxPrepared, remoteRepositoryProvider, config.getProjectRootDir(),
                    tmxPath, new RebaseAndCommit.IRebase() {
                        ProjectTMX baseTMX, headTMX;

                        @Override
                        public void parseBaseFile(File file) throws Exception {
                            baseTMX = new ProjectTMX();
                            baseTMX.load(config.getSourceLanguage(), config.getTargetLanguage(),
                                    config.isSentenceSegmentingEnabled(), file, Core.getSegmenter());
                        }

                        @Override
                        public void parseHeadFile(File file) throws Exception {
                            headTMX = new ProjectTMX();
                            headTMX.load(config.getSourceLanguage(), config.getTargetLanguage(),
                                    config.isSentenceSegmentingEnabled(), file, Core.getSegmenter());
                        }

                        @Override
                        public void rebaseAndSave(File tempOut) throws Exception {
                            // Rebase-merge and immediately save mergedTMX
                            // to tempOut.
                            // It shall not save it as the projectTMX here.
                            ProjectTMX mergedTMX = mergeTMX(baseTMX, headTMX, commitDetails);
                            mergedTMX.exportTMX(config, tempOut, false, false, true);
                        }

                        @Override
                        public void reload(File file) throws Exception {
                            ProjectTMX newTMX = new ProjectTMX();
                            newTMX.load(config.getSourceLanguage(), config.getTargetLanguage(),
                                    config.isSentenceSegmentingEnabled(), file, Core.getSegmenter());
                            projectTMX.replaceContent(newTMX);
                        }

                        @Override
                        public String getCommentForCommit() {
                            return commitDetails.toString();
                        }

                        @Override
                        public String getFileCharset(File file) throws Exception {
                            return TMXReader2.detectCharset(file);
                        }
                    });
        }

        if (processGlossary) {
            final String glossaryPath = config.getWritableGlossaryFile().getUnderRoot();
            final File glossaryFile = config.getWritableGlossaryFile().getAsFile();
            if (glossaryPath != null && remoteRepositoryProvider.isUnderMapping(glossaryPath)) {
                final List<GlossaryEntry> glossaryEntries;
                if (glossaryFile.exists()) {
                    glossaryEntries = GlossaryReaderTSV.read(glossaryFile, true);
                    logger.atDebug().setMessage("Read {0} glossaries from {1}").addArgument(glossaryEntries.size())
                            .addArgument(glossaryFile).log();
                } else {
                    glossaryEntries = Collections.emptyList();
                }
                RebaseAndCommit.rebaseAndCommit(glossaryPrepared, remoteRepositoryProvider,
                        config.getProjectRootDir(), glossaryPath, new RebaseAndCommit.IRebase() {
                            List<GlossaryEntry> baseGlossaryEntries, headGlossaryEntries;

                            @Override
                            public void parseBaseFile(File file) throws Exception {
                                if (file.exists()) {
                                    baseGlossaryEntries = GlossaryReaderTSV.read(file, true);
                                    logger.atDebug().setMessage("read {0} entries from local glossary.txt")
                                            .addArgument(baseGlossaryEntries.size())
                                            .log();
                                } else {
                                    baseGlossaryEntries = new ArrayList<>();
                                }
                            }

                            @Override
                            public void parseHeadFile(File file) throws Exception {
                                if (file.exists()) {
                                    headGlossaryEntries = GlossaryReaderTSV.read(file, true);
                                    logger.atDebug()
                                            .setMessage("read {0} entries from remote glossaries")
                                            .addArgument(headGlossaryEntries.size())
                                            .log();
                                } else {
                                    headGlossaryEntries = new ArrayList<>();
                                }
                            }

                            @Override
                            public void rebaseAndSave(File out) throws Exception {
                                List<GlossaryEntry> deltaAddedGlossaryLocal = new ArrayList<>(
                                        glossaryEntries);
                                deltaAddedGlossaryLocal.removeAll(baseGlossaryEntries);
                                List<GlossaryEntry> deltaRemovedGlossaryLocal = new ArrayList<>(
                                        baseGlossaryEntries);
                                deltaRemovedGlossaryLocal.removeAll(glossaryEntries);
                                headGlossaryEntries.addAll(deltaAddedGlossaryLocal);
                                headGlossaryEntries.removeAll(deltaRemovedGlossaryLocal);

                                logger.atDebug().setMessage("Update and write glossary.txt with {0} entries.")
                                        .addArgument(headGlossaryEntries.size()).log();
                                for (GlossaryEntry ge : headGlossaryEntries) {
                                    GlossaryReaderTSV.append(out, ge);
                                }
                            }

                            @Override
                            public void reload(final File file) {
                                logger.atDebug().setMessage("Reloading glossary file {0}").addArgument(file).log();
                                notifyGlossaryManagerFileChanged(file);
                            }

                            @Override
                            public String getCommentForCommit() {
                                final String author = Preferences.getPreferenceDefault(
                                        Preferences.TEAM_AUTHOR, System.getProperty("user.name"));
                                return "Glossary changes by " + author;
                            }

                            @Override
                            public String getFileCharset(File file) throws Exception {
                                return GlossaryReaderTSV.getFileEncoding(file);
                            }
                        });
            }
        }
        Log.logInfoRB("TEAM_REBASE_END");
    }

    /**
     * Do 3-way merge of:
     *
     * Base: baseTMX
     *
     * File 1: projectTMX (mine)
     *
     * File 2: headTMX (theirs)
     */
    protected ProjectTMX mergeTMX(ProjectTMX baseTMX, ProjectTMX headTMX, StringBuilder commitDetails) {
        ProjectTMX mergedTMX;
        StmProperties props = new StmProperties().setLanguageResource(OStrings.getResourceBundle())
                .setParentWindow(Core.getMainWindow().getApplicationFrame())
                // More than this number of conflicts will trigger List View by
                // default.
                .setListViewThreshold(5);
        String srcLang = config.getSourceLanguage().getLanguage();
        String trgLang = config.getTargetLanguage().getLanguage();
        mergedTMX = SuperTmxMerge.merge(
                new SyncTMX(baseTMX, OStrings.getString("TMX_MERGE_BASE"), srcLang, trgLang),
                new SyncTMX(projectTMX, OStrings.getString("TMX_MERGE_MINE"), srcLang, trgLang),
                new SyncTMX(headTMX, OStrings.getString("TMX_MERGE_THEIRS"), srcLang, trgLang), props);
        logger.atDebug().setMessage("Merge report: {0}").addArgument(props::getReport).log();
        commitDetails.append('\n');
        commitDetails.append(props.getReport().toString());
        return mergedTMX;
    }

    /**
     * Create the given directory if it does not exist yet.
     *
     * @param dir
     *            the directory path to create
     * @param dirType
     *            the directory name to show in IOException
     * @throws IOException
     *             when directory could not be created.
     */
    private void createDirectory(final String dir, final @Nullable String dirType) throws IOException {
        File d = new File(dir);
        if (!d.isDirectory()) {
            if (!d.mkdirs()) {
                StringBuilder msg = new StringBuilder(OStrings.getString("CT_ERROR_CREATE"));
                if (dirType != null) {
                    msg.append("\n(.../").append(dirType).append("/)");
                }
                throw new IOException(msg.toString());
            }
        }
    }

    // ///////////////////////////////////////////////////////////////
    // ///////////////////////////////////////////////////////////////
    // protected functions

    /**
     * Finds and loads project's TMX file with translations (project_save.tmx).
     */
    private void loadTranslations() throws Exception {
        File file = new File(config.getProjectInternalDir(), OConsts.STATUS_EXTENSION);
        try {
            Core.getMainWindow().showStatusMessageRB("CT_LOAD_TMX");
            synchronized (projectTMX) {
                projectTMX.load(config.getSourceLanguage(), config.getTargetLanguage(),
                        config.isSentenceSegmentingEnabled(), file, Core.getSegmenter());
            }
        } catch (SAXParseException ex) {
            Log.logErrorRB(ex, "TMXR_FATAL_ERROR_WHILE_PARSING", ex.getLineNumber(), ex.getColumnNumber());
            throw ex;
        } catch (Exception ex) {
            Log.logErrorRB(ex, "TMXR_EXCEPTION_WHILE_PARSING");
            throw ex;
        }
        if (file.exists()) {
            // RFE 1001918 - backing up project's TMX upon successful read
            File backup = FileUtil.backupFile(file);
            FileUtil.removeOldBackups(file, OConsts.MAX_BACKUPS);
            Core.getMainWindow().showStatusMessageRB("CT_LOAD_TMX_CREATE_BACKUP", backup.getName());
        } else {
            Core.getMainWindow().showStatusMessageRB("CT_LOAD_TMX_START_NEW");
        }
    }

    /**
     * Load source files for project.
     */
    private void loadSourceFiles() throws IOException {
        long st = System.currentTimeMillis();
        FilterMaster fm = Core.getFilterMaster();

        File root = new File(config.getSourceRoot());
        List<String> srcPathList = FileUtil
                .buildRelativeFilesList(root, Collections.emptyList(), config.getSourceRootExcludes())
                .stream().sorted(StreamUtil.comparatorByList(getSourceFilesOrder()))
                .collect(Collectors.toList());

        List<String> errorSrcList = new ArrayList<>();

        for (String filepath : srcPathList) {
            Core.getMainWindow().showStatusMessageRB("CT_LOAD_FILE_MX", filepath);


            FileInfo fi = new FileInfo();
            fi.filePath = filepath;

            try {
                loadFilesCallback.setCurrentFile(fi);
                IFilter filter = fm.loadFile(config.getSourceRoot() + filepath, new FilterContext(config),
                        loadFilesCallback);
                loadFilesCallback.fileFinished();

                if (filter != null && !fi.entries.isEmpty()) {
                    fi.filterClass = filter.getClass();
                    // Don't store the instance, because
                    // every file gets an instance and
                    // then we consume a lot of memory for all
                    // instances. See also IFilter
                    fi.filterFileFormatName = filter.getFileFormatName();
                    fi.fileEncoding = filter.getInEncodingLastParsedFile();
                    projectFilesList.add(fi);
                }
            } catch (TranslationException e) {
                // ignore failed file and continue loading next.
                Log.logErrorRB("TF_SOURCE_LOAD_ERROR", e.getLocalizedMessage());
                Core.getMainWindow().displayErrorRB(e, "TF_SOURCE_LOAD_ERROR", filepath);
                errorSrcList.add(filepath);
            }
        }

        findNonUniqueSegments();

        if (!errorSrcList.isEmpty()) {
            Core.getMainWindow().showStatusMessageRB("CT_LOAD_SRC_SKIP_FILES");
        } else {
            Core.getMainWindow().showStatusMessageRB("CT_LOAD_SRC_COMPLETE");
        }
        long en = System.currentTimeMillis();
        Log.logInfoRB("CT_LOAD_SRC_FILES", en - st);
    }

    protected void findNonUniqueSegments() {
        Map<String, SourceTextEntry> exists = new HashMap<>(16384);

        for (FileInfo fi : projectFilesList) {
            for (int i = 0; i < fi.entries.size(); i++) {
                SourceTextEntry ste = fi.entries.get(i);
                SourceTextEntry prevSte = exists.get(ste.getSrcText());

                if (prevSte == null) {
                    // Note first appearance of this STE
                    exists.put(ste.getSrcText(), ste);
                } else {
                    // Note duplicate of already-seen STE
                    if (prevSte.duplicates == null) {
                        prevSte.duplicates = new ArrayList<>();
                    }
                    prevSte.duplicates.add(ste);
                    ste.firstInstance = prevSte;
                }
            }
        }
    }

    /**
     * This method imports translation from source files into ProjectTMX.
     * <p>
     * If there are multiple segments with equals source, then first
     * translations will be loaded as default, all other translations will be
     * loaded as alternative.
     * <p>
     * We shouldn't load translation from source file(even as alternative) when
     * default translation already exists in project_save.tmx. So, only first
     * load will be possible.
     */
    void importTranslationsFromSources() {
        // which default translations we added - allow to add alternatives
        // except the same translation
        Map<String, String> allowToImport = new HashMap<>();

        for (FileInfo fi : projectFilesList) {
            for (int i = 0; i < fi.entries.size(); i++) {
                SourceTextEntry ste = fi.entries.get(i);
                if (ste.getSourceTranslation() == null || ste.isSourceTranslationFuzzy()
                        || ste.getSrcText().equals(ste.getSourceTranslation())
                                && !allowTranslationEqualToSource) {
                    // There is no translation in source file, or translation is
                    // fuzzy
                    // or translation = source and Allow translation to be equal
                    // to source is false
                    continue;
                }

                PrepareTMXEntry prepare = new PrepareTMXEntry();
                prepare.source = ste.getSrcText();
                // project with default translations
                TMXEntry en = projectTMX.getMultipleTranslation(ste.getKey());
                if (config.isSupportDefaultTranslations()) {
                    // bug#969 - Alternative translations were not taken into
                    // account
                    // if no default translation is set.
                    if (en != null) {
                        prepare.translation = ste.getSourceTranslation();
                        projectTMX.setTranslation(ste, en, false);
                        continue;
                    }
                    // can we import as default translation ?
                    TMXEntry enDefault = projectTMX.getDefaultTranslation(ste.getSrcText());
                    if (enDefault == null) {
                        // default not exist yet - yes, we can
                        prepare.translation = ste.getSourceTranslation();
                        projectTMX.setTranslation(ste, new TMXEntry(prepare, true, null), true);
                        allowToImport.put(ste.getSrcText(), ste.getSourceTranslation());
                    } else {
                        // default translation already exist - did we just
                        // imported it ?
                        String justImported = allowToImport.get(ste.getSrcText());
                        // can we import as alternative translation ?
                        if (justImported != null && !ste.getSourceTranslation().equals(justImported)) {
                            // we just imported default and it doesn't equals to
                            // current - import as alternative
                            prepare.translation = ste.getSourceTranslation();
                            projectTMX.setTranslation(ste, new TMXEntry(prepare, false, null), false);
                        }
                    }
                } else { // project without default translations
                    // can we import as alternative translation ?
                    if (en == null) {
                        // not exist yet - yes, we can
                        prepare.translation = ste.getSourceTranslation();
                        projectTMX.setTranslation(ste, new TMXEntry(prepare, false, null), false);
                    }
                }
            }
        }
    }

    /**
     * Locates and loads external TMX files with legacy translations. Uses
     * directory monitor for check file updates.
     */
    private void loadTM() {
        File tmRoot = new File(config.getTMRoot());
        tmMonitor = new DirectoryMonitor(tmRoot, file -> {
            if (!ExternalTMFactory.isSupported(file)) {
                // not a TMX file
                return;
            }
            if (file.getPath().replace('\\', '/').startsWith(config.getTMOtherLangRoot())) {
                // tmx in other language, which is already shown in editor. Skip
                // it.
                return;
            }
            // create new translation memories map
            Map<String, ExternalTMX> newTransMemories = new TreeMap<>(
                    new FileUtil.TmFileComparator(config.getTmDir().getAsFile()));
            newTransMemories.putAll(transMemories);
            if (file.exists()) {
                try {
                    ExternalTMX newTMX = ExternalTMFactory.load(file);
                    newTransMemories.put(file.getPath(), newTMX);

                    // Please note the use of "/". FileUtil.computeRelativePath
                    // rewrites all other
                    // directory separators into "/".
                    if (FileUtil.computeRelativePath(tmRoot, file).startsWith(OConsts.AUTO_TM + "/")) {
                        appendFromAutoTMX(newTMX, false);
                    } else if (FileUtil.computeRelativePath(tmRoot, file)
                            .startsWith(OConsts.AUTO_ENFORCE_TM + '/')) {
                        appendFromAutoTMX(newTMX, true);
                    }

                } catch (Exception e) {
                    String filename = file.getPath();
                    Log.logErrorRB(e, "TF_TM_LOAD_ERROR", filename);
                    Core.getMainWindow().displayErrorRB(e, "TF_TM_LOAD_ERROR", filename);
                }
            } else {
                newTransMemories.remove(file.getPath());
            }
            transMemories = newTransMemories;
        });
        tmMonitor.checkChanges();
        tmMonitor.start();
    }

    /**
     * Locates and loads external TMX files with translations from same source
     * language into different target languages. (These are used to show to the
     * translator as reference, either to see what other translators did in
     * other languages, or to better understand the source language if he
     * doesn't master the source language, but he does know the extra target
     * language) Uses directory monitor for check file updates.
     */
    private void loadOtherLanguages() {
        File tmOtherLanguagesRoot = new File(config.getTMOtherLangRoot());
        tmOtherLanguagesMonitor = new DirectoryMonitor(tmOtherLanguagesRoot, file -> {
            String name = file.getName();
            if (!name.matches("[A-Z]{2}([-_][A-Z]{2})?\\.tmx")) {
                // not a TMX file in XX_XX.tmx format
                return;
            }
            Language targetLanguage = new Language(name.substring(0, name.length() - ".tmx".length()));
            // create new translation memories map
            Map<Language, ProjectTMX> newOtherTargetLangTMs = new TreeMap<>(otherTargetLangTMs);
            if (file.exists()) {
                try {
                    ProjectTMX newTMX = new ProjectTMX(config.getSourceLanguage(), targetLanguage,
                            config.isSentenceSegmentingEnabled(), file, loadFilesCallback);
                    newOtherTargetLangTMs.put(targetLanguage, newTMX);
                } catch (Exception e) {
                    String filename = file.getPath();
                    Log.logErrorRB(e, "TF_TM_LOAD_ERROR", filename);
                    Core.getMainWindow().displayErrorRB(e, "TF_TM_LOAD_ERROR", filename);
                }
            } else {
                newOtherTargetLangTMs.remove(targetLanguage);
            }
            otherTargetLangTMs = newOtherTargetLangTMs;
        });
        tmOtherLanguagesMonitor.checkChanges();
        tmOtherLanguagesMonitor.start();
    }

    /**
     * Append new translation from auto TMX.
     */
    void appendFromAutoTMX(ExternalTMX autoTmx, boolean isEnforcedTMX) {
        synchronized (projectTMX) {
            importHandler.process(autoTmx, isEnforcedTMX);
        }
    }

    /**
     * {@inheritDoc}
     */
    public List<SourceTextEntry> getAllEntries() {
        return allProjectEntries;
    }

    public TMXEntry getTranslationInfo(SourceTextEntry ste) {
        TMXEntry r = projectTMX.getMultipleTranslation(ste.getKey());
        if (r == null) {
            r = projectTMX.getDefaultTranslation(ste.getSrcText());
        }
        if (r == null) {
            r = EMPTY_TRANSLATION;
        }
        return r;
    }

    public AllTranslations getAllTranslations(SourceTextEntry ste) {
        AllTranslations r = new AllTranslations();
        synchronized (projectTMX) {
            r.defaultTranslation = projectTMX.getDefaultTranslation(ste.getSrcText());
            r.alternativeTranslation = projectTMX.getMultipleTranslation(ste.getKey());
            if (r.alternativeTranslation != null) {
                r.currentTranslation = r.alternativeTranslation;
            } else if (r.defaultTranslation != null) {
                r.currentTranslation = r.defaultTranslation;
            } else {
                r.currentTranslation = EMPTY_TRANSLATION;
            }
            if (r.defaultTranslation == null) {
                r.defaultTranslation = EMPTY_TRANSLATION;
            }
            if (r.alternativeTranslation == null) {
                r.alternativeTranslation = EMPTY_TRANSLATION;
            }
        }
        return r;
    }

    /**
     * Returns the active Project's Properties.
     */
    public ProjectProperties getProjectProperties() {
        return config;
    }

    /**
     * Returns whether the project was modified. I.e. translations were changed
     * since last save.
     */
    public boolean isProjectModified() {
        return modified;
    }

    private void setProjectModified(boolean isModified) {
        modified = isModified;
        if (isModified) {
            CoreEvents.fireProjectChange(IProjectEventListener.PROJECT_CHANGE_TYPE.MODIFIED);
        }
    }

    @Override
    public void setTranslation(SourceTextEntry entry, PrepareTMXEntry trans, boolean defaultTranslation,
            ExternalLinked externalLinked, AllTranslations previous) throws OptimisticLockingFail {
        if (trans == null) {
            throw new IllegalArgumentException("RealProject.setTranslation(tr) can't be null");
        }

        synchronized (projectTMX) {
            AllTranslations current = getAllTranslations(entry);
            boolean wasAlternative = current.alternativeTranslation.isTranslated();
            if (defaultTranslation) {
                if (!current.defaultTranslation.equals(previous.defaultTranslation)) {
                    throw new OptimisticLockingFail(previous.getDefaultTranslation().translation,
                            current.getDefaultTranslation().translation, current);
                }
                if (wasAlternative) {
                    // alternative -> default
                    if (!current.alternativeTranslation.equals(previous.alternativeTranslation)) {
                        throw new OptimisticLockingFail(previous.getAlternativeTranslation().translation,
                                current.getAlternativeTranslation().translation, current);
                    }
                    // remove alternative
                    setTranslation(entry, new PrepareTMXEntry(), false, null);
                }
            } else {
                // new is alternative translation
                if (!current.alternativeTranslation.equals(previous.alternativeTranslation)) {
                    throw new OptimisticLockingFail(previous.getAlternativeTranslation().translation,
                            current.getAlternativeTranslation().translation, current);
                }
            }

            setTranslation(entry, trans, defaultTranslation, externalLinked);
        }
    }

    @Override
    public void setTranslation(final SourceTextEntry entry, final PrepareTMXEntry trans,
            boolean defaultTranslation, TMXEntry.ExternalLinked externalLinked) {
        if (trans == null) {
            throw new IllegalArgumentException("RealProject.setTranslation(tr) can't be null");
        }

        TMXEntry prevTrEntry = defaultTranslation ? projectTMX.getDefaultTranslation(entry.getSrcText())
                : projectTMX.getMultipleTranslation(entry.getKey());

        trans.changer = Preferences.getPreferenceDefault(Preferences.TEAM_AUTHOR,
                System.getProperty("user.name"));
        trans.changeDate = System.currentTimeMillis();

        if (prevTrEntry == null) {
            // there was no translation yet
            prevTrEntry = EMPTY_TRANSLATION;
            trans.creationDate = trans.changeDate;
            trans.creator = trans.changer;
        } else {
            trans.creationDate = prevTrEntry.creationDate;
            trans.creator = prevTrEntry.creator;
        }

        if (StringUtil.isEmpty(trans.note)) {
            trans.note = null;
        }

        trans.source = entry.getSrcText();

        TMXEntry newTrEntry;

        if (trans.translation == null && trans.note == null) {
            // no translation, no note
            newTrEntry = null;
        } else {
            newTrEntry = new TMXEntry(trans, defaultTranslation, externalLinked);
        }

        setProjectModified(true);

        projectTMX.setTranslation(entry, newTrEntry, defaultTranslation);

        /*
         * Calculate how to statistics should be changed.
         */
        int diff = prevTrEntry.translation == null ? 0 : -1;
        diff += trans.translation == null ? 0 : +1;
        hotStat.numberOfTranslatedSegments = Math.max(0,
                Math.min(hotStat.numberOfUniqueSegments, hotStat.numberOfTranslatedSegments + diff));
    }

    @Override
    public void setNote(final SourceTextEntry entry, final TMXEntry oldTE, String note) {
        if (oldTE == null) {
            throw new IllegalArgumentException("RealProject.setNote(tr) can't be null");
        }

        // Disallow empty notes. Use null to represent lack of note.
        if (note != null && note.isEmpty()) {
            note = null;
        }

        TMXEntry prevTrEntry = oldTE.defaultTranslation ? projectTMX.getDefaultTranslation(entry.getSrcText())
                : projectTMX.getMultipleTranslation(entry.getKey());
        if (prevTrEntry != null) {
            PrepareTMXEntry en = new PrepareTMXEntry(prevTrEntry);
            en.note = note;
            projectTMX.setTranslation(entry,
                    new TMXEntry(en, prevTrEntry.defaultTranslation, prevTrEntry.linked),
                    prevTrEntry.defaultTranslation);
        } else {
            PrepareTMXEntry en = new PrepareTMXEntry();
            en.source = entry.getSrcText();
            en.note = note;
            en.translation = null;
            projectTMX.setTranslation(entry, new TMXEntry(en, true, null), true);
        }

        setProjectModified(true);
    }

    public void iterateByDefaultTranslations(DefaultTranslationsIterator it) {
        Map.Entry<String, TMXEntry>[] entries;
        synchronized (projectTMX) {
            entries = entrySetToArray(projectTMX.defaults.entrySet());
        }
        for (Map.Entry<String, TMXEntry> en : entries) {
            it.iterate(en.getKey(), en.getValue());
        }
    }

    public void iterateByMultipleTranslations(MultipleTranslationsIterator it) {
        Map.Entry<EntryKey, TMXEntry>[] entries;
        synchronized (projectTMX) {
            entries = entrySetToArray(projectTMX.alternatives.entrySet());
        }
        for (Map.Entry<EntryKey, TMXEntry> en : entries) {
            it.iterate(en.getKey(), en.getValue());
        }
    }

    @SuppressWarnings({ "unchecked", "rawtypes" })
    private <K, V> Map.Entry<K, V>[] entrySetToArray(Set<Map.Entry<K, V>> set) {
        // Assign to variable to facilitate suppressing the rawtypes warning
        Map.Entry[] a = new Map.Entry[set.size()];
        return set.toArray(a);
    }

    @Override
    public boolean isOrphaned(String source) {
        return !loadFilesCallback.existSourceInProject(source);
    }

    @Override
    public boolean isOrphaned(EntryKey entry) {
        return !loadFilesCallback.existEntryInProject(entry);
    }

    @Override
    public Map<String, ExternalTMX> getTransMemories() {
        return Collections.unmodifiableMap(transMemories);
    }

    @Override
    public Map<Language, ProjectTMX> getOtherTargetLanguageTMs() {
        return Collections.unmodifiableMap(otherTargetLangTMs);
    }

    void putExternalTMEntry(String key, ExternalTMX entry) {
        transMemories.put(key, entry);
    }

    @Override
    public ITokenizer getSourceTokenizer() {
        return sourceTokenizer;
    }

    @Override
    public ITokenizer getTargetTokenizer() {
        return targetTokenizer;
    }

    /**
     * Create tokenizer class. Classes are prioritized:
     * <ol>
     * <li>Class specified on command line via <code>--ITokenizer</code> and
     * <code>--ITokenizerTarget</code></li>
     * <li>Class specified in project settings</li>
     * <li>{@link DefaultTokenizer}</li>
     * </ol>
     *
     * @param cmdLine
     *            Tokenizer class specified on command line
     * @return Tokenizer implementation
     */
    protected ITokenizer createTokenizer(String cmdLine, Class<?> projectPref) {
        if (!StringUtil.isEmpty(cmdLine)) {
            try {
                return (ITokenizer) this.getClass().getClassLoader().loadClass(cmdLine)
                        .getDeclaredConstructor().newInstance();
            } catch (ClassNotFoundException e) {
                Log.log(e.toString());
            } catch (Throwable e) {
                throw new RuntimeException(e);
            }
        }
        try {
            return (ITokenizer) projectPref.getDeclaredConstructor().newInstance();
        } catch (Throwable e) {
            Log.log(e);
        }

        return new DefaultTokenizer();
    }

    /**
     * {@inheritDoc}
     */
    public List<FileInfo> getProjectFiles() {
        return Collections.unmodifiableList(projectFilesList);
    }

    @Override
    public String getTargetPathForSourceFile(String currentSource) {
        if (StringUtil.isEmpty(currentSource)) {
            return null;
        }
        try {
            return Core.getFilterMaster().getTargetForSource(config.getSourceRoot(), currentSource,
                    new FilterContext(config));
        } catch (Exception e) {
            Log.log(e);
        }
        return null;
    }

    @Override
    public List<String> getSourceFilesOrder() {
        Path path = Paths.get(config.getProjectInternal(), OConsts.FILES_ORDER_FILENAME);
        try {
            return Files.readAllLines(path, StandardCharsets.UTF_8);
        } catch (Exception ex) {
            return null;
        }
    }

    @Override
    public void setSourceFilesOrder(List<String> filesList) {
        Path path = Paths.get(config.getProjectInternal(), OConsts.FILES_ORDER_FILENAME);
        try (Writer wr = Files.newBufferedWriter(path, StandardCharsets.UTF_8)) {
            for (String f : filesList) {
                wr.write(f);
                wr.write('\n');
            }
        } catch (Exception ex) {
            Log.log(ex);
        }
    }

    /**
     * This method converts directory separators into Unix-style. It required to
     * have the same filenames in the alternative translation in Windows and
     * Unix boxes.
     * <p>
     * Also it can use {@code --alternate-filename-from} and
     * {@code --alternate-filename-to} command line parameters for change
     * filename in entry key. It allows to have many versions of one file in one
     * project.
     * <p>
     * Because the filename can be stored in the project TMX, it also removes
     * any XML-unsafe chars.
     *
     * @param filename
     *            filesystem's filename
     * @return normalized filename
     */
    protected String patchFileNameForEntryKey(String filename) {
        String f = Core.getParams().get(CLIParameters.ALTERNATE_FILENAME_FROM);
        String t = Core.getParams().get(CLIParameters.ALTERNATE_FILENAME_TO);
        String fn = filename.replace('\\', '/');
        if (f != null && t != null) {
            fn = fn.replaceAll(f, t);
        }
        return StringUtil.removeXMLInvalidChars(fn);
    }

    protected void notifyGlossaryManagerFileChanged(File file) {
        GlossaryManager gm = Core.getGlossaryManager();
        if (gm != null) {
            gm.fileChanged(file);
        }
    }

    protected class LoadFilesCallback extends ParseEntry implements ProjectTMX.CheckOrphanedCallback {
        private FileInfo fileInfo;
        private String entryKeyFilename;
        private final RealProject project;

        // Sets of exist entries for check orphaned
        private final Set<String> existSource = new HashSet<>();
        private final Set<EntryKey> existKeys = new HashSet<>();

        private ExternalTMFactory.Builder tmBuilder;

        public LoadFilesCallback(RealProject project) {
            super(config);
            this.project = project;
        }

        public void setCurrentFile(FileInfo fi) {
            fileInfo = fi;
            super.setCurrentFile(fi);
            entryKeyFilename = patchFileNameForEntryKey(fileInfo.filePath);
        }

        public void fileFinished() {
            super.fileFinished();

            if (tmBuilder != null) {
                project.putExternalTMEntry(entryKeyFilename, tmBuilder.done());
            }

            fileInfo = null;
            tmBuilder = null;
        }

        @Override
        protected void addSegment(String id, short segmentIndex, String segmentSource,
                List<ProtectedPart> protectedParts, String segmentTranslation,
                boolean segmentTranslationFuzzy, String[] props, String prevSegment, String nextSegment,
                String path) {
            // if the source string is empty, don't add it to TM
            if (segmentSource.trim().isEmpty()) {
                throw new RuntimeException("Segment must not be empty");
            }

            EntryKey ek = new EntryKey(entryKeyFilename, segmentSource, id, prevSegment, nextSegment, path);

            protectedParts = TagUtil.applyCustomProtectedParts(segmentSource,
                    PatternConsts.getPlaceholderPattern(), protectedParts);

            // If Allow translation equals to source is not set, we ignore such
            // existing translations
            if (ek.sourceText.equals(segmentTranslation) && !allowTranslationEqualToSource) {
                segmentTranslation = null;
            }
            SourceTextEntry srcTextEntry = new SourceTextEntry(ek, allProjectEntries.size() + 1, props,
                    segmentTranslation, protectedParts, segmentIndex == 0);
            srcTextEntry.setSourceTranslationFuzzy(segmentTranslationFuzzy);

            if (SegmentProperties.isReferenceEntry(props)) {
                if (tmBuilder == null) {
                    tmBuilder = new ExternalTMFactory.Builder(new File(entryKeyFilename).getName());
                }
                tmBuilder.addEntry(segmentSource, segmentTranslation, id, path, props);
            } else {
                project.getAllEntries().add(srcTextEntry);
                fileInfo.entries.add(srcTextEntry);

                existSource.add(segmentSource);
                existKeys.add(srcTextEntry.getKey());
            }
        }

        @Override
        public boolean existEntryInProject(EntryKey key) {
            return existKeys.contains(key);
        }

        @Override
        public boolean existSourceInProject(String src) {
            return existSource.contains(src);
        }
    }

    private class TranslateFilesCallback extends TranslateEntry {
        private String currentFile;

        /**
         * Getter for currentFile
         * 
         * @return the current file being processed
         */
        @Override
        protected String getCurrentFile() {
            return currentFile;
        }

        TranslateFilesCallback() {
            super(config);
        }

        protected void fileStarted(String fn) {
            currentFile = patchFileNameForEntryKey(fn);
            super.fileStarted();
        }

        protected String getSegmentTranslation(String id, int segmentIndex, String segmentSource,
                String prevSegment, String nextSegment, String path) {
            EntryKey ek = new EntryKey(currentFile, segmentSource, id, prevSegment, nextSegment, path);
            TMXEntry tr = projectTMX.getMultipleTranslation(ek);
            if (tr == null) {
                tr = projectTMX.getDefaultTranslation(ek.sourceText);
            }
            return tr != null ? tr.translation : null;
        }
    }

    static class AlignFilesCallback implements IAlignCallback {
        AlignFilesCallback(ProjectProperties props) {
            super();
            this.config = props;
        }

        Map<EntryKey, ITMXEntry> data = new TreeMap<>();
        private final ProjectProperties config;
        List<String> sources = new ArrayList<>();

        @Override
        public void addTranslation(String id, String source, String translation, boolean isFuzzy,
                String sourcePath, IFilter filter) {
            if (source != null && translation != null) {
                ParseEntry.ParseEntryResult spr = new ParseEntry.ParseEntryResult();
                boolean removeSpaces = Core.getFilterMaster().getConfig().isRemoveSpacesNonseg();
                String sourceS = ParseEntry.stripSomeChars(source, spr, config.isRemoveTags(), removeSpaces);
                String transS = ParseEntry.stripSomeChars(translation, spr, config.isRemoveTags(),
                        removeSpaces);
                if (config.isSupportDefaultTranslations()) {
                    if (sources.contains(sourceS)) {
                        return;
                    }
                }
                sources.add(sourceS);

                PrepareTMXEntry tr = new PrepareTMXEntry();
                if (config.isSentenceSegmentingEnabled()) {
                    List<String> segmentsSource = Core.getSegmenter().segment(config.getSourceLanguage(),
                            sourceS, null, null);
                    List<String> segmentsTranslation = Core.getSegmenter().segment(config.getTargetLanguage(),
                            transS, null, null);
                    if (segmentsTranslation.size() != segmentsSource.size()) {
                        if (isFuzzy) {
                            transS = "[" + filter.getFuzzyMark() + "] " + transS;
                        }
                        tr.source = sourceS;
                        tr.translation = transS;
                        data.put(new EntryKey(sourcePath, sourceS, id, "", "", ""), tr);
                    } else {
                        for (short i = 0; i < segmentsSource.size(); i++) {
                            String oneSrc = segmentsSource.get(i);
                            String oneTrans = segmentsTranslation.get(i);
                            if (isFuzzy) {
                                oneTrans = "[" + filter.getFuzzyMark() + "] " + oneTrans;
                            }
                            tr.source = oneSrc;
                            tr.translation = oneTrans;
                            data.put(new EntryKey(sourcePath, oneSrc, id, "", "", ""), tr);
                        }
                    }
                } else {
                    if (isFuzzy) {
                        transS = "[" + filter.getFuzzyMark() + "] " + transS;
                    }
                    tr.source = sourceS;
                    tr.translation = transS;
                    data.put(new EntryKey(sourcePath, sourceS, id, "", "", ""), tr);
                }
            }
        }
    }

    void setOnlineMode() {
        if (!isOnlineMode) {
            Log.logInfoRB("VCS_ONLINE");
            Core.getMainWindow().displayWarningRB("VCS_ONLINE", "VCS_ACCESS_PROBLEM");
        }
        isOnlineMode = true;
        preparedStatus = PreparedStatus.NONE;
    }

    void setOfflineMode() {
        if (isOnlineMode) {
            Log.logInfoRB("VCS_ACCESS_PROBLEM");
            Core.getMainWindow().displayWarningRB("VCS_ACCESS_PROBLEM", "VCS_ONLINE");
        }
        isOnlineMode = false;
        preparedStatus = PreparedStatus.NONE;
    }

    @Override
    public boolean isRemoteProject() {
        return remoteRepositoryProvider != null;
    }

    @Override
    public void commitSourceFiles() throws Exception {
        if (remoteRepositoryProvider != null && config.getSourceDir().isUnderRoot()) {
            try {
                Core.getMainWindow().showStatusMessageRB("TF_COMMIT_START");
                remoteRepositoryProvider.switchAllToLatest();
                remoteRepositoryProvider.copyFilesFromProjectToRepos(config.getSourceDir().getUnderRoot(),
                        null);
                remoteRepositoryProvider.commitFiles(config.getSourceDir().getUnderRoot(),
                        "Commit source files");
                Core.getMainWindow().showStatusMessageRB("TF_COMMIT_DONE");
            } catch (Exception e) {
                Log.logErrorRB(e, "TF_COMMIT_ERROR");
                throw new IOException(OStrings.getString("TF_COMMIT_ERROR") + "\n" + e.getMessage(), e);
            }
        }
    }
}<|MERGE_RESOLUTION|>--- conflicted
+++ resolved
@@ -141,7 +141,6 @@
     protected final ProjectProperties config;
     protected @Nullable RemoteRepositoryProvider remoteRepositoryProvider;
 
-
     enum PreparedStatus {
         NONE, PREPARED, PREPARED2, REBASED
     }
@@ -674,15 +673,6 @@
             }
             doExternalCommand(Preferences.getPreference(Preferences.EXTERNAL_COMMAND));
         }
-<<<<<<< HEAD
-
-        Log.logInfoRB("LOG_DATAENGINE_COMPILE_END");
-    }
-
-    private boolean shouldCommitToRepository(boolean commitTargetFiles) {
-        return remoteRepositoryProvider != null && config.getTargetDir().isUnderRoot()
-                && commitTargetFiles && isOnlineMode;
-=======
 
         Log.logInfoRB("LOG_DATAENGINE_COMPILE_END");
     }
@@ -690,7 +680,6 @@
     private boolean shouldCommitToRepository(boolean commitTargetFiles) {
         return remoteRepositoryProvider != null && config.getTargetDir().isUnderRoot() && commitTargetFiles
                 && isOnlineMode;
->>>>>>> f9ddf575
     }
 
     private void exportTMXs() throws IOException {
@@ -726,11 +715,7 @@
         }
     }
 
-<<<<<<< HEAD
-    private int compileMatchingFiles(Pattern filePattern) throws Exception {
-=======
     private int compileMatchingFiles(Pattern filePattern) throws IOException, TranslationException {
->>>>>>> f9ddf575
         String srcRoot = config.getSourceRoot();
         String locRoot = config.getTargetRoot();
 
@@ -747,6 +732,7 @@
             if (fileMatch.matches()) {
                 File fn = new File(locRoot, midName);
                 if (!fn.getParentFile().exists()) {
+                    // target directory doesn't exist - create it
                     if (!fn.getParentFile().mkdirs()) {
                         throw new IOException(
                                 OStrings.getString("CT_ERROR_CREATING_TARGET_DIR") + fn.getParentFile());
@@ -764,12 +750,9 @@
     }
 
     private void commitToRepository() throws Exception {
-<<<<<<< HEAD
-=======
         if (remoteRepositoryProvider == null) {
             return;
         }
->>>>>>> f9ddf575
         tmxPrepared = null;
         glossaryPrepared = null;
 
@@ -781,26 +764,12 @@
         String fn = config.getProjectInternal() + OConsts.STATS_FILENAME;
         Statistics.writeStat(fn, stat.getTextData());
         Statistics.writeStat(fn.replace(".txt", ".json"), stat.getJsonData());
-<<<<<<< HEAD
-
-        // Convert stats file name to relative
-        ProjectProperties.ProjectPath path = config.new ProjectPath(true);
-        path.setRelativeOrAbsolute(fn);
-        fn = path.getUnderRoot();
-        remoteRepositoryProvider.copyFilesFromProjectToRepos(fn, null);
-        remoteRepositoryProvider.copyFilesFromProjectToRepos(fn.replace(".txt", ".json"), null);
-        remoteRepositoryProvider.commitFiles(fn, "Statistics");
-
-=======
         // commit translations and statistics
->>>>>>> f9ddf575
         try {
             Core.getMainWindow().showStatusMessageRB("TF_COMMIT_TARGET_START");
             remoteRepositoryProvider.switchAllToLatest();
             remoteRepositoryProvider.copyFilesFromProjectToRepos(config.getTargetDir().getUnderRoot(), null);
             remoteRepositoryProvider.commitFiles(config.getTargetDir().getUnderRoot(), "Project translation");
-<<<<<<< HEAD
-=======
             // Convert stats file name to relative
             ProjectProperties.ProjectPath path = config.new ProjectPath(true);
             path.setRelativeOrAbsolute(fn);
@@ -808,7 +777,6 @@
             remoteRepositoryProvider.copyFilesFromProjectToRepos(fn, null);
             remoteRepositoryProvider.copyFilesFromProjectToRepos(fn.replace(".txt", ".json"), null);
             remoteRepositoryProvider.commitFiles(fn, "Statistics");
->>>>>>> f9ddf575
             Core.getMainWindow().showStatusMessageRB("TF_COMMIT_TARGET_DONE");
         } catch (Exception e) {
             Log.logErrorRB(e, "TF_COMMIT_TARGET_ERROR");
@@ -1207,12 +1175,11 @@
 
     /**
      * Do 3-way merge of:
-     *
-     * Base: baseTMX
-     *
-     * File 1: projectTMX (mine)
-     *
-     * File 2: headTMX (theirs)
+     * <dl>
+     * <dt>Base:</dt><dd>baseTMX</dd>
+     * <dt>File 1:</dt><dd>projectTMX (mine)</dd>
+     * <dt>File 2:</dt><dd>headTMX (theirs)</dd>
+     * </dl>
      */
     protected ProjectTMX mergeTMX(ProjectTMX baseTMX, ProjectTMX headTMX, StringBuilder commitDetails) {
         ProjectTMX mergedTMX;
@@ -1268,6 +1235,7 @@
         try {
             Core.getMainWindow().showStatusMessageRB("CT_LOAD_TMX");
             synchronized (projectTMX) {
+                projectTMX.clear();
                 projectTMX.load(config.getSourceLanguage(), config.getTargetLanguage(),
                         config.isSentenceSegmentingEnabled(), file, Core.getSegmenter());
             }
@@ -1718,6 +1686,9 @@
     }
 
     public void iterateByDefaultTranslations(DefaultTranslationsIterator it) {
+        if (projectTMX == null) {
+            return;
+        }
         Map.Entry<String, TMXEntry>[] entries;
         synchronized (projectTMX) {
             entries = entrySetToArray(projectTMX.defaults.entrySet());
