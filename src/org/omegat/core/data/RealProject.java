/**************************************************************************
 OmegaT - Computer Assisted Translation (CAT) tool
          with fuzzy matching, translation memory, keyword search,
          glossaries, and translation leveraging into updated projects.

 Copyright (C) 2000-2006 Keith Godfrey, Maxym Mykhalchuk, and Henry Pijffers
               2007 Zoltan Bartko
               2008-2016 Alex Buloichik
               2009-2010 Didier Briel
               2012 Guido Leenders, Didier Briel, Martin Fleurke
               2013 Aaron Madlon-Kay, Didier Briel
               2014 Aaron Madlon-Kay, Didier Briel
               2015 Aaron Madlon-Kay
               2017-2018 Didier Briel
               2018 Enrique Estevez Fernandez
               2019 Thomas Cordonnier
               2020 Briac Pilpre
               Home page: https://www.omegat.org/
               Support center: https://omegat.org/support

 This file is part of OmegaT.

 OmegaT is free software: you can redistribute it and/or modify
 it under the terms of the GNU General Public License as published by
 the Free Software Foundation, either version 3 of the License, or
 (at your option) any later version.

 OmegaT is distributed in the hope that it will be useful,
 but WITHOUT ANY WARRANTY; without even the implied warranty of
 MERCHANTABILITY or FITNESS FOR A PARTICULAR PURPOSE.  See the
 GNU General Public License for more details.

 You should have received a copy of the GNU General Public License
 along with this program.  If not, see <https://www.gnu.org/licenses/>.
 **************************************************************************/

package org.omegat.core.data;

import java.io.File;
import java.io.IOException;
import java.io.RandomAccessFile;
import java.io.Writer;
import java.nio.channels.FileChannel;
import java.nio.channels.FileLock;
import java.nio.charset.StandardCharsets;
import java.nio.file.Files;
import java.nio.file.Path;
import java.nio.file.Paths;
import java.util.ArrayList;
import java.util.Collections;
import java.util.HashMap;
import java.util.HashSet;
import java.util.List;
import java.util.Map;
import java.util.Optional;
import java.util.Set;
import java.util.Stack;
import java.util.TreeMap;
import java.util.regex.Matcher;
import java.util.regex.Pattern;
import java.util.stream.Collectors;

import javax.xml.stream.XMLStreamException;

import org.madlonkay.supertmxmerge.StmProperties;
import org.madlonkay.supertmxmerge.SuperTmxMerge;
import org.slf4j.Logger;
import org.slf4j.LoggerFactory;
import org.xml.sax.SAXParseException;

import org.omegat.CLIParameters;
import org.omegat.core.Core;
import org.omegat.core.CoreEvents;
import org.omegat.core.KnownException;
import org.omegat.core.data.TMXEntry.ExternalLinked;
import org.omegat.core.events.IProjectEventListener;
import org.omegat.core.segmentation.SRX;
import org.omegat.core.segmentation.Segmenter;
import org.omegat.core.statistics.CalcStandardStatistics;
import org.omegat.core.statistics.Statistics;
import org.omegat.core.statistics.StatisticsInfo;
import org.omegat.core.statistics.StatsResult;
import org.omegat.core.team2.IRemoteRepository2;
import org.omegat.core.team2.RebaseAndCommit;
import org.omegat.core.team2.RemoteRepositoryProvider;
import org.omegat.core.threads.CommandMonitor;
import org.omegat.filters2.FilterContext;
import org.omegat.filters2.IAlignCallback;
import org.omegat.filters2.IFilter;
import org.omegat.filters2.TranslationException;
import org.omegat.filters2.master.FilterMaster;
import org.omegat.gui.glossary.GlossaryEntry;
import org.omegat.gui.glossary.GlossaryReaderTSV;
import org.omegat.tokenizer.DefaultTokenizer;
import org.omegat.tokenizer.ITokenizer;
import org.omegat.util.DirectoryMonitor;
import org.omegat.util.FileUtil;
import org.omegat.util.Language;
import org.omegat.util.Log;
import org.omegat.util.OConsts;
import org.omegat.util.OStrings;
import org.omegat.util.PatternConsts;
import org.omegat.util.Preferences;
import org.omegat.util.ProjectFileStorage;
import org.omegat.util.RuntimePreferences;
import org.omegat.util.StaticUtils;
import org.omegat.util.StreamUtil;
import org.omegat.util.StringUtil;
import org.omegat.util.TMXReader2;
import org.omegat.util.TagUtil;
import org.omegat.util.gui.UIThreadsUtil;

import gen.core.filters.Filters;

/**
 * Loaded project implementation. Only translation could be changed after
 * project will be loaded and set by Core.setProject.
 *
 * All components can read all data directly without synchronization. All
 * synchronization implemented inside RealProject.
 *
 * Since team sync is long operation, auto-saving was split into 3 phrases: get
 * remote data in background, then rebase during segment deactivation, then
 * commit in background.
 *
 * @author Keith Godfrey
 * @author Henry Pijffers (henry.pijffers@saxnot.com)
 * @author Maxym Mykhalchuk
 * @author Bartko Zoltan (bartkozoltan@bartkozoltan.com)
 * @author Alex Buloichik (alex73mail@gmail.com)
 * @author Didier Briel
 * @author Guido Leenders
 * @author Martin Fleurke
 * @author Aaron Madlon-Kay
 */
public class RealProject implements IProject {
    private static final Logger LOGGER = LoggerFactory.getLogger(RealProject.class);

    protected final ProjectProperties config;
    protected final RemoteRepositoryProvider remoteRepositoryProvider;

    enum PreparedStatus {
        NONE, PREPARED, PREPARED2, REBASED
    }

    /**
     * Status required for execute prepare/rebase/commit in the correct order.
     */
    private volatile PreparedStatus preparedStatus = PreparedStatus.NONE;
    private volatile RebaseAndCommit.Prepared tmxPrepared;
    private volatile RebaseAndCommit.Prepared glossaryPrepared;

    private boolean isOnlineMode;

    private RandomAccessFile raFile;
    private FileChannel lockChannel;
    private FileLock lock;

    private boolean modified;

    /** List of all segments in project. */
    protected List<SourceTextEntry> allProjectEntries = new ArrayList<>(4096);

    protected ImportFromAutoTMX importHandler;

    private final StatisticsInfo hotStat = new StatisticsInfo();

    private final ITokenizer sourceTokenizer, targetTokenizer;

    private DirectoryMonitor tmMonitor;

    private DirectoryMonitor tmOtherLanguagesMonitor;

    /**
     * Indicates when there is an ongoing save event. Saving might take a while
     * during team sync: if a merge is required the save might be postponed
     * indefinitely while we wait for the user to confirm the current segment.
     */
    private boolean isSaving = false;

    /**
     * Storage for all translation memories, which shouldn't be changed and
     * saved, i.e. for /tm/*.tmx files, aligned data from source files.
     *
     * This map recreated each time when files changed. So, you can free use it
     * without thinking about synchronization.
     */
    private Map<String, ExternalTMX> transMemories = new TreeMap<>();

    /**
     * Storage for all translation memories of translations to other languages.
     */
    private Map<Language, ProjectTMX> otherTargetLangTMs = new TreeMap<>();

    protected ProjectTMX projectTMX;

    /**
     * True if project loaded successfully.
     */
    private boolean loaded = false;

    // Sets of exist entries for check orphaned
    private Set<String> existSource = new HashSet<>();
    private Set<EntryKey> existKeys = new HashSet<>();

    /** Segments count in project files. */
    protected List<FileInfo> projectFilesList = new ArrayList<>();

    /** This instance returned if translation not exist. */
    private static final TMXEntry EMPTY_TRANSLATION;
    static {
        PrepareTMXEntry empty = new PrepareTMXEntry();
        empty.source = "";
        EMPTY_TRANSLATION = new TMXEntry(empty, true, null);
    }

    private final boolean allowTranslationEqualToSource = Preferences
            .isPreference(Preferences.ALLOW_TRANS_EQUAL_TO_SRC);

    /**
     * A list of external processes. Allows previously-started, hung or
     * long-running processes to be forcibly terminated when compiling the
     * project anew or when closing the project.
     */
    private final Stack<Process> processCache = new Stack<>();

    /**
     * Create new project instance. It required to call {@link #createProject()}
     * or {@link #loadProject(boolean)} methods just after constructor before
     * use project.
     *
     * @param props
     *            project properties
     */
    public RealProject(final ProjectProperties props) {
        config = props;
        if (config.getRepositories() != null && !Core.getParams().containsKey(CLIParameters.NO_TEAM)) {
            try {
                remoteRepositoryProvider = new RemoteRepositoryProvider(config.getProjectRootDir(),
                        config.getRepositories(), config);
            } catch (Exception ex) {
                // TODO
                throw new RuntimeException(ex);
            }
        } else {
            remoteRepositoryProvider = null;
        }

        sourceTokenizer = createTokenizer(Core.getParams().get(CLIParameters.TOKENIZER_SOURCE),
                props.getSourceTokenizer());
        Log.logInfoRB("SOURCE_TOKENIZER", sourceTokenizer.getClass().getName());
        targetTokenizer = createTokenizer(Core.getParams().get(CLIParameters.TOKENIZER_TARGET),
                props.getTargetTokenizer());
        Log.logInfoRB("TARGET_TOKENIZER", targetTokenizer.getClass().getName());
    }

    public void saveProjectProperties() throws Exception {
        unlockProject();
        try {
            SRX.saveToSrx(config.getProjectSRX(), new File(config.getProjectInternal()));
            FilterMaster.saveConfig(config.getProjectFilters(),
                    new File(config.getProjectInternal(), FilterMaster.FILE_FILTERS));
            ProjectFileStorage.writeProjectFile(config);
        } finally {
            lockProject();
        }
        Preferences.setPreference(Preferences.SOURCE_LOCALE, config.getSourceLanguage().toString());
        Preferences.setPreference(Preferences.TARGET_LOCALE, config.getTargetLanguage().toString());
    }

    /**
     * Create new project.
     */
    public void createProject() {
        Log.logInfoRB("LOG_DATAENGINE_CREATE_START");
        UIThreadsUtil.mustNotBeSwingThread();

        try {
            if (!lockProject()) {
                throw new KnownException("PROJECT_LOCKED");
            }

            createDirectory(config.getProjectRoot(), null);
            createDirectory(config.getProjectInternal(), OConsts.DEFAULT_INTERNAL);
            createDirectory(config.getSourceRoot(), OConsts.DEFAULT_SOURCE);
            createDirectory(config.getGlossaryRoot(), OConsts.DEFAULT_GLOSSARY);
            createDirectory(config.getTMRoot(), OConsts.DEFAULT_TM);
            createDirectory(config.getTMAutoRoot(), OConsts.AUTO_TM);
            createDirectory(config.getTMEnforceRoot(), OConsts.AUTO_ENFORCE_TM);
            createDirectory(config.getTMMTRoot(), OConsts.MT_TM);
            createDirectory(config.getTMPenaltyRoot(), OConsts.PENALTY_TM);
            createDirectory(config.getTMOtherLangRoot(), OConsts.DEFAULT_OTHERLANG);
            createDirectory(config.getDictRoot(), OConsts.DEFAULT_DICT);
            createDirectory(config.getTargetRoot(), OConsts.DEFAULT_TARGET);
            // createDirectory(m_config.getTMOtherLangRoot(),
            // OConsts.DEFAULT_OTHERLANG);

            saveProjectProperties();

            // Set project specific segmentation rules if they exist, or
            // defaults otherwise.
            SRX srx = config.getProjectSRX();
            Core.setSegmenter(new Segmenter(srx == null ? Preferences.getSRX() : srx));

            loadTranslations();
            setProjectModified(true);
            saveProject(false);

            loadSourceFiles();

            allProjectEntries = Collections.unmodifiableList(allProjectEntries);
            importHandler = new ImportFromAutoTMX(this, allProjectEntries);

            importTranslationsFromSources();

            loadTM();

            loadOtherLanguages();

            loaded = true;

            // clear status message
            Core.getMainWindow().showStatusMessageRB(null);
        } catch (Exception e) {
            // trouble in Tinseltown...
            Log.logErrorRB(e, "CT_ERROR_CREATING_PROJECT");
            Core.getMainWindow().displayErrorRB(e, "CT_ERROR_CREATING_PROJECT");
        }
        Log.logInfoRB("LOG_DATAENGINE_CREATE_END");
    }

    /**
     * Load exist project in a "big" sense -- loads project's properties,
     * glossaries, tms, source files etc.
     */
    public synchronized void loadProject(boolean onlineMode) {
        Log.logInfoRB("LOG_DATAENGINE_LOAD_START");
        UIThreadsUtil.mustNotBeSwingThread();

        // load a new project
        try {
            if (!lockProject()) {
                throw new KnownException("PROJECT_LOCKED");
            }
            isOnlineMode = onlineMode;

            if (RuntimePreferences.isLocationSaveEnabled()) {
                Preferences.setPreference(Preferences.CURRENT_FOLDER,
                        new File(config.getProjectRoot()).getAbsoluteFile().getParent());
                Preferences.save();
            }

            Core.getMainWindow().showStatusMessageRB("CT_LOADING_PROJECT");

            if (remoteRepositoryProvider != null) {
                try {
                    tmxPrepared = null;
                    glossaryPrepared = null;
                    remoteRepositoryProvider.switchAllToLatest();
                } catch (IRemoteRepository2.NetworkException e) {
                    Log.logErrorRB("TEAM_NETWORK_ERROR", e.getCause());
                    setOfflineMode();
                }
                remoteRepositoryProvider.copyFilesFromReposToProject("");

                // After adding filters.xml and segmentation.conf, we must
                // reload them again
                config.loadProjectFilters();
                config.loadProjectSRX();
            }

            loadFilterSettings();
            loadSegmentationSettings();
            try {
                loadTranslations(); // load project_save.tmx
                loadSourceFiles();

                // This MUST happen after calling loadTranslations()
                if (remoteRepositoryProvider != null && isOnlineMode) {
                    Core.getMainWindow().showStatusMessageRB("TEAM_REBASE_AND_COMMIT");
                    rebaseAndCommitProject(true);
                }
            } catch (XMLStreamException e) {
                // omegat.project file corrupted.
                Log.logErrorRB(e, "TF_LOAD_ERROR_PARSER_EXCEPTION");
                Core.getMainWindow().displayErrorRB(e, "TF_LOAD_ERROR_PARSER_EXCEPTION");
                if (!loaded) {
                    unlockProject();
                }
                Log.logInfoRB("LOG_DATAENGINE_LOAD_END");
                return;
            }

            // After `#loadSourcefiles`, the entries are filled. The list can
            // now (and only now) be read only.
            allProjectEntries = Collections.unmodifiableList(allProjectEntries);
            // and now we can set the importHandler, used by loadTM
            importHandler = new ImportFromAutoTMX(this, allProjectEntries);

            // imports translation from source files into ProjectTMX
            importTranslationsFromSources();

            // loads external tmx, and auto/enfoce tmx'es (appending to
            // projectTMX)
            loadTM();

            loadOtherLanguages();

            // build word count
            StatsResult stat = CalcStandardStatistics.buildProjectStats(this);
            stat.updateStatisticsInfo(hotStat);
            Statistics.writeStat(config.getProjectInternal(), stat);

            loaded = true;

            // Project Loaded...
            Core.getMainWindow().showStatusMessageRB(null);

            setProjectModified(false);
        } catch (OutOfMemoryError oome) {
            // Fix for bug 1571944 @author Henry Pijffers
            // (henry.pijffers@saxnot.com)

            // Oh shit, we're all out of storage space!
            // Of course we should've cleaned up after ourselves earlier,
            // but since we didn't, do a bit of cleaning up now, otherwise
            // we can't even inform the user about our slacking off.
            allProjectEntries.clear();
            projectFilesList.clear();
            transMemories.clear();
            projectTMX = null;

            // There, that should do it, now inform the user
            long memory = Runtime.getRuntime().maxMemory() / 1024 / 1024;
            Log.logErrorRB("OUT_OF_MEMORY", memory);
            Log.log(oome);
            Core.getMainWindow().showErrorDialogRB("TF_ERROR", "OUT_OF_MEMORY", memory);
            // Just quit, we can't help it anyway
            System.exit(0);
        } catch (IOException ioe) {
            Log.logErrorRB(ioe, "TF_LOAD_ERROR_FILE_ACCESS");
            Core.getMainWindow().displayErrorRB(ioe, "TF_LOAD_ERROR_FILE_ACCESS");
            if (!loaded) {
                unlockProject();
            }
        } catch (Throwable e) {
            Log.logErrorRB(e, "TF_LOAD_ERROR");
            Core.getMainWindow().displayErrorRB(e, "TF_LOAD_ERROR");
            if (!loaded) {
                unlockProject();
            }
        }

        Log.logInfoRB("LOG_DATAENGINE_LOAD_END");
    }

    /**
     * Load filter settings, either from the project or from global options
     */
    private void loadFilterSettings() {
        // Set project specific file filters if they exist, or defaults
        // otherwise.
        // This MUST happen before calling loadTranslations() because the
        // setting to ignore file context
        // for alt translations is a filter setting, and it affects how alt
        // translations are hashed.
        Filters filters = Optional.ofNullable(config.getProjectFilters()).orElse(Preferences.getFilters());
        Core.setFilterMaster(new FilterMaster(filters));
    }

    /**
     * Load segmentation settings, either from the project or from global
     * options
     */
    private void loadSegmentationSettings() {
        // Set project specific segmentation rules if they exist, or defaults
        // otherwise.
        // This MUST happen before calling loadTranslations(), because
        // projectTMX needs a segmenter.
        SRX srx = Optional.ofNullable(config.getProjectSRX()).orElse(Preferences.getSRX());
        Core.setSegmenter(new Segmenter(srx));
    }

    /**
     * Align project.
     */
    public Map<EntryKey, ITMXEntry> align(final ProjectProperties props, final File translatedDir)
            throws Exception {
        FilterMaster fm = Core.getFilterMaster();

        File root = new File(config.getSourceRoot());
        List<File> srcFileList = FileUtil.buildFileList(root, true);

        AlignFilesCallback alignFilesCallback = new AlignFilesCallback(props);

        String srcRoot = config.getSourceRoot();
        for (File file : srcFileList) {
            // shorten filename to that which is relative to src root
            String midName = file.getPath().substring(srcRoot.length());
            fm.alignFile(root.toString(), midName, translatedDir.getPath(), new FilterContext(props),
                    alignFilesCallback);
        }
        return alignFilesCallback.data;
    }

    /**
     * {@inheritDoc}
     */
    public boolean isProjectLoaded() {
        return loaded;
    }

    /**
     * {@inheritDoc}
     */
    public StatisticsInfo getStatistics() {
        return hotStat;
    }

    /**
     * Signals to the core thread that a project is being closed now, and if
     * it's still being loaded, core thread shouldn't throw any error.
     */
    public void closeProject() {
        loaded = false;
        flushProcessCache();
        tmMonitor.fin();
        tmOtherLanguagesMonitor.fin();
        unlockProject();
        Log.logInfoRB("LOG_DATAENGINE_CLOSE");
    }

    /**
     * Lock omegat.project file against rename or move project.
     */
    protected boolean lockProject() {
        if (!RuntimePreferences.isProjectLockingEnabled()) {
            return true;
        }
        try {
            File lockFile = new File(config.getProjectRoot(), OConsts.FILE_PROJECT);
            raFile = new RandomAccessFile(lockFile, "rw");
            lockChannel = raFile.getChannel();
            lock = lockChannel.tryLock();
        } catch (Throwable ex) {
            Log.log(ex);
        }
        if (lock == null) {
            try {
                lockChannel.close();
            } catch (Throwable ignored) {
            }
            lockChannel = null;
            try {
                raFile.close();
            } catch (Throwable ignored) {
            }
            raFile = null;
            return false;
        } else {
            return true;
        }
    }

    /**
     * Unlock omegat.project file against rename or move project.
     */
    protected void unlockProject() {
        if (!RuntimePreferences.isProjectLockingEnabled()) {
            return;
        }
        try {
            if (lock != null) {
                lock.release();
            }
            if (lockChannel != null) {
                lockChannel.close();
            }
            if (raFile != null) {
                raFile.close();
            }
        } catch (Throwable ex) {
            Log.log(ex);
        } finally {
            try {
                lockChannel.close();
            } catch (Throwable ignored) {
            }
            try {
                raFile.close();
            } catch (Throwable ignored) {
            }
        }
    }

    /**
     * Builds translated files corresponding to sourcePattern and creates fresh
     * TM files. Convenience method. Assumes we want to run external
     * post-processing commands.
     *
     * @param sourcePattern
     *            The regexp of files to create
     * @throws Exception
     */
    public void compileProject(String sourcePattern) throws Exception {
        compileProject(sourcePattern, true);
    }

    /**
     * Builds translated files corresponding to sourcePattern and creates fresh
     * TM files. Calls the actual compile project method, assumes we don't want
     * to commit target files.
     *
     * @param sourcePattern
     *            The regexp of files to create
     * @param doPostProcessing
     *            Whether or not we should perform external post-processing.
     * @throws Exception
     */
    public void compileProject(String sourcePattern, boolean doPostProcessing) throws Exception {
        compileProjectAndCommit(sourcePattern, doPostProcessing, false);
    }

    /**
     * Builds translated files corresponding to sourcePattern and creates fresh
     * TM files.
     *
     * @param sourcePattern
     *            The regexp of files to create
     * @param doPostProcessing
     *            Whether or not we should perform external post-processing.
     * @param commitTargetFiles
     *            Whether or not we should commit target files
     * @throws Exception
     */
    @Override
    public void compileProjectAndCommit(String sourcePattern, boolean doPostProcessing,
            boolean commitTargetFiles) throws Exception {
        Log.logInfoRB("LOG_DATAENGINE_COMPILE_START");
        UIThreadsUtil.mustNotBeSwingThread();

        Pattern filePattern = Pattern.compile(sourcePattern);
        String fname;

        // Build TMX files specified as output TMXs in the config file
        // - OmegaT-specific, with inline OmegaT formatting tags
        // - TMX Level 1, without formatting tags
        // - TMX Level 2, with OmegaT formatting tags wrapped in TMX inline tags
        try {
            if (config.isExportTm("omegat")) {
                // build TMX with OmegaT tags
                fname = config.getExportTMRoot() + config.getProjectName() + OConsts.OMEGAT_TMX
                        + OConsts.TMX_EXTENSION;
                projectTMX.exportTMX(config, new File(fname), false, false, false);
            }

            if (config.isExportTm("level1")) {
                // build TMX level 1 compliant file
                fname = config.getExportTMRoot() + config.getProjectName() + OConsts.LEVEL1_TMX
                        + OConsts.TMX_EXTENSION;
                projectTMX.exportTMX(config, new File(fname), true, false, false);
            }

            if (config.isExportTm("level2")) {
                // build three-quarter-assed TMX level 2 file
                fname = config.getExportTMRoot() + config.getProjectName() + OConsts.LEVEL2_TMX
                        + OConsts.TMX_EXTENSION;
                projectTMX.exportTMX(config, new File(fname), false, true, false);
            }
        } catch (Exception e) {
            Log.logErrorRB("CT_ERROR_CREATING_TMX");
            Log.log(e);
            throw new IOException(OStrings.getString("CT_ERROR_CREATING_TMX") + "\n" + e.getMessage());
        }

        String srcRoot = config.getSourceRoot();
        String locRoot = config.getTargetRoot();

        // build translated files
        FilterMaster fm = Core.getFilterMaster();

        List<String> pathList = FileUtil.buildRelativeFilesList(new File(srcRoot), Collections.emptyList(),
                config.getSourceRootExcludes());

        TranslateFilesCallback translateFilesCallback = new TranslateFilesCallback();

        int numberOfCompiled = 0;

        for (String midName : pathList) {
            // shorten filename to that which is relative to src root
            Matcher fileMatch = filePattern.matcher(midName);
            if (fileMatch.matches()) {
                File fn = new File(locRoot, midName);
                if (!fn.getParentFile().exists()) {
                    // target directory doesn't exist - create it
                    if (!fn.getParentFile().mkdirs()) {
                        throw new IOException(
                                OStrings.getString("CT_ERROR_CREATING_TARGET_DIR") + fn.getParentFile());
                    }
                }
                Core.getMainWindow().showStatusMessageRB("CT_COMPILE_FILE_MX", midName);
                translateFilesCallback.fileStarted(midName);
                fm.translateFile(srcRoot, midName, locRoot, new FilterContext(config),
                        translateFilesCallback);
                translateFilesCallback.fileFinished();
                numberOfCompiled++;
            }
        }

        // COMPILE event is fired before committing translated files to remote
        // repository to be able to modify the resulting files before sending
        // them to
        // the repository (BUGS#1176)
        CoreEvents.fireProjectChange(IProjectEventListener.PROJECT_CHANGE_TYPE.COMPILE);

        if (remoteRepositoryProvider != null && config.getTargetDir().isUnderRoot() && commitTargetFiles
                && isOnlineMode) {
            tmxPrepared = null;
            glossaryPrepared = null;
            // Ticket 1690 - build project statistics files
            // so that contents of these files is up to date with target files
            // sent at same moment
            StatsResult stat = CalcStandardStatistics.buildProjectStats(this);
            stat.updateStatisticsInfo(hotStat);
            String fn = config.getProjectInternal() + OConsts.STATS_FILENAME;
            Statistics.writeStat(fn, stat.getTextData());
            Statistics.writeStat(fn.replace(".txt", ".json"), stat.getJsonData());
            // commit translations and statistics
            try {
                Core.getMainWindow().showStatusMessageRB("TF_COMMIT_TARGET_START");
                remoteRepositoryProvider.switchAllToLatest();
                remoteRepositoryProvider.copyFilesFromProjectToRepos(config.getTargetDir().getUnderRoot(),
                        null);
                remoteRepositoryProvider.commitFiles(config.getTargetDir().getUnderRoot(),
                        "Project translation");
                // Convert stats file name to relative
                ProjectProperties.ProjectPath path = config.new ProjectPath(true);
                path.setRelativeOrAbsolute(fn);
                fn = path.getUnderRoot();
                remoteRepositoryProvider.copyFilesFromProjectToRepos(fn, null);
                remoteRepositoryProvider.copyFilesFromProjectToRepos(fn.replace(".txt", ".json"), null);
                remoteRepositoryProvider.commitFiles(fn, "Statistics");
                Core.getMainWindow().showStatusMessageRB("TF_COMMIT_TARGET_DONE");
            } catch (Exception e) {
                Log.logErrorRB("TF_COMMIT_TARGET_ERROR");
                Log.log(e);
                throw new IOException(OStrings.getString("TF_COMMIT_TARGET_ERROR") + "\n" + e.getMessage());
            }
        }

        if (numberOfCompiled == 1) {
            Core.getMainWindow().showStatusMessageRB("CT_COMPILE_DONE_MX_SINGULAR");
        } else {
            Core.getMainWindow().showStatusMessageRB("CT_COMPILE_DONE_MX");
        }

        if (doPostProcessing) {
            // Kill any processes still not complete
            flushProcessCache();

            if (Preferences.isPreference(Preferences.ALLOW_PROJECT_EXTERN_CMD)) {
                doExternalCommand(config.getExternalCommand());
            }
            doExternalCommand(Preferences.getPreference(Preferences.EXTERNAL_COMMAND));
        }

        Log.logInfoRB("LOG_DATAENGINE_COMPILE_END");
    }

    /**
     * Set up and execute the user-specified external command.
     * 
     * @param command
     *            Command to execute
     */
    private void doExternalCommand(String command) {

        if (StringUtil.isEmpty(command)) {
            return;
        }

        Core.getMainWindow().showStatusMessageRB("CT_START_EXTERNAL_CMD");

        CommandVarExpansion expander = new CommandVarExpansion(command);
        command = expander.expandVariables(config);
        Log.logInfoRB("EXECUTING_COMMAND", command);
        try {
            Process p = Runtime.getRuntime().exec(StaticUtils.parseCLICommand(command));
            processCache.push(p);
            CommandMonitor stdout = CommandMonitor.newStdoutMonitor(p);
            CommandMonitor stderr = CommandMonitor.newStderrMonitor(p);
            stdout.start();
            stderr.start();
        } catch (IOException e) {
            String message;
            Throwable cause = e.getCause();
            if (cause == null) {
                message = e.getLocalizedMessage();
            } else {
                message = cause.getLocalizedMessage();
            }
            Core.getMainWindow().showStatusMessageRB("CT_ERROR_STARTING_EXTERNAL_CMD", message);
        }
    }

    /**
     * Clear cache of previously run external processes, terminating any that
     * haven't finished.
     */
    private void flushProcessCache() {
        while (!processCache.isEmpty()) {
            Process p = processCache.pop();
            try {
                p.exitValue();
            } catch (IllegalThreadStateException ex) {
                p.destroy();
            }
        }
    }

    /**
     * Saves the translation memory and preferences.
     *
     * This method must be executed in the Core.executeExclusively.
     */
    public synchronized void saveProject(boolean doTeamSync) {
        if (isSaving) {
            return;
        }
        isSaving = true;

        Log.logInfoRB("LOG_DATAENGINE_SAVE_START");
        UIThreadsUtil.mustNotBeSwingThread();

        Core.getAutoSave().disable();
        try {

            Core.getMainWindow().getMainMenu().getProjectMenu().setEnabled(false);
            try {
                Preferences.save();

                try {
                    saveProjectProperties();

                    projectTMX.save(config, config.getProjectInternal() + OConsts.STATUS_EXTENSION,
                            isProjectModified());

                    if (remoteRepositoryProvider != null && doTeamSync) {
                        tmxPrepared = null;
                        glossaryPrepared = null;
                        remoteRepositoryProvider.cleanPrepared();
                        Core.getMainWindow().showStatusMessageRB("TEAM_SYNCHRONIZE");
                        rebaseAndCommitProject(true);
                        setOnlineMode();
                    }

                    setProjectModified(false);
                } catch (KnownException ex) {
                    throw ex;
                } catch (IRemoteRepository2.NetworkException e) {
                    if (isOnlineMode) {
                        Log.logErrorRB("TEAM_NETWORK_ERROR", e.getCause());
                        setOfflineMode();
                    }
                } catch (Exception e) {
                    Log.logErrorRB(e, "CT_ERROR_SAVING_PROJ");
                    Core.getMainWindow().displayErrorRB(e, "CT_ERROR_SAVING_PROJ");
                }

                LastSegmentManager.saveLastSegment();

                // update statistics
                StatsResult stat = CalcStandardStatistics.buildProjectStats(this);
                stat.updateStatisticsInfo(hotStat);
                Statistics.writeStat(config.getProjectInternal(), stat);
            } finally {
                Core.getMainWindow().getMainMenu().getProjectMenu().setEnabled(true);
            }

            CoreEvents.fireProjectChange(IProjectEventListener.PROJECT_CHANGE_TYPE.SAVE);
        } finally {
            Core.getAutoSave().enable();
        }
        Log.logInfoRB("LOG_DATAENGINE_SAVE_END");

        isSaving = false;
    }

    /**
     * Prepare for future team sync.
     *
     * This method must be executed in the Core.executeExclusively.
     */
    @Override
    public void teamSyncPrepare() throws Exception {
        if (remoteRepositoryProvider == null || preparedStatus != PreparedStatus.NONE || !isOnlineMode) {
            return;
        }
        LOGGER.atDebug().log("Prepare team sync");
        tmxPrepared = null;
        glossaryPrepared = null;
        remoteRepositoryProvider.cleanPrepared();

        String tmxPath = config.getProjectInternalRelative() + OConsts.STATUS_EXTENSION;
        if (remoteRepositoryProvider.isUnderMapping(tmxPath)) {
            tmxPrepared = RebaseAndCommit.prepare(remoteRepositoryProvider, config.getProjectRootDir(),
                    tmxPath);
        }

        final String glossaryPath = config.getWritableGlossaryFile().getUnderRoot();
        if (glossaryPath != null && remoteRepositoryProvider.isUnderMapping(glossaryPath)) {
            glossaryPrepared = RebaseAndCommit.prepare(remoteRepositoryProvider, config.getProjectRootDir(),
                    glossaryPath);
        }
        preparedStatus = PreparedStatus.PREPARED;
    }

    @Override
    public boolean isTeamSyncPrepared() {
        return preparedStatus == PreparedStatus.PREPARED;
    }

    /**
     * Fast team sync for execute from SaveThread.
     *
     * This method must be executed in the Core.executeExclusively.
     */
    @Override
    public void teamSync() {
        if (remoteRepositoryProvider == null || preparedStatus != PreparedStatus.PREPARED) {
            return;
        }
        LOGGER.atDebug().log("Rebase team sync");
        try {
            preparedStatus = PreparedStatus.PREPARED2;
            synchronized (RealProject.this) {
                projectTMX.save(config, config.getProjectInternal() + OConsts.STATUS_EXTENSION,
                        isProjectModified());
            }
            rebaseAndCommitProject(glossaryPrepared != null);
            preparedStatus = PreparedStatus.REBASED;

            new Thread(() -> {
                try {
                    Core.executeExclusively(true, () -> {
                        if (preparedStatus != PreparedStatus.REBASED) {
                            return;
                        }
                        LOGGER.atDebug().log("Commit team sync");
                        try {
                            String newVersion = RebaseAndCommit.commitPrepared(tmxPrepared,
                                    remoteRepositoryProvider, null);
                            if (glossaryPrepared != null) {
                                RebaseAndCommit.commitPrepared(glossaryPrepared, remoteRepositoryProvider,
                                        newVersion);
                            }

                            tmxPrepared = null;
                            glossaryPrepared = null;

                            remoteRepositoryProvider.cleanPrepared();
                        } catch (Exception ex) {
                            Log.logErrorRB(ex, "CT_ERROR_SAVING_PROJ");
                        }
                        preparedStatus = PreparedStatus.NONE;
                    });
                } catch (Exception ex) {
                    Log.logErrorRB(ex, "CT_ERROR_SAVING_PROJ");
                }
            }).start();
        } catch (Exception ex) {
            Log.logErrorRB(ex, "CT_ERROR_SAVING_PROJ");
            preparedStatus = PreparedStatus.NONE;
        }
    }

    /**
     * Rebase changes in project to remote HEAD and upload changes to remote if
     * possible.
     * <p>
     * How it works.
     * <p>
     * At each moment we have 3 versions of translation (project_save.tmx file)
     * or writable glossary:
     * <ol>
     * <li>BASE - version which current translator downloaded from remote
     * repository previously(on previous synchronization or startup).
     *
     * <li>WORKING - current version in translator's OmegaT. It doesn't exist it
     * remote repository yet. It's inherited from BASE version, i.e. BASE +
     * local changes.
     *
     * <li>HEAD - latest version in repository, which other translators
     * committed. It's also inherited from BASE version, i.e. BASE + remote
     * changes.
     * </ol>
     * In an ideal world, we could just calculate diff between WORKING and BASE
     * - it will be our local changes after latest synchronization, then rebase
     * these changes on the HEAD revision, then commit into remote repository.
     * <p>
     * But we have some real world limitations:
     * <ul>
     * <li>Computers and networks work slowly, i.e. this synchronization will
     * require some seconds, but translator should be able to edit translation
     * in this time.
     * <li>We have to handle network errors
     * <li>Other translators can commit own data in the same time.
     * </ul>
     * So, in the real world synchronization works by these steps:
     * <ol>
     * <li>Download HEAD revision from remote repository and load it in memory.
     * <li>Load BASE revision from local disk.
     * <li>Calculate diff between WORKING and BASE, then rebase it on the top of
     * HEAD revision. This step synchronized around memory TMX, so, all edits
     * are stopped. Since it's enough fast step, it's okay.
     * <li>Upload new revision into repository.
     * </ol>
     */
    private void rebaseAndCommitProject(boolean processGlossary) throws Exception {
        Log.logInfoRB("TEAM_REBASE_START");

        final String author = Preferences.getPreferenceDefault(Preferences.TEAM_AUTHOR,
                System.getProperty("user.name"));
        final StringBuilder commitDetails = new StringBuilder("Translated by " + author);
        String tmxPath = config.getProjectInternalRelative() + OConsts.STATUS_EXTENSION;
        if (remoteRepositoryProvider.isUnderMapping(tmxPath)) {
            RebaseAndCommit.rebaseAndCommit(tmxPrepared, remoteRepositoryProvider, config.getProjectRootDir(),
                    tmxPath, new RebaseAndCommit.IRebase() {
                        ProjectTMX baseTMX, headTMX;

                        @Override
                        public void parseBaseFile(File file) throws Exception {
                            baseTMX = new ProjectTMX(config.getSourceLanguage(), config.getTargetLanguage(),
                                    config.isSentenceSegmentingEnabled(), file, null);
                        }

                        @Override
                        public void parseHeadFile(File file) throws Exception {
                            headTMX = new ProjectTMX(config.getSourceLanguage(), config.getTargetLanguage(),
                                    config.isSentenceSegmentingEnabled(), file, null);
                        }

                        @Override
                        public void rebaseAndSave(File tempOut) throws Exception {
                            // Rebase-merge and immediately save mergedTMX
                            // to tempOut.
                            // It shall not save it as the projectTMX here.
                            ProjectTMX mergedTMX = mergeTMX(baseTMX, headTMX, commitDetails);
                            mergedTMX.exportTMX(config, tempOut, false, false, true);
                        }

                        @Override
                        public void reload(File file) throws Exception {
                            ProjectTMX newTMX = new ProjectTMX(config.getSourceLanguage(), config.getTargetLanguage(),
                                    config.isSentenceSegmentingEnabled(), file, null);
                            projectTMX.replaceContent(newTMX);
                        }

                        @Override
                        public String getCommentForCommit() {
                            return commitDetails.toString();
                        }

                        @Override
                        public String getFileCharset(File file) throws Exception {
                            return TMXReader2.detectCharset(file);
                        }
                    });
        }

        if (processGlossary) {
            final String glossaryPath = config.getWritableGlossaryFile().getUnderRoot();
            final File glossaryFile = config.getWritableGlossaryFile().getAsFile();
            if (glossaryPath != null && remoteRepositoryProvider.isUnderMapping(glossaryPath)) {
                final List<GlossaryEntry> glossaryEntries;
                if (glossaryFile.exists()) {
                    glossaryEntries = GlossaryReaderTSV.read(glossaryFile, true);
                } else {
                    glossaryEntries = Collections.emptyList();
                }
                RebaseAndCommit.rebaseAndCommit(glossaryPrepared, remoteRepositoryProvider,
                        config.getProjectRootDir(), glossaryPath, new RebaseAndCommit.IRebase() {
                            List<GlossaryEntry> baseGlossaryEntries, headGlossaryEntries;

                            @Override
                            public void parseBaseFile(File file) throws Exception {
                                if (file.exists()) {
                                    baseGlossaryEntries = GlossaryReaderTSV.read(file, true);
                                } else {
                                    baseGlossaryEntries = new ArrayList<>();
                                }
                            }

                            @Override
                            public void parseHeadFile(File file) throws Exception {
                                if (file.exists()) {
                                    headGlossaryEntries = GlossaryReaderTSV.read(file, true);
                                } else {
                                    headGlossaryEntries = new ArrayList<>();
                                }
                            }

                            @Override
                            public void rebaseAndSave(File out) throws Exception {
                                List<GlossaryEntry> deltaAddedGlossaryLocal = new ArrayList<>(
                                        glossaryEntries);
                                deltaAddedGlossaryLocal.removeAll(baseGlossaryEntries);
                                List<GlossaryEntry> deltaRemovedGlossaryLocal = new ArrayList<>(
                                        baseGlossaryEntries);
                                deltaRemovedGlossaryLocal.removeAll(glossaryEntries);
                                headGlossaryEntries.addAll(deltaAddedGlossaryLocal);
                                headGlossaryEntries.removeAll(deltaRemovedGlossaryLocal);

                                for (GlossaryEntry ge : headGlossaryEntries) {
                                    GlossaryReaderTSV.append(out, ge);
                                }
                            }

                            @Override
                            public void reload(final File file) {
                            }

                            @Override
                            public String getCommentForCommit() {
                                final String author = Preferences.getPreferenceDefault(
                                        Preferences.TEAM_AUTHOR, System.getProperty("user.name"));
                                return "Glossary changes by " + author;
                            }

                            @Override
                            public String getFileCharset(File file) throws Exception {
                                return GlossaryReaderTSV.getFileEncoding(file);
                            }
                        });
            }
        }
        Log.logInfoRB("TEAM_REBASE_END");
    }

    /**
     * Do 3-way merge of:
     *
     * Base: baseTMX
     *
     * File 1: projectTMX (mine)
     *
     * File 2: headTMX (theirs)
     */
<<<<<<< HEAD
    protected ProjectTMX mergeTMX(ProjectTMX baseTMX, ProjectTMX headTMX, StringBuilder commitDetails) {
        ProjectTMX mergedTMX;
        StmProperties props = new StmProperties().setLanguageResource(OStrings.getResourceBundle())
=======
    protected void mergeTMX(ProjectTMX baseTMX, ProjectTMX headTMX, StringBuilder commitDetails) {
        final StmProperties props = new StmProperties().setLanguageResource(OStrings.getResourceBundle())
>>>>>>> 3f26451a
                .setParentWindow(Core.getMainWindow().getApplicationFrame())
                // More than this number of conflicts will trigger List View by
                // default.
                .setListViewThreshold(5);
        String srcLang = config.getSourceLanguage().getLanguage();
        String trgLang = config.getTargetLanguage().getLanguage();
        mergedTMX = SuperTmxMerge.merge(
                new SyncTMX(baseTMX, OStrings.getString("TMX_MERGE_BASE"), srcLang, trgLang),
                new SyncTMX(projectTMX, OStrings.getString("TMX_MERGE_MINE"), srcLang, trgLang),
                new SyncTMX(headTMX, OStrings.getString("TMX_MERGE_THEIRS"), srcLang, trgLang), props);
<<<<<<< HEAD
        Log.logDebug(LOGGER, "Merge report: {0}", props.getReport());
=======
        projectTMX.replaceContent(mergedTMX);
        LOGGER.atDebug().setMessage("Merge report: {}").addArgument(props::getReport).log();
>>>>>>> 3f26451a
        commitDetails.append('\n');
        commitDetails.append(props.getReport().toString());
        return mergedTMX;
    }

    /**
     * Create the given directory if it does not exist yet.
     *
     * @param dir
     *            the directory path to create
     * @param dirType
     *            the directory name to show in IOException
     * @throws IOException
     *             when directory could not be created.
     */
    private void createDirectory(final String dir, final String dirType) throws IOException {
        File d = new File(dir);
        if (!d.isDirectory()) {
            if (!d.mkdirs()) {
                StringBuilder msg = new StringBuilder(OStrings.getString("CT_ERROR_CREATE"));
                if (dirType != null) {
                    msg.append("\n(.../").append(dirType).append("/)");
                }
                throw new IOException(msg.toString());
            }
        }
    }

    // ///////////////////////////////////////////////////////////////
    // ///////////////////////////////////////////////////////////////
    // protected functions

    /**
     * Finds and loads project's TMX file with translations (project_save.tmx).
     */
    private void loadTranslations() throws Exception {
        File file = new File(config.getProjectInternalDir(), OConsts.STATUS_EXTENSION);
        try {
            Core.getMainWindow().showStatusMessageRB("CT_LOAD_TMX");
            projectTMX = new ProjectTMX(config.getSourceLanguage(), config.getTargetLanguage(),
                    config.isSentenceSegmentingEnabled(), file, checkOrphanedCallback);
        } catch (SAXParseException ex) {
            Log.logErrorRB(ex, "TMXR_FATAL_ERROR_WHILE_PARSING", ex.getLineNumber(), ex.getColumnNumber());
            throw ex;
        } catch (Exception ex) {
            Log.logErrorRB(ex, "TMXR_EXCEPTION_WHILE_PARSING");
            throw ex;
        }
        if (file.exists()) {
            // RFE 1001918 - backing up project's TMX upon successful read
            File backup = FileUtil.backupFile(file);
            FileUtil.removeOldBackups(file, OConsts.MAX_BACKUPS);
            Core.getMainWindow().showStatusMessageRB("CT_LOAD_TMX_CREATE_BACKUP", backup.getName());
        } else {
            Core.getMainWindow().showStatusMessageRB("CT_LOAD_TMX_START_NEW");
        }
    }

    /**
     * Load source files for project.
     */
    private void loadSourceFiles() throws IOException {
        long st = System.currentTimeMillis();
        FilterMaster fm = Core.getFilterMaster();

        File root = new File(config.getSourceRoot());
        List<String> srcPathList = FileUtil
                .buildRelativeFilesList(root, Collections.emptyList(), config.getSourceRootExcludes())
                .stream().sorted(StreamUtil.comparatorByList(getSourceFilesOrder()))
                .collect(Collectors.toList());

        List<String> errorSrcList = new ArrayList<>();

        for (String filepath : srcPathList) {
            Core.getMainWindow().showStatusMessageRB("CT_LOAD_FILE_MX", filepath);

            LoadFilesCallback loadFilesCallback = new LoadFilesCallback(existSource, existKeys,
                    transMemories);

            FileInfo fi = new FileInfo();
            fi.filePath = filepath;

            try {
                loadFilesCallback.setCurrentFile(fi);
                IFilter filter = fm.loadFile(config.getSourceRoot() + filepath, new FilterContext(config),
                        loadFilesCallback);
                loadFilesCallback.fileFinished();

                if (filter != null && !fi.entries.isEmpty()) {
                    fi.filterClass = filter.getClass(); // Don't store the
                                                        // instance, because
                                                        // every file gets an
                                                        // instance and
                                                        // then we consume a lot
                                                        // of memory for all
                                                        // instances.
                                                        // See also IFilter
                                                        // "TODO: each filter
                                                        // should be stateless"
                    fi.filterFileFormatName = filter.getFileFormatName();
                    try {
                        fi.fileEncoding = filter.getInEncodingLastParsedFile();
                    } catch (Error e) { // In case a filter doesn't have
                                        // getInEncodingLastParsedFile() (e.g.,
                                        // Okapi plugin)
                        fi.fileEncoding = "";
                    }
                    projectFilesList.add(fi);
                }
            } catch (TranslationException e) {
                // ignore failed file and continue loading next.
                Log.logErrorRB("TF_SOURCE_LOAD_ERROR", e.getLocalizedMessage());
                Core.getMainWindow().displayErrorRB(e, "TF_SOURCE_LOAD_ERROR", filepath);
                errorSrcList.add(filepath);
            }
        }

        findNonUniqueSegments();

        if (errorSrcList.size() > 0) {
            Core.getMainWindow().showStatusMessageRB("CT_LOAD_SRC_SKIP_FILES");
        } else {
            Core.getMainWindow().showStatusMessageRB("CT_LOAD_SRC_COMPLETE");
        }
        long en = System.currentTimeMillis();
        Log.logInfoRB("CT_LOAD_SRC_FILES", en - st);
    }

    protected void findNonUniqueSegments() {
        Map<String, SourceTextEntry> exists = new HashMap<>(16384);

        for (FileInfo fi : projectFilesList) {
            for (int i = 0; i < fi.entries.size(); i++) {
                SourceTextEntry ste = fi.entries.get(i);
                SourceTextEntry prevSte = exists.get(ste.getSrcText());

                if (prevSte == null) {
                    // Note first appearance of this STE
                    exists.put(ste.getSrcText(), ste);
                } else {
                    // Note duplicate of already-seen STE
                    if (prevSte.duplicates == null) {
                        prevSte.duplicates = new ArrayList<>();
                    }
                    prevSte.duplicates.add(ste);
                    ste.firstInstance = prevSte;
                }
            }
        }
    }

    /**
     * This method imports translation from source files into ProjectTMX.
     *
     * If there are multiple segments with equals source, then first
     * translations will be loaded as default, all other translations will be
     * loaded as alternative.
     *
     * We shouldn't load translation from source file(even as alternative) when
     * default translation already exists in project_save.tmx. So, only first
     * load will be possible.
     */
    void importTranslationsFromSources() {
        // which default translations we added - allow to add alternatives
        // except the same translation
        Map<String, String> allowToImport = new HashMap<>();

        for (FileInfo fi : projectFilesList) {
            for (int i = 0; i < fi.entries.size(); i++) {
                SourceTextEntry ste = fi.entries.get(i);
                if (ste.getSourceTranslation() == null || ste.isSourceTranslationFuzzy()
                        || ste.getSrcText().equals(ste.getSourceTranslation())
                                && !allowTranslationEqualToSource) {
                    // There is no translation in source file, or translation is
                    // fuzzy
                    // or translation = source and Allow translation to be equal
                    // to source is false
                    continue;
                }

                PrepareTMXEntry prepare = new PrepareTMXEntry();
                prepare.source = ste.getSrcText();
                // project with default translations
                TMXEntry en = projectTMX.getMultipleTranslation(ste.getKey());
                if (config.isSupportDefaultTranslations()) {
                    // bug#969 - Alternative translations were not taken into
                    // account
                    // if no default translation is set.
                    if (en != null) {
                        prepare.translation = ste.getSourceTranslation();
                        projectTMX.setTranslation(ste, en, false);
                        continue;
                    }
                    // can we import as default translation ?
                    TMXEntry enDefault = projectTMX.getDefaultTranslation(ste.getSrcText());
                    if (enDefault == null) {
                        // default not exist yet - yes, we can
                        prepare.translation = ste.getSourceTranslation();
                        projectTMX.setTranslation(ste, new TMXEntry(prepare, true, null), true);
                        allowToImport.put(ste.getSrcText(), ste.getSourceTranslation());
                    } else {
                        // default translation already exist - did we just
                        // imported it ?
                        String justImported = allowToImport.get(ste.getSrcText());
                        // can we import as alternative translation ?
                        if (justImported != null && !ste.getSourceTranslation().equals(justImported)) {
                            // we just imported default and it doesn't equals to
                            // current - import as alternative
                            prepare.translation = ste.getSourceTranslation();
                            projectTMX.setTranslation(ste, new TMXEntry(prepare, false, null), false);
                        }
                    }
                } else { // project without default translations
                    // can we import as alternative translation ?
                    if (en == null) {
                        // not exist yet - yes, we can
                        prepare.translation = ste.getSourceTranslation();
                        projectTMX.setTranslation(ste, new TMXEntry(prepare, false, null), false);
                    }
                }
            }
        }
    }

    /**
     * Locates and loads external TMX files with legacy translations. Uses
     * directory monitor for check file updates.
     */
    private void loadTM() {
        File tmRoot = new File(config.getTMRoot());
        tmMonitor = new DirectoryMonitor(tmRoot, file -> {
            if (!ExternalTMFactory.isSupported(file)) {
                // not a TMX file
                return;
            }
            if (file.getPath().replace('\\', '/').startsWith(config.getTMOtherLangRoot())) {
                // tmx in other language, which is already shown in editor. Skip
                // it.
                return;
            }
            // create new translation memories map
            Map<String, ExternalTMX> newTransMemories = new TreeMap<>(
                    new FileUtil.TmFileComparator(config.getTmDir().getAsFile()));
            newTransMemories.putAll(transMemories);
            if (file.exists()) {
                try {
                    ExternalTMX newTMX = ExternalTMFactory.load(file);
                    newTransMemories.put(file.getPath(), newTMX);

                    // Please note the use of "/". FileUtil.computeRelativePath
                    // rewrites all other
                    // directory separators into "/".
                    if (FileUtil.computeRelativePath(tmRoot, file).startsWith(OConsts.AUTO_TM + "/")) {
                        appendFromAutoTMX(newTMX, false);
                    } else if (FileUtil.computeRelativePath(tmRoot, file)
                            .startsWith(OConsts.AUTO_ENFORCE_TM + '/')) {
                        appendFromAutoTMX(newTMX, true);
                    }

                } catch (Exception e) {
                    String filename = file.getPath();
                    Log.logErrorRB(e, "TF_TM_LOAD_ERROR", filename);
                    Core.getMainWindow().displayErrorRB(e, "TF_TM_LOAD_ERROR", filename);
                }
            } else {
                newTransMemories.remove(file.getPath());
            }
            transMemories = newTransMemories;
        });
        tmMonitor.checkChanges();
        tmMonitor.start();
    }

    /**
     * Locates and loads external TMX files with translations from same source
     * language into different target languages. (These are used to show to the
     * translator as reference, either to see what other translators did in
     * other languages, or to better understand the source language if he
     * doesn't master the source language, but he does know the extra target
     * language) Uses directory monitor for check file updates.
     */
    private void loadOtherLanguages() {
        File tmOtherLanguagesRoot = new File(config.getTMOtherLangRoot());
        tmOtherLanguagesMonitor = new DirectoryMonitor(tmOtherLanguagesRoot, file -> {
            String name = file.getName();
            if (!name.matches("[A-Z]{2}([-_][A-Z]{2})?\\.tmx")) {
                // not a TMX file in XX_XX.tmx format
                return;
            }
            Language targetLanguage = new Language(name.substring(0, name.length() - ".tmx".length()));
            // create new translation memories map
            Map<Language, ProjectTMX> newOtherTargetLangTMs = new TreeMap<>(otherTargetLangTMs);
            if (file.exists()) {
                try {
                    ProjectTMX newTMX = new ProjectTMX(config.getSourceLanguage(), targetLanguage,
                            config.isSentenceSegmentingEnabled(), file, checkOrphanedCallback);
                    newOtherTargetLangTMs.put(targetLanguage, newTMX);
                } catch (Exception e) {
                    String filename = file.getPath();
                    Log.logErrorRB(e, "TF_TM_LOAD_ERROR", filename);
                    Core.getMainWindow().displayErrorRB(e, "TF_TM_LOAD_ERROR", filename);
                }
            } else {
                newOtherTargetLangTMs.remove(targetLanguage);
            }
            otherTargetLangTMs = newOtherTargetLangTMs;
        });
        tmOtherLanguagesMonitor.checkChanges();
        tmOtherLanguagesMonitor.start();
    }

    /**
     * Append new translation from auto TMX.
     */
    void appendFromAutoTMX(ExternalTMX autoTmx, boolean isEnforcedTMX) {
        synchronized (projectTMX) {
            importHandler.process(autoTmx, isEnforcedTMX);
        }
    }

    /**
     * {@inheritDoc}
     */
    public List<SourceTextEntry> getAllEntries() {
        return allProjectEntries;
    }

    public TMXEntry getTranslationInfo(SourceTextEntry ste) {
        if (projectTMX == null) {
            return EMPTY_TRANSLATION;
        }
        TMXEntry r = projectTMX.getMultipleTranslation(ste.getKey());
        if (r == null) {
            r = projectTMX.getDefaultTranslation(ste.getSrcText());
        }
        if (r == null) {
            r = EMPTY_TRANSLATION;
        }
        return r;
    }

    public AllTranslations getAllTranslations(SourceTextEntry ste) {
        AllTranslations r = new AllTranslations();
        synchronized (projectTMX) {
            r.defaultTranslation = projectTMX.getDefaultTranslation(ste.getSrcText());
            r.alternativeTranslation = projectTMX.getMultipleTranslation(ste.getKey());
            if (r.alternativeTranslation != null) {
                r.currentTranslation = r.alternativeTranslation;
            } else if (r.defaultTranslation != null) {
                r.currentTranslation = r.defaultTranslation;
            } else {
                r.currentTranslation = EMPTY_TRANSLATION;
            }
            if (r.defaultTranslation == null) {
                r.defaultTranslation = EMPTY_TRANSLATION;
            }
            if (r.alternativeTranslation == null) {
                r.alternativeTranslation = EMPTY_TRANSLATION;
            }
        }
        return r;
    }

    /**
     * Returns the active Project's Properties.
     */
    public ProjectProperties getProjectProperties() {
        return config;
    }

    /**
     * Returns whether the project was modified. I.e. translations were changed
     * since last save.
     */
    public boolean isProjectModified() {
        return modified;
    }

    private void setProjectModified(boolean isModified) {
        modified = isModified;
        if (isModified) {
            CoreEvents.fireProjectChange(IProjectEventListener.PROJECT_CHANGE_TYPE.MODIFIED);
        }
    }

    @Override
    public void setTranslation(SourceTextEntry entry, PrepareTMXEntry trans, boolean defaultTranslation,
            ExternalLinked externalLinked, AllTranslations previous) throws OptimisticLockingFail {
        if (trans == null) {
            throw new IllegalArgumentException("RealProject.setTranslation(tr) can't be null");
        }

        synchronized (projectTMX) {
            AllTranslations current = getAllTranslations(entry);
            boolean wasAlternative = current.alternativeTranslation.isTranslated();
            if (defaultTranslation) {
                if (!current.defaultTranslation.equals(previous.defaultTranslation)) {
                    throw new OptimisticLockingFail(previous.getDefaultTranslation().translation,
                            current.getDefaultTranslation().translation, current);
                }
                if (wasAlternative) {
                    // alternative -> default
                    if (!current.alternativeTranslation.equals(previous.alternativeTranslation)) {
                        throw new OptimisticLockingFail(previous.getAlternativeTranslation().translation,
                                current.getAlternativeTranslation().translation, current);
                    }
                    // remove alternative
                    setTranslation(entry, new PrepareTMXEntry(), false, null);
                }
            } else {
                // new is alternative translation
                if (!current.alternativeTranslation.equals(previous.alternativeTranslation)) {
                    throw new OptimisticLockingFail(previous.getAlternativeTranslation().translation,
                            current.getAlternativeTranslation().translation, current);
                }
            }

            setTranslation(entry, trans, defaultTranslation, externalLinked);
        }
    }

    @Override
    public void setTranslation(final SourceTextEntry entry, final PrepareTMXEntry trans,
            boolean defaultTranslation, TMXEntry.ExternalLinked externalLinked) {
        if (trans == null) {
            throw new IllegalArgumentException("RealProject.setTranslation(tr) can't be null");
        }

        TMXEntry prevTrEntry = defaultTranslation ? projectTMX.getDefaultTranslation(entry.getSrcText())
                : projectTMX.getMultipleTranslation(entry.getKey());

        trans.changer = Preferences.getPreferenceDefault(Preferences.TEAM_AUTHOR,
                System.getProperty("user.name"));
        trans.changeDate = System.currentTimeMillis();

        if (prevTrEntry == null) {
            // there was no translation yet
            prevTrEntry = EMPTY_TRANSLATION;
            trans.creationDate = trans.changeDate;
            trans.creator = trans.changer;
        } else {
            trans.creationDate = prevTrEntry.creationDate;
            trans.creator = prevTrEntry.creator;
        }

        if (StringUtil.isEmpty(trans.note)) {
            trans.note = null;
        }

        trans.source = entry.getSrcText();

        TMXEntry newTrEntry;

        if (trans.translation == null && trans.note == null) {
            // no translation, no note
            newTrEntry = null;
        } else {
            newTrEntry = new TMXEntry(trans, defaultTranslation, externalLinked);
        }

        setProjectModified(true);

        projectTMX.setTranslation(entry, newTrEntry, defaultTranslation);

        /*
         * Calculate how to statistics should be changed.
         */
        int diff = prevTrEntry.translation == null ? 0 : -1;
        diff += trans.translation == null ? 0 : +1;
        hotStat.numberOfTranslatedSegments = Math.max(0,
                Math.min(hotStat.numberOfUniqueSegments, hotStat.numberOfTranslatedSegments + diff));
    }

    @Override
    public void setNote(final SourceTextEntry entry, final TMXEntry oldTE, String note) {
        if (oldTE == null) {
            throw new IllegalArgumentException("RealProject.setNote(tr) can't be null");
        }

        // Disallow empty notes. Use null to represent lack of note.
        if (note != null && note.isEmpty()) {
            note = null;
        }

        TMXEntry prevTrEntry = oldTE.defaultTranslation ? projectTMX.getDefaultTranslation(entry.getSrcText())
                : projectTMX.getMultipleTranslation(entry.getKey());
        if (prevTrEntry != null) {
            PrepareTMXEntry en = new PrepareTMXEntry(prevTrEntry);
            en.note = note;
            projectTMX.setTranslation(entry,
                    new TMXEntry(en, prevTrEntry.defaultTranslation, prevTrEntry.linked),
                    prevTrEntry.defaultTranslation);
        } else {
            PrepareTMXEntry en = new PrepareTMXEntry();
            en.source = entry.getSrcText();
            en.note = note;
            en.translation = null;
            projectTMX.setTranslation(entry, new TMXEntry(en, true, null), true);
        }

        setProjectModified(true);
    }

    public void iterateByDefaultTranslations(DefaultTranslationsIterator it) {
        if (projectTMX == null) {
            return;
        }
        Map.Entry<String, TMXEntry>[] entries;
        synchronized (projectTMX) {
            entries = entrySetToArray(projectTMX.defaults.entrySet());
        }
        for (Map.Entry<String, TMXEntry> en : entries) {
            it.iterate(en.getKey(), en.getValue());
        }
    }

    public void iterateByMultipleTranslations(MultipleTranslationsIterator it) {
        if (projectTMX == null) {
            return;
        }
        Map.Entry<EntryKey, TMXEntry>[] entries;
        synchronized (projectTMX) {
            entries = entrySetToArray(projectTMX.alternatives.entrySet());
        }
        for (Map.Entry<EntryKey, TMXEntry> en : entries) {
            it.iterate(en.getKey(), en.getValue());
        }
    }

    @SuppressWarnings({ "unchecked", "rawtypes" })
    private <K, V> Map.Entry<K, V>[] entrySetToArray(Set<Map.Entry<K, V>> set) {
        // Assign to variable to facilitate suppressing the rawtypes warning
        Map.Entry[] a = new Map.Entry[set.size()];
        return set.toArray(a);
    }

    public boolean isOrphaned(String source) {
        return !checkOrphanedCallback.existSourceInProject(source);
    }

    public boolean isOrphaned(EntryKey entry) {
        return !checkOrphanedCallback.existEntryInProject(entry);
    }

    public Map<String, ExternalTMX> getTransMemories() {
        return Collections.unmodifiableMap(transMemories);
    }

    public Map<Language, ProjectTMX> getOtherTargetLanguageTMs() {
        return Collections.unmodifiableMap(otherTargetLangTMs);
    }

    /**
     * {@inheritDoc}
     */
    public ITokenizer getSourceTokenizer() {
        return sourceTokenizer;
    }

    /**
     * {@inheritDoc}
     */
    public ITokenizer getTargetTokenizer() {
        return targetTokenizer;
    }

    /**
     * Create tokenizer class. Classes are prioritized:
     * <ol>
     * <li>Class specified on command line via <code>--ITokenizer</code> and
     * <code>--ITokenizerTarget</code></li>
     * <li>Class specified in project settings</li>
     * <li>{@link DefaultTokenizer}</li>
     * </ol>
     *
     * @param cmdLine
     *            Tokenizer class specified on command line
     * @return Tokenizer implementation
     */
    protected ITokenizer createTokenizer(String cmdLine, Class<?> projectPref) {
        if (!StringUtil.isEmpty(cmdLine)) {
            try {
                return (ITokenizer) this.getClass().getClassLoader().loadClass(cmdLine)
                        .getDeclaredConstructor().newInstance();
            } catch (ClassNotFoundException e) {
                Log.log(e.toString());
            } catch (Throwable e) {
                throw new RuntimeException(e);
            }
        }
        try {
            return (ITokenizer) projectPref.getDeclaredConstructor().newInstance();
        } catch (Throwable e) {
            Log.log(e);
        }

        return new DefaultTokenizer();
    }

    /**
     * {@inheritDoc}
     */
    public List<FileInfo> getProjectFiles() {
        return Collections.unmodifiableList(projectFilesList);
    }

    @Override
    public String getTargetPathForSourceFile(String currentSource) {
        if (StringUtil.isEmpty(currentSource)) {
            return null;
        }
        try {
            return Core.getFilterMaster().getTargetForSource(config.getSourceRoot(), currentSource,
                    new FilterContext(config));
        } catch (Exception e) {
            Log.log(e);
        }
        return null;
    }

    @Override
    public List<String> getSourceFilesOrder() {
        Path path = Paths.get(config.getProjectInternal(), OConsts.FILES_ORDER_FILENAME);
        try {
            return Files.readAllLines(path, StandardCharsets.UTF_8);
        } catch (Exception ex) {
            return null;
        }
    }

    @Override
    public void setSourceFilesOrder(List<String> filesList) {
        Path path = Paths.get(config.getProjectInternal(), OConsts.FILES_ORDER_FILENAME);
        try (Writer wr = Files.newBufferedWriter(path, StandardCharsets.UTF_8)) {
            for (String f : filesList) {
                wr.write(f);
                wr.write('\n');
            }
        } catch (Exception ex) {
            Log.log(ex);
        }
    }

    /**
     * This method converts directory separators into Unix-style. It required to
     * have the same filenames in the alternative translation in Windows and
     * Unix boxes.
     * <p>
     * Also it can use {@code --alternate-filename-from} and
     * {@code --alternate-filename-to} command line parameters for change
     * filename in entry key. It allows to have many versions of one file in one
     * project.
     * <p>
     * Because the filename can be stored in the project TMX, it also removes
     * any XML-unsafe chars.
     *
     * @param filename
     *            filesystem's filename
     * @return normalized filename
     */
    protected String patchFileNameForEntryKey(String filename) {
        String f = Core.getParams().get(CLIParameters.ALTERNATE_FILENAME_FROM);
        String t = Core.getParams().get(CLIParameters.ALTERNATE_FILENAME_TO);
        String fn = filename.replace('\\', '/');
        if (f != null && t != null) {
            fn = fn.replaceAll(f, t);
        }
        return StringUtil.removeXMLInvalidChars(fn);
    }

    protected class LoadFilesCallback extends ParseEntry {
        private FileInfo fileInfo;
        private String entryKeyFilename;

        private final Set<String> existSource;
        private final Set<EntryKey> existKeys;
        private final Map<String, ExternalTMX> externalTms;

        private ExternalTMFactory.Builder tmBuilder;

        public LoadFilesCallback(Set<String> existSource, Set<EntryKey> existKeys,
                Map<String, ExternalTMX> externalTms) {
            super(config);
            this.existSource = existSource;
            this.existKeys = existKeys;
            this.externalTms = externalTms;
        }

        public void setCurrentFile(FileInfo fi) {
            fileInfo = fi;
            super.setCurrentFile(fi);
            entryKeyFilename = patchFileNameForEntryKey(fileInfo.filePath);
        }

        public void fileFinished() {
            super.fileFinished();

            if (tmBuilder != null && externalTms != null) {
                externalTms.put(entryKeyFilename, tmBuilder.done());
            }

            fileInfo = null;
            tmBuilder = null;
        }

        /**
         * {@inheritDoc}
         */
        protected void addSegment(String id, short segmentIndex, String segmentSource,
                List<ProtectedPart> protectedParts, String segmentTranslation,
                boolean segmentTranslationFuzzy, String[] props, String prevSegment, String nextSegment,
                String path) {
            // if the source string is empty, don't add it to TM
            if (segmentSource.trim().isEmpty()) {
                throw new RuntimeException("Segment must not be empty");
            }

            EntryKey ek = new EntryKey(entryKeyFilename, segmentSource, id, prevSegment, nextSegment, path);

            protectedParts = TagUtil.applyCustomProtectedParts(segmentSource,
                    PatternConsts.getPlaceholderPattern(), protectedParts);

            // If Allow translation equals to source is not set, we ignore such
            // existing translations
            if (ek.sourceText.equals(segmentTranslation) && !allowTranslationEqualToSource) {
                segmentTranslation = null;
            }
            SourceTextEntry srcTextEntry = new SourceTextEntry(ek, allProjectEntries.size() + 1, props,
                    segmentTranslation, protectedParts, segmentIndex == 0);
            srcTextEntry.setSourceTranslationFuzzy(segmentTranslationFuzzy);

            if (SegmentProperties.isReferenceEntry(props)) {
                if (tmBuilder == null) {
                    tmBuilder = new ExternalTMFactory.Builder(new File(entryKeyFilename).getName());
                }
                tmBuilder.addEntry(segmentSource, segmentTranslation, id, path, props);
            } else {
                allProjectEntries.add(srcTextEntry);
                fileInfo.entries.add(srcTextEntry);

                existSource.add(segmentSource);
                existKeys.add(srcTextEntry.getKey());
            }
        }
    }

    private class TranslateFilesCallback extends TranslateEntry {
        private String currentFile;

        /**
         * Getter for currentFile
         * 
         * @return the current file being processed
         */
        @Override
        protected String getCurrentFile() {
            return currentFile;
        }

        TranslateFilesCallback() {
            super(config);
        }

        protected void fileStarted(String fn) {
            currentFile = patchFileNameForEntryKey(fn);
            super.fileStarted();
        }

        protected String getSegmentTranslation(String id, int segmentIndex, String segmentSource,
                String prevSegment, String nextSegment, String path) {
            EntryKey ek = new EntryKey(currentFile, segmentSource, id, prevSegment, nextSegment, path);
            TMXEntry tr = projectTMX.getMultipleTranslation(ek);
            if (tr == null) {
                tr = projectTMX.getDefaultTranslation(ek.sourceText);
            }
            return tr != null ? tr.translation : null;
        }
    }

    static class AlignFilesCallback implements IAlignCallback {
        AlignFilesCallback(ProjectProperties props) {
            super();
            this.config = props;
        }

        Map<EntryKey, ITMXEntry> data = new TreeMap<>();
        private final ProjectProperties config;
        List<String> sources = new ArrayList<>();

        @Override
        public void addTranslation(String id, String source, String translation, boolean isFuzzy,
                String sourcePath, IFilter filter) {
            if (source != null && translation != null) {
                ParseEntry.ParseEntryResult spr = new ParseEntry.ParseEntryResult();
                boolean removeSpaces = Core.getFilterMaster().getConfig().isRemoveSpacesNonseg();
                String sourceS = ParseEntry.stripSomeChars(source, spr, config.isRemoveTags(), removeSpaces);
                String transS = ParseEntry.stripSomeChars(translation, spr, config.isRemoveTags(),
                        removeSpaces);
                if (config.isSupportDefaultTranslations()) {
                    if (sources.contains(sourceS)) {
                        return;
                    }
                }
                sources.add(sourceS);

                PrepareTMXEntry tr = new PrepareTMXEntry();
                if (config.isSentenceSegmentingEnabled()) {
                    List<String> segmentsSource = Core.getSegmenter().segment(config.getSourceLanguage(),
                            sourceS, null, null);
                    List<String> segmentsTranslation = Core.getSegmenter().segment(config.getTargetLanguage(),
                            transS, null, null);
                    if (segmentsTranslation.size() != segmentsSource.size()) {
                        if (isFuzzy) {
                            transS = "[" + filter.getFuzzyMark() + "] " + transS;
                        }
                        tr.source = sourceS;
                        tr.translation = transS;
                        data.put(new EntryKey(sourcePath, sourceS, id, "", "", ""), tr);
                    } else {
                        for (short i = 0; i < segmentsSource.size(); i++) {
                            String oneSrc = segmentsSource.get(i);
                            String oneTrans = segmentsTranslation.get(i);
                            if (isFuzzy) {
                                oneTrans = "[" + filter.getFuzzyMark() + "] " + oneTrans;
                            }
                            tr.source = oneSrc;
                            tr.translation = oneTrans;
                            data.put(new EntryKey(sourcePath, oneSrc, id, "", "", ""), tr);
                        }
                    }
                } else {
                    if (isFuzzy) {
                        transS = "[" + filter.getFuzzyMark() + "] " + transS;
                    }
                    tr.source = sourceS;
                    tr.translation = transS;
                    data.put(new EntryKey(sourcePath, sourceS, id, "", "", ""), tr);
                }
            }
        }
    }

    ProjectTMX.CheckOrphanedCallback checkOrphanedCallback = new ProjectTMX.CheckOrphanedCallback() {
        public boolean existSourceInProject(String src) {
            return existSource.contains(src);
        }

        public boolean existEntryInProject(EntryKey key) {
            return existKeys.contains(key);
        }
    };

    void setOnlineMode() {
        if (!isOnlineMode) {
            Log.logInfoRB("VCS_ONLINE");
            Core.getMainWindow().displayWarningRB("VCS_ONLINE", "VCS_ACCESS_PROBLEM");
        }
        isOnlineMode = true;
        preparedStatus = PreparedStatus.NONE;
    }

    void setOfflineMode() {
        if (isOnlineMode) {
            Log.logInfoRB("VCS_ACCESS_PROBLEM");
            Core.getMainWindow().displayWarningRB("VCS_ACCESS_PROBLEM", "VCS_ONLINE");
        }
        isOnlineMode = false;
        preparedStatus = PreparedStatus.NONE;
    }

    @Override
    public boolean isRemoteProject() {
        return remoteRepositoryProvider != null;
    }

    @Override
    public void commitSourceFiles() throws Exception {
        if (isRemoteProject() && config.getSourceDir().isUnderRoot()) {
            try {
                Core.getMainWindow().showStatusMessageRB("TF_COMMIT_START");
                remoteRepositoryProvider.switchAllToLatest();
                remoteRepositoryProvider.copyFilesFromProjectToRepos(config.getSourceDir().getUnderRoot(),
                        null);
                remoteRepositoryProvider.commitFiles(config.getSourceDir().getUnderRoot(),
                        "Commit source files");
                Core.getMainWindow().showStatusMessageRB("TF_COMMIT_DONE");
            } catch (Exception e) {
                Log.logErrorRB("TF_COMMIT_ERROR");
                Log.log(e);
                throw new IOException(OStrings.getString("TF_COMMIT_ERROR") + "\n" + e.getMessage(), e);
            }
        }
    }
}<|MERGE_RESOLUTION|>--- conflicted
+++ resolved
@@ -1146,14 +1146,9 @@
      *
      * File 2: headTMX (theirs)
      */
-<<<<<<< HEAD
     protected ProjectTMX mergeTMX(ProjectTMX baseTMX, ProjectTMX headTMX, StringBuilder commitDetails) {
         ProjectTMX mergedTMX;
         StmProperties props = new StmProperties().setLanguageResource(OStrings.getResourceBundle())
-=======
-    protected void mergeTMX(ProjectTMX baseTMX, ProjectTMX headTMX, StringBuilder commitDetails) {
-        final StmProperties props = new StmProperties().setLanguageResource(OStrings.getResourceBundle())
->>>>>>> 3f26451a
                 .setParentWindow(Core.getMainWindow().getApplicationFrame())
                 // More than this number of conflicts will trigger List View by
                 // default.
@@ -1164,12 +1159,7 @@
                 new SyncTMX(baseTMX, OStrings.getString("TMX_MERGE_BASE"), srcLang, trgLang),
                 new SyncTMX(projectTMX, OStrings.getString("TMX_MERGE_MINE"), srcLang, trgLang),
                 new SyncTMX(headTMX, OStrings.getString("TMX_MERGE_THEIRS"), srcLang, trgLang), props);
-<<<<<<< HEAD
-        Log.logDebug(LOGGER, "Merge report: {0}", props.getReport());
-=======
-        projectTMX.replaceContent(mergedTMX);
         LOGGER.atDebug().setMessage("Merge report: {}").addArgument(props::getReport).log();
->>>>>>> 3f26451a
         commitDetails.append('\n');
         commitDetails.append(props.getReport().toString());
         return mergedTMX;
