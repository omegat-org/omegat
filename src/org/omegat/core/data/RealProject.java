/**************************************************************************
 OmegaT - Computer Assisted Translation (CAT) tool
          with fuzzy matching, translation memory, keyword search,
          glossaries, and translation leveraging into updated projects.

 Copyright (C) 2000-2006 Keith Godfrey, Maxym Mykhalchuk, and Henry Pijffers
               2007 Zoltan Bartko
               2008-2016 Alex Buloichik
               2009-2010 Didier Briel
               2012 Guido Leenders, Didier Briel, Martin Fleurke
               2013 Aaron Madlon-Kay, Didier Briel
               2014 Aaron Madlon-Kay, Didier Briel
               2015 Aaron Madlon-Kay
               2017-2018 Didier Briel
               2018 Enrique Estevez Fernandez
               2019 Thomas Cordonnier
               2020 Briac Pilpre
               Home page: https://www.omegat.org/
               Support center: https://omegat.org/support

 This file is part of OmegaT.

 OmegaT is free software: you can redistribute it and/or modify
 it under the terms of the GNU General Public License as published by
 the Free Software Foundation, either version 3 of the License, or
 (at your option) any later version.

 OmegaT is distributed in the hope that it will be useful,
 but WITHOUT ANY WARRANTY; without even the implied warranty of
 MERCHANTABILITY or FITNESS FOR A PARTICULAR PURPOSE.  See the
 GNU General Public License for more details.

 You should have received a copy of the GNU General Public License
 along with this program.  If not, see <https://www.gnu.org/licenses/>.
 **************************************************************************/

package org.omegat.core.data;

import java.io.File;
import java.io.IOException;
import java.io.RandomAccessFile;
import java.io.Writer;
import java.nio.channels.FileChannel;
import java.nio.channels.FileLock;
import java.nio.charset.StandardCharsets;
import java.nio.file.Files;
import java.nio.file.Path;
import java.nio.file.Paths;
import java.util.ArrayList;
import java.util.Collections;
import java.util.HashMap;
import java.util.HashSet;
import java.util.List;
import java.util.Map;
import java.util.Optional;
import java.util.Set;
import java.util.Stack;
import java.util.TreeMap;
import java.util.regex.Matcher;
import java.util.regex.Pattern;
import java.util.stream.Collectors;

import javax.xml.stream.XMLStreamException;

import org.jetbrains.annotations.Nullable;
import org.madlonkay.supertmxmerge.StmProperties;
import org.madlonkay.supertmxmerge.SuperTmxMerge;
import org.xml.sax.SAXParseException;
import tokyo.northside.logging.ILogger;
import tokyo.northside.logging.LoggerFactory;

import org.omegat.core.Core;
import org.omegat.core.CoreEvents;
import org.omegat.core.KnownException;
import org.omegat.core.data.TMXEntry.ExternalLinked;
import org.omegat.core.events.IProjectEventListener;
import org.omegat.core.segmentation.SRX;
import org.omegat.core.segmentation.Segmenter;
import org.omegat.core.statistics.CalcStandardStatistics;
import org.omegat.core.statistics.Statistics;
import org.omegat.core.statistics.StatisticsInfo;
import org.omegat.core.statistics.StatsResult;
import org.omegat.core.team2.IRemoteRepository2;
import org.omegat.core.team2.RebaseAndCommit;
import org.omegat.core.team2.RemoteRepositoryProvider;
import org.omegat.core.threads.CommandMonitor;
import org.omegat.filters2.FilterContext;
import org.omegat.filters2.IAlignCallback;
import org.omegat.filters2.IFilter;
import org.omegat.filters2.TranslationException;
import org.omegat.filters2.master.FilterMaster;
import org.omegat.gui.glossary.GlossaryEntry;
import org.omegat.gui.glossary.GlossaryManager;
import org.omegat.gui.glossary.GlossaryReaderTSV;
import org.omegat.tokenizer.DefaultTokenizer;
import org.omegat.tokenizer.ITokenizer;
import org.omegat.util.DirectoryMonitor;
import org.omegat.util.FileUtil;
import org.omegat.util.Language;
import org.omegat.util.Log;
import org.omegat.util.OConsts;
import org.omegat.util.OStrings;
import org.omegat.util.PatternConsts;
import org.omegat.util.Preferences;
import org.omegat.util.ProjectFileStorage;
import org.omegat.util.RuntimePreferences;
import org.omegat.util.StaticUtils;
import org.omegat.util.StreamUtil;
import org.omegat.util.StringUtil;
import org.omegat.util.TMXReader2;
import org.omegat.util.TagUtil;
import org.omegat.util.gui.UIThreadsUtil;

import gen.core.filters.Filters;

/**
 * Loaded project implementation. Only translation could be changed after
 * project will be loaded and set by Core.setProject.
 *
 * All components can read all data directly without synchronization. All
 * synchronization implemented inside RealProject.
 *
 * Since team sync is long operation, auto-saving was split into 3 phrases: get
 * remote data in background, then rebase during segment deactivation, then
 * commit in background.
 *
 * @author Keith Godfrey
 * @author Henry Pijffers (henry.pijffers@saxnot.com)
 * @author Maxym Mykhalchuk
 * @author Bartko Zoltan (bartkozoltan@bartkozoltan.com)
 * @author Alex Buloichik (alex73mail@gmail.com)
 * @author Didier Briel
 * @author Guido Leenders
 * @author Martin Fleurke
 * @author Aaron Madlon-Kay
 */
public class RealProject implements IProject {
    private final ILogger logger;

    protected final ProjectProperties config;
    protected @Nullable RemoteRepositoryProvider remoteRepositoryProvider;

    enum PreparedStatus {
        NONE, PREPARED, PREPARED2, REBASED
    }

    /**
     * Status required for execute prepare/rebase/commit in the correct order.
     */
    private volatile PreparedStatus preparedStatus = PreparedStatus.NONE;
    private volatile @Nullable RebaseAndCommit.Prepared tmxPrepared;
    private volatile RebaseAndCommit.Prepared glossaryPrepared;

    private boolean isOnlineMode;

    private RandomAccessFile raFile;
    private FileChannel lockChannel;
    private FileLock lock;

    private boolean modified;

    /** List of all segments in project. */
    protected List<SourceTextEntry> allProjectEntries = new ArrayList<>(4096);

    protected ImportFromAutoTMX importHandler;

    private final StatisticsInfo hotStat = new StatisticsInfo();

    private ITokenizer sourceTokenizer;
    private ITokenizer targetTokenizer;

    private DirectoryMonitor tmMonitor;

    private DirectoryMonitor tmOtherLanguagesMonitor;

    /**
     * Indicates when there is an ongoing save event. Saving might take a while
     * during team sync: if a merge is required the save might be postponed
     * indefinitely while we wait for the user to confirm the current segment.
     */
    private boolean isSaving = false;

    /**
     * Storage for all translation memories, which shouldn't be changed and
     * saved, i.e. for /tm/*.tmx files, aligned data from source files.
     *
     * This map recreated each time when files changed. So, you can free use it
     * without thinking about synchronization.
     */
    private Map<String, ExternalTMX> transMemories = new TreeMap<>();

    /**
     * Storage for all translation memories of translations to other languages.
     */
    private Map<Language, ProjectTMX> otherTargetLangTMs = new TreeMap<>();

    protected ProjectTMX projectTMX;

    /**
     * True if project loaded successfully.
     */
    private boolean loaded = false;

    // Sets of exist entries for check orphaned
    private Set<String> existSource = new HashSet<>();
    private Set<EntryKey> existKeys = new HashSet<>();

    /** Segments count in project files. */
    protected List<FileInfo> projectFilesList = new ArrayList<>();

    /** This instance returned if translation not exist. */
    private static final TMXEntry EMPTY_TRANSLATION;
    static {
        PrepareTMXEntry empty = new PrepareTMXEntry();
        empty.source = "";
        EMPTY_TRANSLATION = new TMXEntry(empty, true, null);
    }

    private final boolean allowTranslationEqualToSource = Preferences
            .isPreference(Preferences.ALLOW_TRANS_EQUAL_TO_SRC);

    /**
     * A list of external processes. Allows previously-started, hung or
     * long-running processes to be forcibly terminated when compiling the
     * project anew or when closing the project.
     */
    private final Stack<Process> processCache = new Stack<>();

    /**
     * Create new project instance. It required to call {@link #createProject()}
     * or {@link #loadProject(boolean)} methods just after constructor before
     * use project.
     *
     * @param props
     *            project properties
     */
    public RealProject(final ProjectProperties props) {
        config = props;
        if (config.getRepositories() != null && !RuntimePreferences.isNoTeam()) {
            try {
                remoteRepositoryProvider = new RemoteRepositoryProvider(config.getProjectRootDir(),
                        config.getRepositories(), config);
            } catch (Exception ex) {
                // TODO
                throw new RuntimeException(ex);
            }
        } else {
            remoteRepositoryProvider = null;
        }

        sourceTokenizer = createTokenizer(RuntimePreferences.getTokenizerSource(),
                props.getSourceTokenizer());
        Log.logInfoRB("SOURCE_TOKENIZER", sourceTokenizer.getClass().getName());
        targetTokenizer = createTokenizer(RuntimePreferences.getTokenizerTarget(),
                props.getTargetTokenizer());
        Log.logInfoRB("TARGET_TOKENIZER", targetTokenizer.getClass().getName());
        logger = LoggerFactory.getLogger(RealProject.class, OStrings.getResourceBundle());
    }

    public void saveProjectProperties() throws Exception {
        unlockProject();
        try {
            SRX.saveToSrx(config.getProjectSRX(), new File(config.getProjectInternal()));
            FilterMaster.saveConfig(config.getProjectFilters(),
                    new File(config.getProjectInternal(), FilterMaster.FILE_FILTERS));
            ProjectFileStorage.writeProjectFile(config);
        } finally {
            lockProject();
        }
        Preferences.setPreference(Preferences.SOURCE_LOCALE, config.getSourceLanguage().toString());
        Preferences.setPreference(Preferences.TARGET_LOCALE, config.getTargetLanguage().toString());
    }

    /**
     * Create new project.
     */
    public void createProject() {
        Log.logInfoRB("LOG_DATAENGINE_CREATE_START");
        UIThreadsUtil.mustNotBeSwingThread();

        try {
            if (!lockProject()) {
                throw new KnownException("PROJECT_LOCKED");
            }

            createDirectory(config.getProjectRoot(), null);
            createDirectory(config.getProjectInternal(), OConsts.DEFAULT_INTERNAL);
            createDirectory(config.getSourceRoot(), OConsts.DEFAULT_SOURCE);
            createDirectory(config.getGlossaryRoot(), OConsts.DEFAULT_GLOSSARY);
            createDirectory(config.getTMRoot(), OConsts.DEFAULT_TM);
            createDirectory(config.getTMAutoRoot(), OConsts.AUTO_TM);
            createDirectory(config.getTMEnforceRoot(), OConsts.AUTO_ENFORCE_TM);
            createDirectory(config.getTMMTRoot(), OConsts.MT_TM);
            createDirectory(config.getTMPenaltyRoot(), OConsts.PENALTY_TM);
            createDirectory(config.getTMOtherLangRoot(), OConsts.DEFAULT_OTHERLANG);
            createDirectory(config.getDictRoot(), OConsts.DEFAULT_DICT);
            createDirectory(config.getTargetRoot(), OConsts.DEFAULT_TARGET);
            // createDirectory(m_config.getTMOtherLangRoot(),
            // OConsts.DEFAULT_OTHERLANG);

            saveProjectProperties();

            // Set project specific segmentation rules if they exist, or
            // defaults otherwise.
            SRX srx = config.getProjectSRX();
            Core.setSegmenter(new Segmenter(srx == null ? Preferences.getSRX() : srx));

            loadTranslations();
            setProjectModified(true);
            saveProject(false);

            loadSourceFiles();

            allProjectEntries = Collections.unmodifiableList(allProjectEntries);
            importHandler = new ImportFromAutoTMX(this, allProjectEntries);

            importTranslationsFromSources();

            loadTM();

            loadOtherLanguages();

            loaded = true;

            // clear status message
            Core.getMainWindow().showStatusMessageRB(null);
        } catch (Exception e) {
            // trouble in Tinseltown...
            Log.logErrorRB(e, "CT_ERROR_CREATING_PROJECT");
            Core.getMainWindow().displayErrorRB(e, "CT_ERROR_CREATING_PROJECT");
        }
        Log.logInfoRB("LOG_DATAENGINE_CREATE_END");
    }

    /**
     * Load exist project in a "big" sense -- loads project's properties,
     * glossaries, tms, source files etc.
     */
    public synchronized void loadProject(boolean onlineMode) {
        Log.logInfoRB("LOG_DATAENGINE_LOAD_START");
        UIThreadsUtil.mustNotBeSwingThread();

        // load a new project
        try {
            if (!lockProject()) {
                throw new KnownException("PROJECT_LOCKED");
            }
            isOnlineMode = onlineMode;

            if (RuntimePreferences.isLocationSaveEnabled()) {
                Preferences.setPreference(Preferences.CURRENT_FOLDER,
                        new File(config.getProjectRoot()).getAbsoluteFile().getParent());
                Preferences.save();
            }

            Core.getMainWindow().showStatusMessageRB("CT_LOADING_PROJECT");

            if (remoteRepositoryProvider != null) {
                try {
                    tmxPrepared = null;
                    glossaryPrepared = null;
                    remoteRepositoryProvider.switchAllToLatest();
                } catch (IRemoteRepository2.NetworkException e) {
                    Log.logErrorRB("TEAM_NETWORK_ERROR", e.getCause() == null ? e.getMessage() : e.getCause());
                    setOfflineMode();
                }
                remoteRepositoryProvider.copyFilesFromReposToProject("");

                // After adding filters.xml and segmentation.conf, we must
                // reload them again
                config.loadProjectFilters();
                config.loadProjectSRX();
            }

            loadFilterSettings();
            loadSegmentationSettings();
            try {
                loadTranslations(); // load project_save.tmx
                loadSourceFiles();

                // This MUST happen after calling loadTranslations()
                if (remoteRepositoryProvider != null && isOnlineMode) {
                    Core.getMainWindow().showStatusMessageRB("TEAM_REBASE_AND_COMMIT");
                    rebaseAndCommitProject(true);
                }
            } catch (XMLStreamException e) {
                // omegat.project file corrupted.
                Log.logErrorRB(e, "TF_LOAD_ERROR_PARSER_EXCEPTION");
                Core.getMainWindow().displayErrorRB(e, "TF_LOAD_ERROR_PARSER_EXCEPTION");
                if (!loaded) {
                    unlockProject();
                }
                Log.logInfoRB("LOG_DATAENGINE_LOAD_END");
                return;
            }

            // After `#loadSourcefiles`, the entries are filled. The list can
            // now (and only now) be read only.
            allProjectEntries = Collections.unmodifiableList(allProjectEntries);
            // and now we can set the importHandler, used by loadTM
            importHandler = new ImportFromAutoTMX(this, allProjectEntries);

            // imports translation from source files into ProjectTMX
            importTranslationsFromSources();

            // loads external tmx, and auto/enfoce tmx'es (appending to
            // projectTMX)
            loadTM();

            loadOtherLanguages();

            // build word count
            StatsResult stat = CalcStandardStatistics.buildProjectStats(this);
            stat.updateStatisticsInfo(hotStat);
            Statistics.writeStat(config.getProjectInternal(), stat);

            loaded = true;

            // Project Loaded...
            Core.getMainWindow().showStatusMessageRB(null);

            setProjectModified(importHandler.didAnyChange);
        } catch (OutOfMemoryError oome) {
            // Fix for bug 1571944 @author Henry Pijffers
            // (henry.pijffers@saxnot.com)

            // Oh shit, we're all out of storage space!
            // Of course we should've cleaned up after ourselves earlier,
            // but since we didn't, do a bit of cleaning up now, otherwise
            // we can't even inform the user about our slacking off.
            allProjectEntries.clear();
            projectFilesList.clear();
            transMemories.clear();
            projectTMX = null;

            // There, that should do it, now inform the user
            long memory = Runtime.getRuntime().maxMemory() / 1024 / 1024;
            Log.logErrorRB("OUT_OF_MEMORY", memory);
            Log.log(oome);
            Core.getMainWindow().showErrorDialogRB("TF_ERROR", "OUT_OF_MEMORY", memory);
            // Just quit, we can't help it anyway
            System.exit(0);
        } catch (IOException ioe) {
            Log.logErrorRB(ioe, "TF_LOAD_ERROR_FILE_ACCESS");
            Core.getMainWindow().displayErrorRB(ioe, "TF_LOAD_ERROR_FILE_ACCESS");
            if (!loaded) {
                unlockProject();
            }
        } catch (Throwable e) {
            Log.logErrorRB(e, "TF_LOAD_ERROR");
            Core.getMainWindow().displayErrorRB(e, "TF_LOAD_ERROR");
            if (!loaded) {
                unlockProject();
            }
        }

        Log.logInfoRB("LOG_DATAENGINE_LOAD_END");
    }

    /**
     * Load filter settings, either from the project or from global options
     */
    private void loadFilterSettings() {
        // Set project specific file filters if they exist, or defaults
        // otherwise.
        // This MUST happen before calling loadTranslations() because the
        // setting to ignore file context
        // for alt translations is a filter setting, and it affects how alt
        // translations are hashed.
        Filters filters = Optional.ofNullable(config.getProjectFilters()).orElse(Preferences.getFilters());
        Core.setFilterMaster(new FilterMaster(filters));
    }

    /**
     * Load segmentation settings, either from the project or from global
     * options
     */
    private void loadSegmentationSettings() {
        // Set project specific segmentation rules if they exist, or defaults
        // otherwise.
        // This MUST happen before calling loadTranslations(), because
        // projectTMX needs a segmenter.
        SRX srx = Optional.ofNullable(config.getProjectSRX()).orElse(Preferences.getSRX());
        Core.setSegmenter(new Segmenter(srx));
    }

    /**
     * Align project.
     */
    public Map<EntryKey, ITMXEntry> align(final ProjectProperties props, final File translatedDir)
            throws Exception {
        FilterMaster fm = Core.getFilterMaster();

        File root = new File(config.getSourceRoot());
        List<File> srcFileList = FileUtil.buildFileList(root, true);

        AlignFilesCallback alignFilesCallback = new AlignFilesCallback(props);

        String srcRoot = config.getSourceRoot();
        for (File file : srcFileList) {
            // shorten filename to that which is relative to src root
            String midName = file.getPath().substring(srcRoot.length());
            fm.alignFile(root.toString(), midName, translatedDir.getPath(), new FilterContext(props),
                    alignFilesCallback);
        }
        return alignFilesCallback.data;
    }

    @Override
    public boolean isProjectLoaded() {
        return loaded;
    }

    @Override
    public StatisticsInfo getStatistics() {
        return hotStat;
    }

    /**
     * Signals to the core thread that a project is being closed now, and if
     * it's still being loaded, core thread shouldn't throw any error.
     */
    @Override
    public void closeProject() {
        loaded = false;
        flushProcessCache();
        tmMonitor.fin();
        tmOtherLanguagesMonitor.fin();
        unlockProject();
        Log.logInfoRB("LOG_DATAENGINE_CLOSE");
    }

    /**
     * Lock omegat.project file against rename or move project.
     */
    protected boolean lockProject() {
        if (!RuntimePreferences.isProjectLockingEnabled()) {
            return true;
        }
        try {
            File lockFile = new File(config.getProjectRoot(), OConsts.FILE_PROJECT);
            raFile = new RandomAccessFile(lockFile, "rw");
            lockChannel = raFile.getChannel();
            lock = lockChannel.tryLock();
        } catch (Exception ex) {
            Log.log(ex);
        }
        if (lock == null) {
            try {
                lockChannel.close();
            } catch (Exception ignored) {
            }
            lockChannel = null;
            try {
                raFile.close();
            } catch (Exception ignored) {
            }
            raFile = null;
            return false;
        } else {
            return true;
        }
    }

    /**
     * Unlock omegat.project file against rename or move project.
     */
    protected void unlockProject() {
        if (!RuntimePreferences.isProjectLockingEnabled()) {
            return;
        }
        try {
            if (lock != null) {
                lock.release();
            }
            if (lockChannel != null) {
                lockChannel.close();
            }
            if (raFile != null) {
                raFile.close();
            }
        } catch (Exception ex) {
            Log.log(ex);
        } finally {
            try {
<<<<<<< HEAD
                lockChannel.close();
            } catch (Exception ignored) {
            }
            try {
                raFile.close();
=======
                if (lockChannel != null) {
                    lockChannel.close();
                }
            } catch (Exception ignored) {
            }
            try {
                if (raFile != null) {
                    raFile.close();
                }
>>>>>>> 3d26b408
            } catch (Exception ignored) {
            }
        }
    }

    /**
     * Builds translated files corresponding to sourcePattern and creates fresh
     * TM files. Convenience method. Assumes we want to run external
     * post-processing commands.
     *
     * @param sourcePattern
     *            The regexp of files to create
     */
    @Override
    public void compileProject(String sourcePattern) throws Exception {
        compileProject(sourcePattern, true);
    }

    /**
     * Builds translated files corresponding to sourcePattern and creates fresh
     * TM files. Calls the actual compile project method, assumes we don't want
     * to commit target files.
     *
     * @param sourcePattern
     *            The regexp of files to create
     * @param doPostProcessing
     *            Whether or not we should perform external post-processing.
     */
    public void compileProject(String sourcePattern, boolean doPostProcessing) throws Exception {
        compileProjectAndCommit(sourcePattern, doPostProcessing, false);
    }

    /**
     * Builds translated files corresponding to sourcePattern and creates fresh
     * TM files.
     *
     * @param sourcePattern
     *            The regexp of files to create
     * @param doPostProcessing
     *            Whether or not we should perform external post-processing.
     * @param commitTargetFiles
     *            Whether or not we should commit target files
     */
    @Override
    public void compileProjectAndCommit(String sourcePattern, boolean doPostProcessing,
            boolean commitTargetFiles) throws Exception {
        Log.logInfoRB("LOG_DATAENGINE_COMPILE_START");
        UIThreadsUtil.mustNotBeSwingThread();

        Pattern filePattern = Pattern.compile(sourcePattern);
        String fname;

        // Build TMX files specified as output TMXs in the config file
        // - OmegaT-specific, with inline OmegaT formatting tags
        // - TMX Level 1, without formatting tags
        // - TMX Level 2, with OmegaT formatting tags wrapped in TMX inline tags
        try {
            if (config.isExportTm("omegat")) {
                // build TMX with OmegaT tags
                fname = config.getExportTMRoot() + config.getProjectName() + OConsts.OMEGAT_TMX
                        + OConsts.TMX_EXTENSION;
                projectTMX.exportTMX(config, new File(fname), false, false, false);
            }

            if (config.isExportTm("level1")) {
                // build TMX level 1 compliant file
                fname = config.getExportTMRoot() + config.getProjectName() + OConsts.LEVEL1_TMX
                        + OConsts.TMX_EXTENSION;
                projectTMX.exportTMX(config, new File(fname), true, false, false);
            }

            if (config.isExportTm("level2")) {
                // build three-quarter-assed TMX level 2 file
                fname = config.getExportTMRoot() + config.getProjectName() + OConsts.LEVEL2_TMX
                        + OConsts.TMX_EXTENSION;
                projectTMX.exportTMX(config, new File(fname), false, true, false);
            }
        } catch (Exception e) {
            Log.logErrorRB("CT_ERROR_CREATING_TMX");
            Log.log(e);
            throw new IOException(OStrings.getString("CT_ERROR_CREATING_TMX") + "\n" + e.getMessage());
        }

        String srcRoot = config.getSourceRoot();
        String locRoot = config.getTargetRoot();

        // build translated files
        FilterMaster fm = Core.getFilterMaster();

        List<String> pathList = FileUtil.buildRelativeFilesList(new File(srcRoot), Collections.emptyList(),
                config.getSourceRootExcludes());

        TranslateFilesCallback translateFilesCallback = new TranslateFilesCallback();

        int numberOfCompiled = 0;

        for (String midName : pathList) {
            // shorten filename to that which is relative to src root
            Matcher fileMatch = filePattern.matcher(midName);
            if (fileMatch.matches()) {
                File fn = new File(locRoot, midName);
                if (!fn.getParentFile().exists()) {
                    // target directory doesn't exist - create it
                    if (!fn.getParentFile().mkdirs()) {
                        throw new IOException(
                                OStrings.getString("CT_ERROR_CREATING_TARGET_DIR") + fn.getParentFile());
                    }
                }
                Core.getMainWindow().showStatusMessageRB("CT_COMPILE_FILE_MX", midName);
                translateFilesCallback.fileStarted(midName);
                fm.translateFile(srcRoot, midName, locRoot, new FilterContext(config),
                        translateFilesCallback);
                translateFilesCallback.fileFinished();
                numberOfCompiled++;
            }
        }

        // COMPILE event is fired before committing translated files to remote
        // repository to be able to modify the resulting files before sending
        // them to
        // the repository (BUGS#1176)
        CoreEvents.fireProjectChange(IProjectEventListener.PROJECT_CHANGE_TYPE.COMPILE);

        if (remoteRepositoryProvider != null && config.getTargetDir().isUnderRoot() && commitTargetFiles
                && isOnlineMode) {
            tmxPrepared = null;
            glossaryPrepared = null;
            // Ticket 1690 - build project statistics files
            // so that contents of these files is up to date with target files
            // sent at same moment
            StatsResult stat = CalcStandardStatistics.buildProjectStats(this);
            stat.updateStatisticsInfo(hotStat);
            String fn = config.getProjectInternal() + OConsts.STATS_FILENAME;
            Statistics.writeStat(fn, stat.getTextData());
            Statistics.writeStat(fn.replace(".txt", ".json"), stat.getJsonData());
            // commit translations and statistics
            try {
                Core.getMainWindow().showStatusMessageRB("TF_COMMIT_TARGET_START");
                remoteRepositoryProvider.switchAllToLatest();
                remoteRepositoryProvider.copyFilesFromProjectToRepos(config.getTargetDir().getUnderRoot(),
                        null);
                remoteRepositoryProvider.commitFiles(config.getTargetDir().getUnderRoot(),
                        "Project translation");
                // Convert stats file name to relative
                ProjectProperties.ProjectPath path = config.new ProjectPath(true);
                path.setRelativeOrAbsolute(fn);
                fn = path.getUnderRoot();
                remoteRepositoryProvider.copyFilesFromProjectToRepos(fn, null);
                remoteRepositoryProvider.copyFilesFromProjectToRepos(fn.replace(".txt", ".json"), null);
                remoteRepositoryProvider.commitFiles(fn, "Statistics");
                Core.getMainWindow().showStatusMessageRB("TF_COMMIT_TARGET_DONE");
            } catch (Exception e) {
                Log.logErrorRB("TF_COMMIT_TARGET_ERROR");
                Log.log(e);
                throw new IOException(OStrings.getString("TF_COMMIT_TARGET_ERROR") + "\n" + e.getMessage());
            }
        }

        if (numberOfCompiled == 1) {
            Core.getMainWindow().showStatusMessageRB("CT_COMPILE_DONE_MX_SINGULAR");
        } else {
            Core.getMainWindow().showStatusMessageRB("CT_COMPILE_DONE_MX");
        }

        if (doPostProcessing) {
            // Kill any processes still not complete
            flushProcessCache();

            if (Preferences.isPreference(Preferences.ALLOW_PROJECT_EXTERN_CMD)) {
                doExternalCommand(config.getExternalCommand());
            }
            doExternalCommand(Preferences.getPreference(Preferences.EXTERNAL_COMMAND));
        }

        Log.logInfoRB("LOG_DATAENGINE_COMPILE_END");
    }

    /**
     * Set up and execute the user-specified external command.
     * 
     * @param command
     *            Command to execute
     */
    private void doExternalCommand(String command) {

        if (StringUtil.isEmpty(command)) {
            return;
        }

        Core.getMainWindow().showStatusMessageRB("CT_START_EXTERNAL_CMD");

        CommandVarExpansion expander = new CommandVarExpansion(command);
        command = expander.expandVariables(config);
        Log.logInfoRB("EXECUTING_COMMAND", command);
        try {
            Process p = Runtime.getRuntime().exec(StaticUtils.parseCLICommand(command));
            processCache.push(p);
            CommandMonitor stdout = CommandMonitor.newStdoutMonitor(p);
            CommandMonitor stderr = CommandMonitor.newStderrMonitor(p);
            stdout.start();
            stderr.start();
        } catch (IOException e) {
            Core.getMainWindow().showStatusMessageRB("CT_ERROR_STARTING_EXTERNAL_CMD", e.getCause() == null ?
                    e.getLocalizedMessage() : e.getCause());
        }
    }

    /**
     * Clear cache of previously run external processes, terminating any that
     * haven't finished.
     */
    private void flushProcessCache() {
        while (!processCache.isEmpty()) {
            Process p = processCache.pop();
            try {
                p.exitValue();
            } catch (IllegalThreadStateException ex) {
                p.destroy();
            }
        }
    }

    /**
     * Saves the translation memory and preferences.
     * <p>
     * This method must be executed in the Core.executeExclusively.
     */
    @Override
    public synchronized void saveProject(boolean doTeamSync) {
        if (isSaving) {
            return;
        }
        isSaving = true;

        Log.logInfoRB("LOG_DATAENGINE_SAVE_START");
        UIThreadsUtil.mustNotBeSwingThread();

        Core.getAutoSave().disable();
        try {

            Core.getMainWindow().getMainMenu().getProjectMenu().setEnabled(false);
            try {
                Preferences.save();

                try {
                    saveProjectProperties();

                    projectTMX.save(config, config.getProjectInternal() + OConsts.STATUS_EXTENSION,
                            isProjectModified());

                    if (remoteRepositoryProvider != null && doTeamSync) {
                        tmxPrepared = null;
                        glossaryPrepared = null;
                        remoteRepositoryProvider.cleanPrepared();
                        Core.getMainWindow().showStatusMessageRB("TEAM_SYNCHRONIZE");
                        rebaseAndCommitProject(true);
                        setOnlineMode();
                    }

                    setProjectModified(false);
                } catch (KnownException ex) {
                    throw ex;
                } catch (IRemoteRepository2.NetworkException e) {
                    if (isOnlineMode) {
                        Log.logErrorRB("TEAM_NETWORK_ERROR", e.getCause() == null ? e.getLocalizedMessage()
                                : e.getCause());
                        setOfflineMode();
                    }
                } catch (Exception e) {
                    Log.logErrorRB(e, "CT_ERROR_SAVING_PROJ");
                    Core.getMainWindow().displayErrorRB(e, "CT_ERROR_SAVING_PROJ");
                }

                LastSegmentManager.saveLastSegment();

                // update statistics
                StatsResult stat = CalcStandardStatistics.buildProjectStats(this);
                stat.updateStatisticsInfo(hotStat);
                Statistics.writeStat(config.getProjectInternal(), stat);
            } finally {
                Core.getMainWindow().getMainMenu().getProjectMenu().setEnabled(true);
            }

            CoreEvents.fireProjectChange(IProjectEventListener.PROJECT_CHANGE_TYPE.SAVE);
        } finally {
            Core.getAutoSave().enable();
        }
        Log.logInfoRB("LOG_DATAENGINE_SAVE_END");

        isSaving = false;
    }

    /**
     * Prepare for future team sync.
     *
     * This method must be executed in the Core.executeExclusively.
     */
    @Override
    public void teamSyncPrepare() throws Exception {
        if (remoteRepositoryProvider == null || preparedStatus != PreparedStatus.NONE || !isOnlineMode) {
            return;
        }
        logger.atDebug().log("Prepare team sync");
        tmxPrepared = null;
        glossaryPrepared = null;
        remoteRepositoryProvider.cleanPrepared();

        String tmxPath = config.getProjectInternalRelative() + OConsts.STATUS_EXTENSION;
        if (remoteRepositoryProvider.isUnderMapping(tmxPath)) {
            tmxPrepared = RebaseAndCommit.prepare(remoteRepositoryProvider, config.getProjectRootDir(),
                    tmxPath);
        }

        final String glossaryPath = config.getWritableGlossaryFile().getUnderRoot();
        if (glossaryPath != null && remoteRepositoryProvider.isUnderMapping(glossaryPath)) {
            glossaryPrepared = RebaseAndCommit.prepare(remoteRepositoryProvider, config.getProjectRootDir(),
                    glossaryPath);
        }
        preparedStatus = PreparedStatus.PREPARED;
    }

    @Override
    public boolean isTeamSyncPrepared() {
        return preparedStatus == PreparedStatus.PREPARED;
    }

    /**
     * Fast team sync for execute from SaveThread.
     *
     * This method must be executed in the Core.executeExclusively.
     */
    @Override
    public void teamSync() {
        if (remoteRepositoryProvider == null || preparedStatus != PreparedStatus.PREPARED) {
            return;
        }
        logger.atDebug().log("Rebase team sync");
        try {
            preparedStatus = PreparedStatus.PREPARED2;
            synchronized (RealProject.this) {
                projectTMX.save(config, config.getProjectInternal() + OConsts.STATUS_EXTENSION,
                        isProjectModified());
            }
            rebaseAndCommitProject(glossaryPrepared != null);
            preparedStatus = PreparedStatus.REBASED;

            new Thread(() -> {
                try {
                    Core.executeExclusively(true, () -> {
                        if (preparedStatus != PreparedStatus.REBASED) {
                            return;
                        }
                        logger.atDebug().log("Commit team sync");
                        try {
                            if (tmxPrepared != null && glossaryPrepared != null) {
                                String newVersion = RebaseAndCommit.commitPrepared(tmxPrepared,
                                        remoteRepositoryProvider, null);
                                RebaseAndCommit.commitPrepared(glossaryPrepared, remoteRepositoryProvider, newVersion);
                            }

                            tmxPrepared = null;
                            glossaryPrepared = null;

                            remoteRepositoryProvider.cleanPrepared();
                        } catch (Exception ex) {
                            Log.logErrorRB(ex, "CT_ERROR_SAVING_PROJ");
                        }
                        preparedStatus = PreparedStatus.NONE;
                    });
                } catch (Exception ex) {
                    Log.logErrorRB(ex, "CT_ERROR_SAVING_PROJ");
                }
            }).start();
        } catch (Exception ex) {
            Log.logErrorRB(ex, "CT_ERROR_SAVING_PROJ");
            preparedStatus = PreparedStatus.NONE;
        }
    }

    /**
     * Rebase changes in project to remote HEAD and upload changes to remote if
     * possible.
     * <p>
     * How it works.
     * <p>
     * At each moment we have 3 versions of translation (project_save.tmx file)
     * or writable glossary:
     * <ol>
     * <li>BASE - version which current translator downloaded from remote
     * repository previously(on previous synchronization or startup).
     *
     * <li>WORKING - current version in translator's OmegaT. It doesn't exist it
     * remote repository yet. It's inherited from BASE version, i.e. BASE +
     * local changes.
     *
     * <li>HEAD - latest version in repository, which other translators
     * committed. It's also inherited from BASE version, i.e. BASE + remote
     * changes.
     * </ol>
     * In an ideal world, we could just calculate diff between WORKING and BASE
     * - it will be our local changes after latest synchronization, then rebase
     * these changes on the HEAD revision, then commit into remote repository.
     * <p>
     * But we have some real world limitations:
     * <ul>
     * <li>Computers and networks work slowly, i.e. this synchronization will
     * require some seconds, but translator should be able to edit translation
     * in this time.
     * <li>We have to handle network errors
     * <li>Other translators can commit own data in the same time.
     * </ul>
     * So, in the real world synchronization works by these steps:
     * <ol>
     * <li>Download HEAD revision from remote repository and load it in memory.
     * <li>Load BASE revision from local disk.
     * <li>Calculate diff between WORKING and BASE, then rebase it on the top of
     * HEAD revision. This step synchronized around memory TMX, so, all edits
     * are stopped. Since it's enough fast step, it's okay.
     * <li>Upload new revision into repository.
     * </ol>
     */
    private void rebaseAndCommitProject(boolean processGlossary) throws Exception {
        Log.logInfoRB("TEAM_REBASE_START");

        final String author = Preferences.getPreferenceDefault(Preferences.TEAM_AUTHOR,
                System.getProperty("user.name"));
        final StringBuilder commitDetails = new StringBuilder("Translated by " + author);
        String tmxPath = config.getProjectInternalRelative() + OConsts.STATUS_EXTENSION;
        if (remoteRepositoryProvider != null && remoteRepositoryProvider.isUnderMapping(tmxPath)) {
            RebaseAndCommit.rebaseAndCommit(tmxPrepared, remoteRepositoryProvider, config.getProjectRootDir(),
                    tmxPath, new RebaseAndCommit.IRebase() {
                        ProjectTMX baseTMX, headTMX;

                        @Override
                        public void parseBaseFile(File file) throws Exception {
                            baseTMX = new ProjectTMX();
                            baseTMX.load(config.getSourceLanguage(), config.getTargetLanguage(),
                                    config.isSentenceSegmentingEnabled(), file, Core.getSegmenter());
                        }

                        @Override
                        public void parseHeadFile(File file) throws Exception {
                            headTMX = new ProjectTMX();
                            headTMX.load(config.getSourceLanguage(), config.getTargetLanguage(),
                                    config.isSentenceSegmentingEnabled(), file, Core.getSegmenter());
                        }

                        @Override
                        public void rebaseAndSave(File tempOut) throws Exception {
                            // Rebase-merge and immediately save mergedTMX
                            // to tempOut.
                            // It shall not save it as the projectTMX here.
                            ProjectTMX mergedTMX = mergeTMX(baseTMX, headTMX, commitDetails);
                            mergedTMX.exportTMX(config, tempOut, false, false, true);
                        }

                        @Override
                        public void reload(File file) throws Exception {
                            ProjectTMX newTMX = new ProjectTMX();
                            newTMX.load(config.getSourceLanguage(), config.getTargetLanguage(),
                                    config.isSentenceSegmentingEnabled(), file, Core.getSegmenter());
                            projectTMX.replaceContent(newTMX);
                        }

                        @Override
                        public String getCommentForCommit() {
                            return commitDetails.toString();
                        }

                        @Override
                        public String getFileCharset(File file) throws Exception {
                            return TMXReader2.detectCharset(file);
                        }
                    });
        }

        if (processGlossary) {
            final String glossaryPath = config.getWritableGlossaryFile().getUnderRoot();
            final File glossaryFile = config.getWritableGlossaryFile().getAsFile();
            if (glossaryPath != null && remoteRepositoryProvider.isUnderMapping(glossaryPath)) {
                final List<GlossaryEntry> glossaryEntries;
                if (glossaryFile.exists()) {
                    glossaryEntries = GlossaryReaderTSV.read(glossaryFile, true);
                    logger.atDebug().setMessage("Read {0} glossaries from {1}").addArgument(glossaryEntries.size())
                            .addArgument(glossaryFile).log();
                } else {
                    glossaryEntries = Collections.emptyList();
                }
                RebaseAndCommit.rebaseAndCommit(glossaryPrepared, remoteRepositoryProvider,
                        config.getProjectRootDir(), glossaryPath, new RebaseAndCommit.IRebase() {
                            List<GlossaryEntry> baseGlossaryEntries, headGlossaryEntries;

                            @Override
                            public void parseBaseFile(File file) throws Exception {
                                if (file.exists()) {
                                    baseGlossaryEntries = GlossaryReaderTSV.read(file, true);
                                    logger.atDebug().setMessage("read {0} entries from local glossary.txt")
                                            .addArgument(baseGlossaryEntries.size())
                                            .log();
                                } else {
                                    baseGlossaryEntries = new ArrayList<>();
                                }
                            }

                            @Override
                            public void parseHeadFile(File file) throws Exception {
                                if (file.exists()) {
                                    headGlossaryEntries = GlossaryReaderTSV.read(file, true);
                                    logger.atDebug()
                                            .setMessage("read {0} entries from remote glossaries")
                                            .addArgument(headGlossaryEntries.size())
                                            .log();
                                } else {
                                    headGlossaryEntries = new ArrayList<>();
                                }
                            }

                            @Override
                            public void rebaseAndSave(File out) throws Exception {
                                List<GlossaryEntry> deltaAddedGlossaryLocal = new ArrayList<>(
                                        glossaryEntries);
                                deltaAddedGlossaryLocal.removeAll(baseGlossaryEntries);
                                List<GlossaryEntry> deltaRemovedGlossaryLocal = new ArrayList<>(
                                        baseGlossaryEntries);
                                deltaRemovedGlossaryLocal.removeAll(glossaryEntries);
                                headGlossaryEntries.addAll(deltaAddedGlossaryLocal);
                                headGlossaryEntries.removeAll(deltaRemovedGlossaryLocal);

                                logger.atDebug().setMessage("Update and write glossary.txt with {0} entries.")
                                        .addArgument(headGlossaryEntries.size()).log();
                                for (GlossaryEntry ge : headGlossaryEntries) {
                                    GlossaryReaderTSV.append(out, ge);
                                }
                            }

                            @Override
                            public void reload(final File file) {
                                logger.atDebug().setMessage("Reloading glossary file {0}").addArgument(file).log();
                                notifyGlossaryManagerFileChanged(file);
                            }

                            @Override
                            public String getCommentForCommit() {
                                final String author = Preferences.getPreferenceDefault(
                                        Preferences.TEAM_AUTHOR, System.getProperty("user.name"));
                                return "Glossary changes by " + author;
                            }

                            @Override
                            public String getFileCharset(File file) throws Exception {
                                return GlossaryReaderTSV.getFileEncoding(file);
                            }
                        });
            }
        }
        Log.logInfoRB("TEAM_REBASE_END");
    }

    /**
     * Do 3-way merge of:
     *
     * Base: baseTMX
     *
     * File 1: projectTMX (mine)
     *
     * File 2: headTMX (theirs)
     */
    protected ProjectTMX mergeTMX(ProjectTMX baseTMX, ProjectTMX headTMX, StringBuilder commitDetails) {
        ProjectTMX mergedTMX;
        StmProperties props = new StmProperties().setLanguageResource(OStrings.getResourceBundle())
                .setParentWindow(Core.getMainWindow().getApplicationFrame())
                // More than this number of conflicts will trigger List View by
                // default.
                .setListViewThreshold(5);
        String srcLang = config.getSourceLanguage().getLanguage();
        String trgLang = config.getTargetLanguage().getLanguage();
        mergedTMX = SuperTmxMerge.merge(
                new SyncTMX(baseTMX, OStrings.getString("TMX_MERGE_BASE"), srcLang, trgLang),
                new SyncTMX(projectTMX, OStrings.getString("TMX_MERGE_MINE"), srcLang, trgLang),
                new SyncTMX(headTMX, OStrings.getString("TMX_MERGE_THEIRS"), srcLang, trgLang), props);
        logger.atDebug().setMessage("Merge report: {0}").addArgument(props::getReport).log();
        commitDetails.append('\n');
        commitDetails.append(props.getReport().toString());
        return mergedTMX;
    }

    /**
     * Create the given directory if it does not exist yet.
     *
     * @param dir
     *            the directory path to create
     * @param dirType
     *            the directory name to show in IOException
     * @throws IOException
     *             when directory could not be created.
     */
    private void createDirectory(final String dir, final @Nullable String dirType) throws IOException {
        File d = new File(dir);
        if (!d.isDirectory()) {
            if (!d.mkdirs()) {
                StringBuilder msg = new StringBuilder(OStrings.getString("CT_ERROR_CREATE"));
                if (dirType != null) {
                    msg.append("\n(.../").append(dirType).append("/)");
                }
                throw new IOException(msg.toString());
            }
        }
    }

    // ///////////////////////////////////////////////////////////////
    // ///////////////////////////////////////////////////////////////
    // protected functions

    /**
     * Finds and loads project's TMX file with translations (project_save.tmx).
     */
    private void loadTranslations() throws Exception {
        File file = new File(config.getProjectInternalDir(), OConsts.STATUS_EXTENSION);
        try {
            Core.getMainWindow().showStatusMessageRB("CT_LOAD_TMX");
            projectTMX = new ProjectTMX(checkOrphanedCallback);
            projectTMX.load(config.getSourceLanguage(), config.getTargetLanguage(),
                    config.isSentenceSegmentingEnabled(), file, Core.getSegmenter());
        } catch (SAXParseException ex) {
            Log.logErrorRB(ex, "TMXR_FATAL_ERROR_WHILE_PARSING", ex.getLineNumber(), ex.getColumnNumber());
            throw ex;
        } catch (Exception ex) {
            Log.logErrorRB(ex, "TMXR_EXCEPTION_WHILE_PARSING");
            throw ex;
        }
        if (file.exists()) {
            // RFE 1001918 - backing up project's TMX upon successful read
            File backup = FileUtil.backupFile(file);
            FileUtil.removeOldBackups(file, OConsts.MAX_BACKUPS);
            Core.getMainWindow().showStatusMessageRB("CT_LOAD_TMX_CREATE_BACKUP", backup.getName());
        } else {
            Core.getMainWindow().showStatusMessageRB("CT_LOAD_TMX_START_NEW");
        }
    }

    /**
     * Load source files for project.
     */
    private void loadSourceFiles() throws IOException {
        long st = System.currentTimeMillis();
        FilterMaster fm = Core.getFilterMaster();

        File root = new File(config.getSourceRoot());
        List<String> srcPathList = FileUtil
                .buildRelativeFilesList(root, Collections.emptyList(), config.getSourceRootExcludes())
                .stream().sorted(StreamUtil.comparatorByList(getSourceFilesOrder()))
                .collect(Collectors.toList());

        List<String> errorSrcList = new ArrayList<>();

        for (String filepath : srcPathList) {
            Core.getMainWindow().showStatusMessageRB("CT_LOAD_FILE_MX", filepath);

            LoadFilesCallback loadFilesCallback = new LoadFilesCallback(existSource, existKeys,
                    transMemories);

            FileInfo fi = new FileInfo();
            fi.filePath = filepath;

            try {
                loadFilesCallback.setCurrentFile(fi);
                IFilter filter = fm.loadFile(config.getSourceRoot() + filepath, new FilterContext(config),
                        loadFilesCallback);
                loadFilesCallback.fileFinished();

                if (filter != null && !fi.entries.isEmpty()) {
                    fi.filterClass = filter.getClass();
                    // Don't store the instance, because
                    // every file gets an instance and
                    // then we consume a lot of memory for all
                    // instances. See also IFilter
                    fi.filterFileFormatName = filter.getFileFormatName();
                    fi.fileEncoding = filter.getInEncodingLastParsedFile();
                    projectFilesList.add(fi);
                }
            } catch (TranslationException e) {
                // ignore failed file and continue loading next.
                Log.logErrorRB("TF_SOURCE_LOAD_ERROR", e.getLocalizedMessage());
                Core.getMainWindow().displayErrorRB(e, "TF_SOURCE_LOAD_ERROR", filepath);
                errorSrcList.add(filepath);
            }
        }

        findNonUniqueSegments();

        if (errorSrcList.size() > 0) {
            Core.getMainWindow().showStatusMessageRB("CT_LOAD_SRC_SKIP_FILES");
        } else {
            Core.getMainWindow().showStatusMessageRB("CT_LOAD_SRC_COMPLETE");
        }
        long en = System.currentTimeMillis();
        Log.logInfoRB("CT_LOAD_SRC_FILES", en - st);
    }

    protected void findNonUniqueSegments() {
        Map<String, SourceTextEntry> exists = new HashMap<>(16384);

        for (FileInfo fi : projectFilesList) {
            for (int i = 0; i < fi.entries.size(); i++) {
                SourceTextEntry ste = fi.entries.get(i);
                SourceTextEntry prevSte = exists.get(ste.getSrcText());

                if (prevSte == null) {
                    // Note first appearance of this STE
                    exists.put(ste.getSrcText(), ste);
                } else {
                    // Note duplicate of already-seen STE
                    if (prevSte.duplicates == null) {
                        prevSte.duplicates = new ArrayList<>();
                    }
                    prevSte.duplicates.add(ste);
                    ste.firstInstance = prevSte;
                }
            }
        }
    }

    /**
     * This method imports translation from source files into ProjectTMX.
     *
     * If there are multiple segments with equals source, then first
     * translations will be loaded as default, all other translations will be
     * loaded as alternative.
     *
     * We shouldn't load translation from source file(even as alternative) when
     * default translation already exists in project_save.tmx. So, only first
     * load will be possible.
     */
    void importTranslationsFromSources() {
        // which default translations we added - allow to add alternatives
        // except the same translation
        Map<String, String> allowToImport = new HashMap<>();

        for (FileInfo fi : projectFilesList) {
            for (int i = 0; i < fi.entries.size(); i++) {
                SourceTextEntry ste = fi.entries.get(i);
                if (ste.getSourceTranslation() == null || ste.isSourceTranslationFuzzy()
                        || ste.getSrcText().equals(ste.getSourceTranslation())
                                && !allowTranslationEqualToSource) {
                    // There is no translation in source file, or translation is
                    // fuzzy
                    // or translation = source and Allow translation to be equal
                    // to source is false
                    continue;
                }

                PrepareTMXEntry prepare = new PrepareTMXEntry();
                prepare.source = ste.getSrcText();
                // project with default translations
                TMXEntry en = projectTMX.getMultipleTranslation(ste.getKey());
                if (config.isSupportDefaultTranslations()) {
                    // bug#969 - Alternative translations were not taken into
                    // account
                    // if no default translation is set.
                    if (en != null) {
                        prepare.translation = ste.getSourceTranslation();
                        projectTMX.setTranslation(ste, en, false);
                        continue;
                    }
                    // can we import as default translation ?
                    TMXEntry enDefault = projectTMX.getDefaultTranslation(ste.getSrcText());
                    if (enDefault == null) {
                        // default not exist yet - yes, we can
                        prepare.translation = ste.getSourceTranslation();
                        projectTMX.setTranslation(ste, new TMXEntry(prepare, true, null), true);
                        allowToImport.put(ste.getSrcText(), ste.getSourceTranslation());
                    } else {
                        // default translation already exist - did we just
                        // imported it ?
                        String justImported = allowToImport.get(ste.getSrcText());
                        // can we import as alternative translation ?
                        if (justImported != null && !ste.getSourceTranslation().equals(justImported)) {
                            // we just imported default and it doesn't equals to
                            // current - import as alternative
                            prepare.translation = ste.getSourceTranslation();
                            projectTMX.setTranslation(ste, new TMXEntry(prepare, false, null), false);
                        }
                    }
                } else { // project without default translations
                    // can we import as alternative translation ?
                    if (en == null) {
                        // not exist yet - yes, we can
                        prepare.translation = ste.getSourceTranslation();
                        projectTMX.setTranslation(ste, new TMXEntry(prepare, false, null), false);
                    }
                }
            }
        }
    }

    /**
     * Locates and loads external TMX files with legacy translations. Uses
     * directory monitor for check file updates.
     */
    private void loadTM() {
        File tmRoot = new File(config.getTMRoot());
        tmMonitor = new DirectoryMonitor(tmRoot, file -> {
            if (!ExternalTMFactory.isSupported(file)) {
                // not a TMX file
                return;
            }
            if (file.getPath().replace('\\', '/').startsWith(config.getTMOtherLangRoot())) {
                // tmx in other language, which is already shown in editor. Skip
                // it.
                return;
            }
            // create new translation memories map
            Map<String, ExternalTMX> newTransMemories = new TreeMap<>(
                    new FileUtil.TmFileComparator(config.getTmDir().getAsFile()));
            newTransMemories.putAll(transMemories);
            if (file.exists()) {
                try {
                    ExternalTMX newTMX = ExternalTMFactory.load(file);
                    newTransMemories.put(file.getPath(), newTMX);

                    // Please note the use of "/". FileUtil.computeRelativePath
                    // rewrites all other
                    // directory separators into "/".
                    if (FileUtil.computeRelativePath(tmRoot, file).startsWith(OConsts.AUTO_TM + "/")) {
                        appendFromAutoTMX(newTMX, false);
                    } else if (FileUtil.computeRelativePath(tmRoot, file)
                            .startsWith(OConsts.AUTO_ENFORCE_TM + '/')) {
                        appendFromAutoTMX(newTMX, true);
                    }

                } catch (Exception e) {
                    String filename = file.getPath();
                    Log.logErrorRB(e, "TF_TM_LOAD_ERROR", filename);
                    Core.getMainWindow().displayErrorRB(e, "TF_TM_LOAD_ERROR", filename);
                }
            } else {
                newTransMemories.remove(file.getPath());
            }
            transMemories = newTransMemories;
        });
        tmMonitor.checkChanges();
        tmMonitor.start();
    }

    /**
     * Locates and loads external TMX files with translations from same source
     * language into different target languages. (These are used to show to the
     * translator as reference, either to see what other translators did in
     * other languages, or to better understand the source language if he
     * doesn't master the source language, but he does know the extra target
     * language) Uses directory monitor for check file updates.
     */
    private void loadOtherLanguages() {
        File tmOtherLanguagesRoot = new File(config.getTMOtherLangRoot());
        tmOtherLanguagesMonitor = new DirectoryMonitor(tmOtherLanguagesRoot, file -> {
            String name = file.getName();
            if (!name.matches("[A-Z]{2}([-_][A-Z]{2})?\\.tmx")) {
                // not a TMX file in XX_XX.tmx format
                return;
            }
            Language targetLanguage = new Language(name.substring(0, name.length() - ".tmx".length()));
            // create new translation memories map
            Map<Language, ProjectTMX> newOtherTargetLangTMs = new TreeMap<>(otherTargetLangTMs);
            if (file.exists()) {
                try {
                    ProjectTMX newTMX = new ProjectTMX(config.getSourceLanguage(), targetLanguage,
                            config.isSentenceSegmentingEnabled(), file, checkOrphanedCallback);
                    newOtherTargetLangTMs.put(targetLanguage, newTMX);
                } catch (Exception e) {
                    String filename = file.getPath();
                    Log.logErrorRB(e, "TF_TM_LOAD_ERROR", filename);
                    Core.getMainWindow().displayErrorRB(e, "TF_TM_LOAD_ERROR", filename);
                }
            } else {
                newOtherTargetLangTMs.remove(targetLanguage);
            }
            otherTargetLangTMs = newOtherTargetLangTMs;
        });
        tmOtherLanguagesMonitor.checkChanges();
        tmOtherLanguagesMonitor.start();
    }

    /**
     * Append new translation from auto TMX.
     */
    void appendFromAutoTMX(ExternalTMX autoTmx, boolean isEnforcedTMX) {
        synchronized (projectTMX) {
            importHandler.process(autoTmx, isEnforcedTMX);
        }
    }

    /**
     * {@inheritDoc}
     */
    public List<SourceTextEntry> getAllEntries() {
        return allProjectEntries;
    }

    public TMXEntry getTranslationInfo(SourceTextEntry ste) {
        if (projectTMX == null) {
            return EMPTY_TRANSLATION;
        }
        TMXEntry r = projectTMX.getMultipleTranslation(ste.getKey());
        if (r == null) {
            r = projectTMX.getDefaultTranslation(ste.getSrcText());
        }
        if (r == null) {
            r = EMPTY_TRANSLATION;
        }
        return r;
    }

    public AllTranslations getAllTranslations(SourceTextEntry ste) {
        AllTranslations r = new AllTranslations();
        synchronized (projectTMX) {
            r.defaultTranslation = projectTMX.getDefaultTranslation(ste.getSrcText());
            r.alternativeTranslation = projectTMX.getMultipleTranslation(ste.getKey());
            if (r.alternativeTranslation != null) {
                r.currentTranslation = r.alternativeTranslation;
            } else if (r.defaultTranslation != null) {
                r.currentTranslation = r.defaultTranslation;
            } else {
                r.currentTranslation = EMPTY_TRANSLATION;
            }
            if (r.defaultTranslation == null) {
                r.defaultTranslation = EMPTY_TRANSLATION;
            }
            if (r.alternativeTranslation == null) {
                r.alternativeTranslation = EMPTY_TRANSLATION;
            }
        }
        return r;
    }

    /**
     * Returns the active Project's Properties.
     */
    public ProjectProperties getProjectProperties() {
        return config;
    }

    /**
     * Returns whether the project was modified. I.e. translations were changed
     * since last save.
     */
    public boolean isProjectModified() {
        return modified;
    }

    private void setProjectModified(boolean isModified) {
        modified = isModified;
        if (isModified) {
            CoreEvents.fireProjectChange(IProjectEventListener.PROJECT_CHANGE_TYPE.MODIFIED);
        }
    }

    @Override
    public void setTranslation(SourceTextEntry entry, PrepareTMXEntry trans, boolean defaultTranslation,
            ExternalLinked externalLinked, AllTranslations previous) throws OptimisticLockingFail {
        if (trans == null) {
            throw new IllegalArgumentException("RealProject.setTranslation(tr) can't be null");
        }

        synchronized (projectTMX) {
            AllTranslations current = getAllTranslations(entry);
            boolean wasAlternative = current.alternativeTranslation.isTranslated();
            if (defaultTranslation) {
                if (!current.defaultTranslation.equals(previous.defaultTranslation)) {
                    throw new OptimisticLockingFail(previous.getDefaultTranslation().translation,
                            current.getDefaultTranslation().translation, current);
                }
                if (wasAlternative) {
                    // alternative -> default
                    if (!current.alternativeTranslation.equals(previous.alternativeTranslation)) {
                        throw new OptimisticLockingFail(previous.getAlternativeTranslation().translation,
                                current.getAlternativeTranslation().translation, current);
                    }
                    // remove alternative
                    setTranslation(entry, new PrepareTMXEntry(), false, null);
                }
            } else {
                // new is alternative translation
                if (!current.alternativeTranslation.equals(previous.alternativeTranslation)) {
                    throw new OptimisticLockingFail(previous.getAlternativeTranslation().translation,
                            current.getAlternativeTranslation().translation, current);
                }
            }

            setTranslation(entry, trans, defaultTranslation, externalLinked);
        }
    }

    @Override
    public void setTranslation(final SourceTextEntry entry, final PrepareTMXEntry trans,
            boolean defaultTranslation, TMXEntry.ExternalLinked externalLinked) {
        if (trans == null) {
            throw new IllegalArgumentException("RealProject.setTranslation(tr) can't be null");
        }

        TMXEntry prevTrEntry = defaultTranslation ? projectTMX.getDefaultTranslation(entry.getSrcText())
                : projectTMX.getMultipleTranslation(entry.getKey());

        trans.changer = Preferences.getPreferenceDefault(Preferences.TEAM_AUTHOR,
                System.getProperty("user.name"));
        trans.changeDate = System.currentTimeMillis();

        if (prevTrEntry == null) {
            // there was no translation yet
            prevTrEntry = EMPTY_TRANSLATION;
            trans.creationDate = trans.changeDate;
            trans.creator = trans.changer;
        } else {
            trans.creationDate = prevTrEntry.creationDate;
            trans.creator = prevTrEntry.creator;
        }

        if (StringUtil.isEmpty(trans.note)) {
            trans.note = null;
        }

        trans.source = entry.getSrcText();

        TMXEntry newTrEntry;

        if (trans.translation == null && trans.note == null) {
            // no translation, no note
            newTrEntry = null;
        } else {
            newTrEntry = new TMXEntry(trans, defaultTranslation, externalLinked);
        }

        setProjectModified(true);

        projectTMX.setTranslation(entry, newTrEntry, defaultTranslation);

        /*
         * Calculate how to statistics should be changed.
         */
        int diff = prevTrEntry.translation == null ? 0 : -1;
        diff += trans.translation == null ? 0 : +1;
        hotStat.numberOfTranslatedSegments = Math.max(0,
                Math.min(hotStat.numberOfUniqueSegments, hotStat.numberOfTranslatedSegments + diff));
    }

    @Override
    public void setNote(final SourceTextEntry entry, final TMXEntry oldTE, String note) {
        if (oldTE == null) {
            throw new IllegalArgumentException("RealProject.setNote(tr) can't be null");
        }

        // Disallow empty notes. Use null to represent lack of note.
        if (note != null && note.isEmpty()) {
            note = null;
        }

        TMXEntry prevTrEntry = oldTE.defaultTranslation ? projectTMX.getDefaultTranslation(entry.getSrcText())
                : projectTMX.getMultipleTranslation(entry.getKey());
        if (prevTrEntry != null) {
            PrepareTMXEntry en = new PrepareTMXEntry(prevTrEntry);
            en.note = note;
            projectTMX.setTranslation(entry,
                    new TMXEntry(en, prevTrEntry.defaultTranslation, prevTrEntry.linked),
                    prevTrEntry.defaultTranslation);
        } else {
            PrepareTMXEntry en = new PrepareTMXEntry();
            en.source = entry.getSrcText();
            en.note = note;
            en.translation = null;
            projectTMX.setTranslation(entry, new TMXEntry(en, true, null), true);
        }

        setProjectModified(true);
    }

    public void iterateByDefaultTranslations(DefaultTranslationsIterator it) {
        if (projectTMX == null) {
            return;
        }
        Map.Entry<String, TMXEntry>[] entries;
        synchronized (projectTMX) {
            entries = entrySetToArray(projectTMX.defaults.entrySet());
        }
        for (Map.Entry<String, TMXEntry> en : entries) {
            it.iterate(en.getKey(), en.getValue());
        }
    }

    public void iterateByMultipleTranslations(MultipleTranslationsIterator it) {
        if (projectTMX == null) {
            return;
        }
        Map.Entry<EntryKey, TMXEntry>[] entries;
        synchronized (projectTMX) {
            entries = entrySetToArray(projectTMX.alternatives.entrySet());
        }
        for (Map.Entry<EntryKey, TMXEntry> en : entries) {
            it.iterate(en.getKey(), en.getValue());
        }
    }

    @SuppressWarnings({ "unchecked", "rawtypes" })
    private <K, V> Map.Entry<K, V>[] entrySetToArray(Set<Map.Entry<K, V>> set) {
        // Assign to variable to facilitate suppressing the rawtypes warning
        Map.Entry[] a = new Map.Entry[set.size()];
        return set.toArray(a);
    }

    public boolean isOrphaned(String source) {
        return !checkOrphanedCallback.existSourceInProject(source);
    }

    public boolean isOrphaned(EntryKey entry) {
        return !checkOrphanedCallback.existEntryInProject(entry);
    }

    public Map<String, ExternalTMX> getTransMemories() {
        return Collections.unmodifiableMap(transMemories);
    }

    public Map<Language, ProjectTMX> getOtherTargetLanguageTMs() {
        return Collections.unmodifiableMap(otherTargetLangTMs);
    }

    /**
     * {@inheritDoc}
     */
    public ITokenizer getSourceTokenizer() {
        return sourceTokenizer;
    }

    /**
     * {@inheritDoc}
     */
    public ITokenizer getTargetTokenizer() {
        return targetTokenizer;
    }

    /**
     * Create tokenizer class. Classes are prioritized:
     * <ol>
     * <li>Class specified on command line via <code>--ITokenizer</code> and
     * <code>--ITokenizerTarget</code></li>
     * <li>Class specified in project settings</li>
     * <li>{@link DefaultTokenizer}</li>
     * </ol>
     *
     * @param cmdLine
     *            Tokenizer class specified on command line
     * @return Tokenizer implementation
     */
    protected ITokenizer createTokenizer(String cmdLine, Class<?> projectPref) {
        if (!StringUtil.isEmpty(cmdLine)) {
            try {
                return (ITokenizer) this.getClass().getClassLoader().loadClass(cmdLine)
                        .getDeclaredConstructor().newInstance();
            } catch (ClassNotFoundException e) {
                Log.log(e.toString());
            } catch (Exception e) {
                throw new RuntimeException(e);
            }
        }
        try {
            return (ITokenizer) projectPref.getDeclaredConstructor().newInstance();
        } catch (Exception e) {
            Log.log(e);
        }

        return new DefaultTokenizer();
    }

    /**
     * {@inheritDoc}
     */
    public List<FileInfo> getProjectFiles() {
        return Collections.unmodifiableList(projectFilesList);
    }

    @Override
    public String getTargetPathForSourceFile(String currentSource) {
        if (StringUtil.isEmpty(currentSource)) {
            return null;
        }
        try {
            return Core.getFilterMaster().getTargetForSource(config.getSourceRoot(), currentSource,
                    new FilterContext(config));
        } catch (Exception e) {
            Log.log(e);
        }
        return null;
    }

    @Override
    public List<String> getSourceFilesOrder() {
        Path path = Paths.get(config.getProjectInternal(), OConsts.FILES_ORDER_FILENAME);
        try {
            return Files.readAllLines(path, StandardCharsets.UTF_8);
        } catch (Exception ex) {
            return null;
        }
    }

    @Override
    public void setSourceFilesOrder(List<String> filesList) {
        Path path = Paths.get(config.getProjectInternal(), OConsts.FILES_ORDER_FILENAME);
        try (Writer wr = Files.newBufferedWriter(path, StandardCharsets.UTF_8)) {
            for (String f : filesList) {
                wr.write(f);
                wr.write('\n');
            }
        } catch (Exception ex) {
            Log.log(ex);
        }
    }

    /**
     * This method converts directory separators into Unix-style. It required to
     * have the same filenames in the alternative translation in Windows and
     * Unix boxes.
     * <p>
     * Also it can use {@code --alternate-filename-from} and
     * {@code --alternate-filename-to} command line parameters for change
     * filename in entry key. It allows to have many versions of one file in one
     * project.
     * <p>
     * Because the filename can be stored in the project TMX, it also removes
     * any XML-unsafe chars.
     *
     * @param filename
     *            filesystem's filename
     * @return normalized filename
     */
    protected String patchFileNameForEntryKey(String filename) {
        String fn = filename.replace('\\', '/');
        String f = RuntimePreferences.getAlternateFilenameFrom();
        String t = RuntimePreferences.getAlternateFilenameTo();
        if (f != null && t != null) {
            fn = fn.replaceAll(f, t);
        }
        return StringUtil.removeXMLInvalidChars(fn);
    }

    protected void notifyGlossaryManagerFileChanged(File file) {
        GlossaryManager gm = Core.getGlossaryManager();
        if (gm != null) {
            gm.fileChanged(file);
        }
    }

    protected class LoadFilesCallback extends ParseEntry {
        private FileInfo fileInfo;
        private String entryKeyFilename;

        private final Set<String> existSource;
        private final Set<EntryKey> existKeys;
        private final Map<String, ExternalTMX> externalTms;

        private ExternalTMFactory.Builder tmBuilder;

        public LoadFilesCallback(Set<String> existSource, Set<EntryKey> existKeys,
                Map<String, ExternalTMX> externalTms) {
            super(config);
            this.existSource = existSource;
            this.existKeys = existKeys;
            this.externalTms = externalTms;
        }

        @Override
        public void setCurrentFile(FileInfo fi) {
            fileInfo = fi;
            super.setCurrentFile(fi);
            entryKeyFilename = patchFileNameForEntryKey(fileInfo.filePath);
        }

        @Override
        public void fileFinished() {
            super.fileFinished();

            if (tmBuilder != null && externalTms != null) {
                externalTms.put(entryKeyFilename, tmBuilder.done());
            }

            fileInfo = null;
            tmBuilder = null;
        }

        @Override
        protected void addSegment(String id, short segmentIndex, String segmentSource,
                List<ProtectedPart> protectedParts, String segmentTranslation,
                boolean segmentTranslationFuzzy, String[] props, String prevSegment, String nextSegment,
                String path) {
            // if the source string is empty, don't add it to TM
            if (segmentSource.trim().isEmpty()) {
                throw new RuntimeException("Segment must not be empty");
            }

            EntryKey ek = new EntryKey(entryKeyFilename, segmentSource, id, prevSegment, nextSegment, path);

            protectedParts = TagUtil.applyCustomProtectedParts(segmentSource,
                    PatternConsts.getPlaceholderPattern(), protectedParts);

            // If Allow translation equals to source is not set, we ignore such
            // existing translations
            if (ek.sourceText.equals(segmentTranslation) && !allowTranslationEqualToSource) {
                segmentTranslation = null;
            }
            SourceTextEntry srcTextEntry = new SourceTextEntry(ek, allProjectEntries.size() + 1, props,
                    segmentTranslation, protectedParts, segmentIndex == 0);
            srcTextEntry.setSourceTranslationFuzzy(segmentTranslationFuzzy);

            if (SegmentProperties.isReferenceEntry(props)) {
                if (tmBuilder == null) {
                    tmBuilder = new ExternalTMFactory.Builder(new File(entryKeyFilename).getName());
                }
                tmBuilder.addEntry(segmentSource, segmentTranslation, id, path, props);
            } else {
                allProjectEntries.add(srcTextEntry);
                fileInfo.entries.add(srcTextEntry);

                existSource.add(segmentSource);
                existKeys.add(srcTextEntry.getKey());
            }
        }
    }

    private class TranslateFilesCallback extends TranslateEntry {
        private String currentFile;

        /**
         * Getter for currentFile
         * 
         * @return the current file being processed
         */
        @Override
        protected String getCurrentFile() {
            return currentFile;
        }

        TranslateFilesCallback() {
            super(config);
        }

        protected void fileStarted(String fn) {
            currentFile = patchFileNameForEntryKey(fn);
            super.fileStarted();
        }

        protected String getSegmentTranslation(String id, int segmentIndex, String segmentSource,
                String prevSegment, String nextSegment, String path) {
            EntryKey ek = new EntryKey(currentFile, segmentSource, id, prevSegment, nextSegment, path);
            TMXEntry tr = projectTMX.getMultipleTranslation(ek);
            if (tr == null) {
                tr = projectTMX.getDefaultTranslation(ek.sourceText);
            }
            return tr != null ? tr.translation : null;
        }
    }

    static class AlignFilesCallback implements IAlignCallback {
        AlignFilesCallback(ProjectProperties props) {
            super();
            this.config = props;
        }

        Map<EntryKey, ITMXEntry> data = new TreeMap<>();
        private final ProjectProperties config;
        List<String> sources = new ArrayList<>();

        @Override
        public void addTranslation(String id, String source, String translation, boolean isFuzzy,
                String sourcePath, IFilter filter) {
            if (source != null && translation != null) {
                ParseEntry.ParseEntryResult spr = new ParseEntry.ParseEntryResult();
                boolean removeSpaces = Core.getFilterMaster().getConfig().isRemoveSpacesNonseg();
                String sourceS = ParseEntry.stripSomeChars(source, spr, config.isRemoveTags(), removeSpaces);
                String transS = ParseEntry.stripSomeChars(translation, spr, config.isRemoveTags(),
                        removeSpaces);
                if (config.isSupportDefaultTranslations()) {
                    if (sources.contains(sourceS)) {
                        return;
                    }
                }
                sources.add(sourceS);

                PrepareTMXEntry tr = new PrepareTMXEntry();
                if (config.isSentenceSegmentingEnabled()) {
                    List<String> segmentsSource = Core.getSegmenter().segment(config.getSourceLanguage(),
                            sourceS, null, null);
                    List<String> segmentsTranslation = Core.getSegmenter().segment(config.getTargetLanguage(),
                            transS, null, null);
                    if (segmentsTranslation.size() != segmentsSource.size()) {
                        if (isFuzzy) {
                            transS = "[" + filter.getFuzzyMark() + "] " + transS;
                        }
                        tr.source = sourceS;
                        tr.translation = transS;
                        data.put(new EntryKey(sourcePath, sourceS, id, "", "", ""), tr);
                    } else {
                        for (short i = 0; i < segmentsSource.size(); i++) {
                            String oneSrc = segmentsSource.get(i);
                            String oneTrans = segmentsTranslation.get(i);
                            if (isFuzzy) {
                                oneTrans = "[" + filter.getFuzzyMark() + "] " + oneTrans;
                            }
                            tr.source = oneSrc;
                            tr.translation = oneTrans;
                            data.put(new EntryKey(sourcePath, oneSrc, id, "", "", ""), tr);
                        }
                    }
                } else {
                    if (isFuzzy) {
                        transS = "[" + filter.getFuzzyMark() + "] " + transS;
                    }
                    tr.source = sourceS;
                    tr.translation = transS;
                    data.put(new EntryKey(sourcePath, sourceS, id, "", "", ""), tr);
                }
            }
        }
    }

    ProjectTMX.CheckOrphanedCallback checkOrphanedCallback = new ProjectTMX.CheckOrphanedCallback() {
        public boolean existSourceInProject(String src) {
            return existSource.contains(src);
        }

        public boolean existEntryInProject(EntryKey key) {
            return existKeys.contains(key);
        }
    };

    void setOnlineMode() {
        if (!isOnlineMode) {
            Log.logInfoRB("VCS_ONLINE");
            Core.getMainWindow().displayWarningRB("VCS_ONLINE", "VCS_ACCESS_PROBLEM");
        }
        isOnlineMode = true;
        preparedStatus = PreparedStatus.NONE;
    }

    void setOfflineMode() {
        if (isOnlineMode) {
            Log.logInfoRB("VCS_ACCESS_PROBLEM");
            Core.getMainWindow().displayWarningRB("VCS_ACCESS_PROBLEM", "VCS_ONLINE");
        }
        isOnlineMode = false;
        preparedStatus = PreparedStatus.NONE;
    }

    @Override
    public boolean isRemoteProject() {
        return remoteRepositoryProvider != null;
    }

    @Override
    public void commitSourceFiles() throws Exception {
        if (remoteRepositoryProvider != null && config.getSourceDir().isUnderRoot()) {
            try {
                Core.getMainWindow().showStatusMessageRB("TF_COMMIT_START");
                remoteRepositoryProvider.switchAllToLatest();
                remoteRepositoryProvider.copyFilesFromProjectToRepos(config.getSourceDir().getUnderRoot(),
                        null);
                remoteRepositoryProvider.commitFiles(config.getSourceDir().getUnderRoot(),
                        "Commit source files");
                Core.getMainWindow().showStatusMessageRB("TF_COMMIT_DONE");
            } catch (Exception e) {
                Log.logErrorRB(e, "TF_COMMIT_ERROR");
                throw new IOException(OStrings.getString("TF_COMMIT_ERROR") + "\n" + e.getMessage(), e);
            }
        }
    }
}<|MERGE_RESOLUTION|>--- conflicted
+++ resolved
@@ -583,13 +583,6 @@
             Log.log(ex);
         } finally {
             try {
-<<<<<<< HEAD
-                lockChannel.close();
-            } catch (Exception ignored) {
-            }
-            try {
-                raFile.close();
-=======
                 if (lockChannel != null) {
                     lockChannel.close();
                 }
@@ -599,7 +592,6 @@
                 if (raFile != null) {
                     raFile.close();
                 }
->>>>>>> 3d26b408
             } catch (Exception ignored) {
             }
         }
