/**************************************************************************
 OmegaT - Computer Assisted Translation (CAT) tool
          with fuzzy matching, translation memory, keyword search,
          glossaries, and translation leveraging into updated projects.

 Copyright (C) 2000-2006 Keith Godfrey, Maxym Mykhalchuk, and Henry Pijffers
               2007 Zoltan Bartko
               2008-2016 Alex Buloichik
               2009-2010 Didier Briel
               2012 Guido Leenders, Didier Briel, Martin Fleurke
               2013 Aaron Madlon-Kay, Didier Briel
               2014 Aaron Madlon-Kay, Didier Briel
               2015 Aaron Madlon-Kay
               2017-2018 Didier Briel
               2018 Enrique Estevez Fernandez
               2019 Thomas Cordonnier
               2020 Briac Pilpre
               Home page: https://www.omegat.org/
               Support center: https://omegat.org/support

 This file is part of OmegaT.

 OmegaT is free software: you can redistribute it and/or modify
 it under the terms of the GNU General Public License as published by
 the Free Software Foundation, either version 3 of the License, or
 (at your option) any later version.

 OmegaT is distributed in the hope that it will be useful,
 but WITHOUT ANY WARRANTY; without even the implied warranty of
 MERCHANTABILITY or FITNESS FOR A PARTICULAR PURPOSE.  See the
 GNU General Public License for more details.

 You should have received a copy of the GNU General Public License
 along with this program.  If not, see <https://www.gnu.org/licenses/>.
 **************************************************************************/

package org.omegat.core.data;

import java.io.File;
import java.io.IOException;
import java.io.RandomAccessFile;
import java.io.Writer;
import java.nio.channels.FileChannel;
import java.nio.channels.FileLock;
import java.nio.charset.StandardCharsets;
import java.nio.file.Files;
import java.nio.file.Path;
import java.nio.file.Paths;
import java.util.ArrayList;
import java.util.Collections;
import java.util.HashMap;
import java.util.HashSet;
import java.util.List;
import java.util.Map;
import java.util.Optional;
import java.util.Set;
import java.util.Stack;
import java.util.TreeMap;
import java.util.regex.Matcher;
import java.util.regex.Pattern;
import java.util.stream.Collectors;

import javax.xml.stream.XMLStreamException;

import org.jetbrains.annotations.Nullable;
import org.jetbrains.annotations.VisibleForTesting;
import org.madlonkay.supertmxmerge.StmProperties;
import org.madlonkay.supertmxmerge.SuperTmxMerge;
import org.xml.sax.SAXParseException;

import org.omegat.core.Core;
import org.omegat.core.CoreEvents;
import org.omegat.core.KnownException;
import org.omegat.core.data.TMXEntry.ExternalLinked;
import org.omegat.core.events.IProjectEventListener;
import org.omegat.core.segmentation.SRX;
import org.omegat.core.segmentation.Segmenter;
import org.omegat.core.statistics.CalcStandardStatistics;
import org.omegat.core.statistics.Statistics;
import org.omegat.core.statistics.StatisticsInfo;
import org.omegat.core.statistics.StatsResult;
import org.omegat.core.team2.IRemoteRepository2;
import org.omegat.core.team2.RebaseAndCommit;
import org.omegat.core.team2.RemoteRepositoryProvider;
import org.omegat.core.threads.CommandMonitor;
import org.omegat.filters2.FilterContext;
import org.omegat.filters2.IAlignCallback;
import org.omegat.filters2.IFilter;
import org.omegat.filters2.TranslationException;
import org.omegat.filters2.master.FilterMaster;
import org.omegat.gui.glossary.GlossaryEntry;
import org.omegat.gui.glossary.GlossaryManager;
import org.omegat.gui.glossary.GlossaryReaderTSV;
import org.omegat.tokenizer.DefaultTokenizer;
import org.omegat.tokenizer.ITokenizer;
import org.omegat.util.DirectoryMonitor;
import org.omegat.util.FileUtil;
import org.omegat.util.Language;
import org.omegat.util.Log;
import org.omegat.util.OConsts;
import org.omegat.util.OStrings;
import org.omegat.util.PatternConsts;
import org.omegat.util.Preferences;
import org.omegat.util.ProjectFileStorage;
import org.omegat.util.StaticUtils;
import org.omegat.util.StreamUtil;
import org.omegat.util.StringUtil;
import org.omegat.util.TMXReader2;
import org.omegat.util.TagUtil;
import org.omegat.util.gui.UIThreadsUtil;

import gen.core.filters.Filters;

/**
 * Loaded project implementation. Only translation could be changed after
 * project will be loaded and set by Core.setProject.
 * <p>
 * All components can read all data directly without synchronization. All
 * synchronization implemented inside RealProject.
 * <p>
 * Since team sync is long operation, auto-saving was split into 3 phrases: get
 * remote data in background, then rebase during segment deactivation, then
 * commit in background.
 *
 * @author Keith Godfrey
 * @author Henry Pijffers (henry.pijffers@saxnot.com)
 * @author Maxym Mykhalchuk
 * @author Bartko Zoltan (bartkozoltan@bartkozoltan.com)
 * @author Alex Buloichik (alex73mail@gmail.com)
 * @author Didier Briel
 * @author Guido Leenders
 * @author Martin Fleurke
 * @author Aaron Madlon-Kay
 */
public class RealProject implements IProject {
    protected final ProjectProperties config;
    protected @Nullable RemoteRepositoryProvider remoteRepositoryProvider;

    enum PreparedStatus {
        NONE, PREPARED, PREPARED2, REBASED
    }

    /**
     * Status required for execute prepare/rebase/commit in the correct order.
     */
    private volatile PreparedStatus preparedStatus = PreparedStatus.NONE;
    private volatile @Nullable RebaseAndCommit.Prepared tmxPrepared;
    private volatile @Nullable RebaseAndCommit.Prepared glossaryPrepared;

    private boolean isOnlineMode;

    private RandomAccessFile raFile;
    private FileChannel lockChannel;
    private FileLock lock;

    private boolean modified;

    /** List of all segments in project. */
    protected List<SourceTextEntry> allProjectEntries = new ArrayList<>(4096);

    protected ImportFromAutoTMX importHandler;

    private final StatisticsInfo hotStat = new StatisticsInfo();

    private final ITokenizer sourceTokenizer;
    private final ITokenizer targetTokenizer;

    private DirectoryMonitor tmMonitor;

    private DirectoryMonitor tmOtherLanguagesMonitor;

    /**
     * Indicates when there is an ongoing save event. Saving might take a while
     * during team sync: if a merge is required the save might be postponed
     * indefinitely while we wait for the user to confirm the current segment.
     */
    private boolean isSaving = false;

    /**
     * Storage for all translation memories, which shouldn't be changed and
     * saved, i.e. for /tm/*.tmx files, aligned data from source files.
     * This map recreated each time when files changed. So, you can free use it
     * without thinking about synchronization.
     */
    private final Map<String, ExternalTMX> transMemories = new TreeMap<>();
    private final LoadFilesCallback loadFilesCallback;

    /**
     * Storage for all translation memories of translations to other languages.
     */
    private final Map<Language, ProjectTMX> otherTargetLangTMs = new TreeMap<>();

    protected final ProjectTMX projectTMX;

    /**
     * True if project loaded successfully.
     */
    private boolean loaded = false;

    /** Segments count in project files. */
    protected List<FileInfo> projectFilesList = new ArrayList<>();

    /** This instance returned if translation not exist. */
    private static final TMXEntry EMPTY_TRANSLATION;
    static {
        PrepareTMXEntry empty = new PrepareTMXEntry();
        empty.source = "";
        EMPTY_TRANSLATION = new TMXEntry(empty, true, null);
    }

    private final boolean allowTranslationEqualToSource = Preferences
            .isPreference(Preferences.ALLOW_TRANS_EQUAL_TO_SRC);

    /**
     * A list of external processes. Allows previously-started, hung or
     * long-running processes to be forcibly terminated when compiling the
     * project anew or when closing the project.
     */
    private final Stack<Process> processCache = new Stack<>();

    /**
     * Create new project instance. It required to call {@link #createProject()}
     * or {@link #loadProject(boolean)} methods just after constructor before
     * use project.
     *
     * @param props
     *            project properties
     */
    public RealProject(final ProjectProperties props) {
        config = props;
<<<<<<< HEAD
        loadFilesCallback = new LoadFilesCallback(this, config);
        projectTMX = new ProjectTMX(loadFilesCallback);
        initializeRemoteProject();
        initializeTokenizer();
    }

    @VisibleForTesting
    public RealProject(final ProjectProperties props, ProjectTMX.CheckOrphanedCallback callback) {
        config = props;
        loadFilesCallback = new LoadFilesCallback(this, config);
        projectTMX = new ProjectTMX(callback);
        initializeRemoteProject();
        initializeTokenizer();
    }

    private void initializeRemoteProject() {
        if (config.getRepositories() != null && !Core.getParams().containsKey(CLIParameters.NO_TEAM)) {
=======
        if (config.getRepositories() != null && !RuntimePreferenceStore.getInstance().isNoTeam()) {
>>>>>>> ba15c4aa
            try {
                remoteRepositoryProvider = new RemoteRepositoryProvider(config.getProjectRootDir(),
                        config.getRepositories(), config);
            } catch (Exception ex) {
                // TODO
                throw new RuntimeException(ex);
            }
        } else {
            remoteRepositoryProvider = null;
        }
    }

<<<<<<< HEAD
    private void initializeTokenizer() {
        sourceTokenizer = createTokenizer(Core.getParams().get(CLIParameters.TOKENIZER_SOURCE),
                config.getSourceTokenizer());
        Log.logInfoRB("SOURCE_TOKENIZER", sourceTokenizer.getClass().getName());
        targetTokenizer = createTokenizer(Core.getParams().get(CLIParameters.TOKENIZER_TARGET),
                config.getTargetTokenizer());
=======
        projectTMX = new ProjectTMX(config.getSourceLanguage(), config.getTargetLanguage(),
                config.isSentenceSegmentingEnabled(), config.getProjectRootDir(), checkOrphanedCallback,
                Core.getSegmenter());
        sourceTokenizer = createTokenizer(RuntimePreferenceStore.getInstance().getTokenizerSource(),
                props.getSourceTokenizer());
        Log.logInfoRB("SOURCE_TOKENIZER", sourceTokenizer.getClass().getName());
        targetTokenizer = createTokenizer(RuntimePreferenceStore.getInstance().getTokenizerTarget(),
                props.getTargetTokenizer());
>>>>>>> ba15c4aa
        Log.logInfoRB("TARGET_TOKENIZER", targetTokenizer.getClass().getName());
    }

    public void saveProjectProperties() throws Exception {
        unlockProject();
        try {
            SRX.saveToSrx(config.getProjectSRX(), new File(config.getProjectInternal()));
            FilterMaster.saveConfig(config.getProjectFilters(),
                    new File(config.getProjectInternal(), FilterMaster.FILE_FILTERS));
            ProjectFileStorage.writeProjectFile(config);
        } finally {
            lockProject();
        }
        Preferences.setPreference(Preferences.SOURCE_LOCALE, config.getSourceLanguage().toString());
        Preferences.setPreference(Preferences.TARGET_LOCALE, config.getTargetLanguage().toString());
    }

    /**
     * Create new project.
     */
    public void createProject() {
        Log.logInfoRB("LOG_DATAENGINE_CREATE_START");
        UIThreadsUtil.mustNotBeSwingThread();

        try {
            if (!lockProject()) {
                throw new KnownException("PROJECT_LOCKED");
            }

            createDirectory(config.getProjectRoot(), null);
            createDirectory(config.getProjectInternal(), OConsts.DEFAULT_INTERNAL);
            createDirectory(config.getSourceRoot(), OConsts.DEFAULT_SOURCE);
            createDirectory(config.getGlossaryRoot(), OConsts.DEFAULT_GLOSSARY);
            createDirectory(config.getTMRoot(), OConsts.DEFAULT_TM);
            createDirectory(config.getTMAutoRoot(), OConsts.AUTO_TM);
            createDirectory(config.getTMEnforceRoot(), OConsts.AUTO_ENFORCE_TM);
            createDirectory(config.getTMMTRoot(), OConsts.MT_TM);
            createDirectory(config.getTMPenaltyRoot(), OConsts.PENALTY_TM);
            createDirectory(config.getTMOtherLangRoot(), OConsts.DEFAULT_OTHERLANG);
            createDirectory(config.getDictRoot(), OConsts.DEFAULT_DICT);
            createDirectory(config.getTargetRoot(), OConsts.DEFAULT_TARGET);
            // createDirectory(m_config.getTMOtherLangRoot(),
            // OConsts.DEFAULT_OTHERLANG);

            saveProjectProperties();

            // Set project specific segmentation rules if they exist, or
            // defaults otherwise.
            SRX srx = config.getProjectSRX();
            Core.setSegmenter(new Segmenter(srx == null ? Preferences.getSRX() : srx));

            loadTranslations();
            setProjectModified(true);
            saveProject(false);

            loadSourceFiles();

            allProjectEntries = Collections.unmodifiableList(allProjectEntries);
            importHandler = new ImportFromAutoTMX(this, allProjectEntries);

            importTranslationsFromSources();

            loadTM();

            loadOtherLanguages();

            loaded = true;

            // clear status message
            Core.getMainWindow().showStatusMessageRB(null);
        } catch (Exception e) {
            // trouble in Tinseltown...
            Log.logErrorRB(e, "CT_ERROR_CREATING_PROJECT");
            Core.getMainWindow().displayErrorRB(e, "CT_ERROR_CREATING_PROJECT");
        }
        Log.logInfoRB("LOG_DATAENGINE_CREATE_END");
    }

    /**
     * Load exist project in a "big" sense -- loads project's properties,
     * glossaries, tms, source files etc.
     */
    public synchronized void loadProject(boolean onlineMode) {
        Log.logInfoRB("LOG_DATAENGINE_LOAD_START");
        UIThreadsUtil.mustNotBeSwingThread();

        // load a new project
        try {
            if (!lockProject()) {
                throw new KnownException("PROJECT_LOCKED");
            }
            isOnlineMode = onlineMode;

            if (RuntimePreferenceStore.getInstance().isLocationSaveEnabled()) {
                Preferences.setPreference(Preferences.CURRENT_FOLDER,
                        new File(config.getProjectRoot()).getAbsoluteFile().getParent());
                Preferences.save();
            }

            Core.getMainWindow().showStatusMessageRB("CT_LOADING_PROJECT");

            if (remoteRepositoryProvider != null) {
                try {
                    tmxPrepared = null;
                    glossaryPrepared = null;
                    remoteRepositoryProvider.switchAllToLatest();
                } catch (IRemoteRepository2.NetworkException e) {
                    Log.logErrorRB("TEAM_NETWORK_ERROR", e.getCause() == null ? e.getMessage() : e.getCause());
                    setOfflineMode();
                }
                remoteRepositoryProvider.copyFilesFromReposToProject("");

                // After adding filters.xml and segmentation.conf, we must
                // reload them again
                config.loadProjectFilters();
                config.loadProjectSRX();
            }

            loadFilterSettings();
            loadSegmentationSettings();
            try {
                loadTranslations(); // load project_save.tmx
                loadSourceFiles();

                // This MUST happen after calling loadTranslations()
                if (remoteRepositoryProvider != null && isOnlineMode) {
                    Core.getMainWindow().showStatusMessageRB("TEAM_REBASE_AND_COMMIT");
                    rebaseAndCommitProject(true);
                }
            } catch (XMLStreamException e) {
                // omegat.project file corrupted.
                Log.logErrorRB(e, "TF_LOAD_ERROR_PARSER_EXCEPTION");
                Core.getMainWindow().displayErrorRB(e, "TF_LOAD_ERROR_PARSER_EXCEPTION");
                if (!loaded) {
                    unlockProject();
                }
                Log.logInfoRB("LOG_DATAENGINE_LOAD_END");
                return;
            }

            // After `#loadSourcefiles`, the entries are filled. The list can
            // now (and only now) be read only.
            allProjectEntries = Collections.unmodifiableList(allProjectEntries);
            // and now we can set the importHandler, used by loadTM
            importHandler = new ImportFromAutoTMX(this, allProjectEntries);

            // imports translation from source files into ProjectTMX
            importTranslationsFromSources();

            // loads external tmx, and auto/enfoce tmx'es (appending to
            // projectTMX)
            loadTM();

            loadOtherLanguages();

            // build word count
            StatsResult stat = CalcStandardStatistics.buildProjectStats(this);
            stat.updateStatisticsInfo(hotStat);
            Statistics.writeStat(config.getProjectInternal(), stat);

            loaded = true;

            // Project Loaded...
            Core.getMainWindow().showStatusMessageRB(null);

            setProjectModified(importHandler.didAnyChange);
        } catch (OutOfMemoryError oome) {
            // Fix for bug 1571944 @author Henry Pijffers
            // (henry.pijffers@saxnot.com)

            // Oh shit, we're all out of storage space!
            // Of course we should've cleaned up after ourselves earlier,
            // but since we didn't, do a bit of cleaning up now, otherwise
            // we can't even inform the user about our slacking off.
            allProjectEntries.clear();
            projectFilesList.clear();
            transMemories.clear();
            projectTMX.clear();
            // There, that should do it, now inform the user
            long memory = Runtime.getRuntime().maxMemory() / 1024 / 1024;
            Log.logErrorRB("OUT_OF_MEMORY", memory);
            Log.log(oome);
            Core.getMainWindow().showErrorDialogRB("TF_ERROR", "OUT_OF_MEMORY", memory);
            // Just quit, we can't help it anyway
            System.exit(0);
        } catch (IOException ioe) {
            Log.logErrorRB(ioe, "TF_LOAD_ERROR_FILE_ACCESS");
            Core.getMainWindow().displayErrorRB(ioe, "TF_LOAD_ERROR_FILE_ACCESS");
            if (!loaded) {
                unlockProject();
            }
        } catch (Throwable e) {
            Log.logErrorRB(e, "TF_LOAD_ERROR");
            Core.getMainWindow().displayErrorRB(e, "TF_LOAD_ERROR");
            if (!loaded) {
                unlockProject();
            }
        }

        Log.logInfoRB("LOG_DATAENGINE_LOAD_END");
    }

    /**
     * Load filter settings, either from the project or from global options
     */
    private void loadFilterSettings() {
        // Set project specific file filters if they exist, or defaults
        // otherwise.
        // This MUST happen before calling loadTranslations() because the
        // setting to ignore file context
        // for alt translations is a filter setting, and it affects how alt
        // translations are hashed.
        Filters filters = Optional.ofNullable(config.getProjectFilters()).orElse(Preferences.getFilters());
        Core.setFilterMaster(new FilterMaster(filters));
    }

    /**
     * Load segmentation settings, either from the project or from global
     * options
     */
    private void loadSegmentationSettings() {
        // Set project specific segmentation rules if they exist, or defaults
        // otherwise.
        // This MUST happen before calling loadTranslations(), because
        // projectTMX needs a segmenter.
        SRX srx = Optional.ofNullable(config.getProjectSRX()).orElse(Preferences.getSRX());
        Core.setSegmenter(new Segmenter(srx));
    }

    /**
     * Align project.
     */
    public Map<EntryKey, ITMXEntry> align(final ProjectProperties props, final File translatedDir)
            throws Exception {
        FilterMaster fm = Core.getFilterMaster();

        File root = new File(config.getSourceRoot());
        List<File> srcFileList = FileUtil.buildFileList(root, true);

        AlignFilesCallback alignFilesCallback = new AlignFilesCallback(props);

        String srcRoot = config.getSourceRoot();
        for (File file : srcFileList) {
            // shorten filename to that which is relative to src root
            String midName = file.getPath().substring(srcRoot.length());
            fm.alignFile(root.toString(), midName, translatedDir.getPath(), new FilterContext(props),
                    alignFilesCallback);
        }
        return alignFilesCallback.data;
    }

    @Override
    public boolean isProjectLoaded() {
        return loaded;
    }

    @Override
    public StatisticsInfo getStatistics() {
        return hotStat;
    }

    /**
     * Signals to the core thread that a project is being closed now, and if
     * it's still being loaded, core thread shouldn't throw any error.
     */
    @Override
    public void closeProject() {
        loaded = false;
        flushProcessCache();
        tmMonitor.fin();
        tmOtherLanguagesMonitor.fin();
        unlockProject();
        Log.logInfoRB("LOG_DATAENGINE_CLOSE");
    }

    /**
     * Lock omegat.project file against rename or move project.
     */
    protected boolean lockProject() {
        if (RuntimePreferenceStore.getInstance().isProjectLockingDisabled()) {
            return true;
        }
        try {
            File lockFile = new File(config.getProjectRoot(), OConsts.FILE_PROJECT);
            raFile = new RandomAccessFile(lockFile, "rw");
            lockChannel = raFile.getChannel();
            lock = lockChannel.tryLock();
        } catch (Exception ex) {
            Log.log(ex);
        }
        if (lock == null) {
            try {
                lockChannel.close();
            } catch (Exception ignored) {
            }
            lockChannel = null;
            try {
                raFile.close();
            } catch (Exception ignored) {
            }
            raFile = null;
            return false;
        } else {
            return true;
        }
    }

    /**
     * Unlock omegat.project file against rename or move project.
     */
    protected void unlockProject() {
        if (RuntimePreferenceStore.getInstance().isProjectLockingDisabled()) {
            return;
        }
        try {
            if (lock != null) {
                lock.release();
            }
            if (lockChannel != null) {
                lockChannel.close();
            }
            if (raFile != null) {
                raFile.close();
            }
        } catch (Exception ex) {
            Log.log(ex);
        } finally {
            try {
                if (lockChannel != null) {
                    lockChannel.close();
                }
            } catch (Exception ignored) {
            }
            try {
                if (raFile != null) {
                    raFile.close();
                }
            } catch (Exception ignored) {
            }
        }
    }

    /**
     * Builds translated files corresponding to sourcePattern and creates fresh
     * TM files. Convenience method. Assumes we want to run external
     * post-processing commands.
     *
     * @param sourcePattern
     *            The regexp of files to create
     */
    @Override
    public void compileProject(String sourcePattern) throws Exception {
        compileProject(sourcePattern, true);
    }

    /**
     * Builds translated files corresponding to sourcePattern and creates fresh
     * TM files. Calls the actual compile project method, assumes we don't want
     * to commit target files.
     *
     * @param sourcePattern
     *            The regexp of files to create
     * @param doPostProcessing
     *            Whether or not we should perform external post-processing.
     */
    public void compileProject(String sourcePattern, boolean doPostProcessing) throws Exception {
        compileProjectAndCommit(sourcePattern, doPostProcessing, false);
    }

    /**
     * Builds translated files corresponding to sourcePattern and creates fresh
     * TM files.
     *
     * @param sourcePattern
     *            The regexp of files to create
     * @param doPostProcessing
     *            Whether or not we should perform external post-processing.
     * @param commitTargetFiles
     *            Whether or not we should commit target files
     */
    @Override
    public void compileProjectAndCommit(String sourcePattern, boolean doPostProcessing,
            boolean commitTargetFiles) throws Exception {
        Log.logInfoRB("LOG_DATAENGINE_COMPILE_START");
        UIThreadsUtil.mustNotBeSwingThread();

        exportTMXs();
        Pattern filePattern = Pattern.compile(sourcePattern);
        int numberOfCompiled = compileMatchingFiles(filePattern);

        // COMPILE event is fired before committing translated files to remote
        // repository to be able to modify the resulting files before sending
        // them to the repository (BUGS#1176)
        CoreEvents.fireProjectChange(IProjectEventListener.PROJECT_CHANGE_TYPE.COMPILE);
        if (shouldCommitToRepository(commitTargetFiles)) {
            commitToRepository();
        }
        displayCompilationResult(numberOfCompiled);
        if (doPostProcessing) {
            // Kill any processes still not complete
            flushProcessCache();

            if (Preferences.isPreference(Preferences.ALLOW_PROJECT_EXTERN_CMD)) {
                doExternalCommand(config.getExternalCommand());
            }
            doExternalCommand(Preferences.getPreference(Preferences.EXTERNAL_COMMAND));
        }

        Log.logInfoRB("LOG_DATAENGINE_COMPILE_END");
    }

    private boolean shouldCommitToRepository(boolean commitTargetFiles) {
        return remoteRepositoryProvider != null && config.getTargetDir().isUnderRoot() && commitTargetFiles
                && isOnlineMode;
    }

    private void exportTMXs() throws IOException {
        String fname;
        // Build TMX files specified as output TMXs in the config file
        // - OmegaT-specific, with inline OmegaT formatting tags
        // - TMX Level 1, without formatting tags
        // - TMX Level 2, with OmegaT formatting tags wrapped in TMX inline tags
        try {
            if (config.isExportTm("omegat")) {
                // build TMX with OmegaT tags
                fname = config.getExportTMRoot() + config.getProjectName() + OConsts.OMEGAT_TMX
                        + OConsts.TMX_EXTENSION;
                projectTMX.exportTMX(config, new File(fname), false, false, false);
            }

            if (config.isExportTm("level1")) {
                // build TMX level 1 compliant file
                fname = config.getExportTMRoot() + config.getProjectName() + OConsts.LEVEL1_TMX
                        + OConsts.TMX_EXTENSION;
                projectTMX.exportTMX(config, new File(fname), true, false, false);
            }

            if (config.isExportTm("level2")) {
                // build three-quarter-assed TMX level 2 file
                fname = config.getExportTMRoot() + config.getProjectName() + OConsts.LEVEL2_TMX
                        + OConsts.TMX_EXTENSION;
                projectTMX.exportTMX(config, new File(fname), false, true, false);
            }
        } catch (Exception e) {
            Log.logErrorRB(e, "CT_ERROR_CREATING_TMX");
            throw new IOException(OStrings.getString("CT_ERROR_CREATING_TMX") + "\n" + e.getMessage());
        }
    }

    private int compileMatchingFiles(Pattern filePattern) throws IOException, TranslationException {
        String srcRoot = config.getSourceRoot();
        String locRoot = config.getTargetRoot();

        // build translated files
        FilterMaster fm = Core.getFilterMaster();
        List<String> pathList = FileUtil.buildRelativeFilesList(new File(srcRoot), Collections.emptyList(),
                config.getSourceRootExcludes());
        TranslateFilesCallback translateFilesCallback = new TranslateFilesCallback();
        int compiledFilesCount = 0;

        for (String midName : pathList) {
            // shorten filename to that which is relative to src root
            Matcher fileMatch = filePattern.matcher(midName);
            if (fileMatch.matches()) {
                File fn = new File(locRoot, midName);
                if (!fn.getParentFile().exists()) {
                    // target directory doesn't exist - create it
                    if (!fn.getParentFile().mkdirs()) {
                        throw new IOException(
                                OStrings.getString("CT_ERROR_CREATING_TARGET_DIR") + fn.getParentFile());
                    }
                }
                Core.getMainWindow().showStatusMessageRB("CT_COMPILE_FILE_MX", midName);
                translateFilesCallback.fileStarted(midName);
                fm.translateFile(srcRoot, midName, locRoot, new FilterContext(config),
                        translateFilesCallback);
                translateFilesCallback.fileFinished();
                compiledFilesCount++;
            }
        }
        return compiledFilesCount;
    }

    private void commitToRepository() throws Exception {
        if (remoteRepositoryProvider == null) {
            return;
        }
        tmxPrepared = null;
        glossaryPrepared = null;

        // Ticket 1690 - build project statistics files
        // so that contents of these files is up to date with target files
        // sent at same moment
        StatsResult stat = CalcStandardStatistics.buildProjectStats(this);
        stat.updateStatisticsInfo(hotStat);
        String fn = config.getProjectInternal() + OConsts.STATS_FILENAME;
        Statistics.writeStat(fn, stat.getTextData());
        Statistics.writeStat(fn.replace(".txt", ".json"), stat.getJsonData());
        // commit translations and statistics
        try {
            Core.getMainWindow().showStatusMessageRB("TF_COMMIT_TARGET_START");
            remoteRepositoryProvider.switchAllToLatest();
            remoteRepositoryProvider.copyFilesFromProjectToRepos(config.getTargetDir().getUnderRoot(), null);
            remoteRepositoryProvider.commitFiles(config.getTargetDir().getUnderRoot(), "Project translation");
            // Convert stats file name to relative
            ProjectProperties.ProjectPath path = config.new ProjectPath(true);
            path.setRelativeOrAbsolute(fn);
            fn = path.getUnderRoot();
            remoteRepositoryProvider.copyFilesFromProjectToRepos(fn, null);
            remoteRepositoryProvider.copyFilesFromProjectToRepos(fn.replace(".txt", ".json"), null);
            remoteRepositoryProvider.commitFiles(fn, "Statistics");
            Core.getMainWindow().showStatusMessageRB("TF_COMMIT_TARGET_DONE");
        } catch (Exception e) {
            Log.logErrorRB(e, "TF_COMMIT_TARGET_ERROR");
            throw new IOException(OStrings.getString("TF_COMMIT_TARGET_ERROR") + "\n" + e.getMessage());
        }
    }

    private void displayCompilationResult(int compiledFilesCount) {
        if (compiledFilesCount == 1) {
            Core.getMainWindow().showStatusMessageRB("CT_COMPILE_DONE_MX_SINGULAR");
        } else {
            Core.getMainWindow().showStatusMessageRB("CT_COMPILE_DONE_MX");
        }
    }

    /**
     * Set up and execute the user-specified external command.
     * 
     * @param command
     *            Command to execute
     */
    private void doExternalCommand(String command) {

        if (StringUtil.isEmpty(command)) {
            return;
        }

        Core.getMainWindow().showStatusMessageRB("CT_START_EXTERNAL_CMD");

        CommandVarExpansion expander = new CommandVarExpansion(command);
        command = expander.expandVariables(config);
        Log.logInfoRB("EXECUTING_COMMAND", command);
        try {
            Process p = Runtime.getRuntime().exec(StaticUtils.parseCLICommand(command));
            processCache.push(p);
            CommandMonitor stdout = CommandMonitor.newStdoutMonitor(p);
            CommandMonitor stderr = CommandMonitor.newStderrMonitor(p);
            stdout.start();
            stderr.start();
        } catch (IOException e) {
            Core.getMainWindow().showStatusMessageRB("CT_ERROR_STARTING_EXTERNAL_CMD", e.getCause() == null ?
                    e.getLocalizedMessage() : e.getCause());
        }
    }

    /**
     * Clear cache of previously run external processes, terminating any that
     * haven't finished.
     */
    private void flushProcessCache() {
        while (!processCache.isEmpty()) {
            Process p = processCache.pop();
            try {
                p.exitValue();
            } catch (IllegalThreadStateException ex) {
                p.destroy();
            }
        }
    }

    /**
     * Saves the translation memory and preferences.
     * <p>
     * This method must be executed in the Core.executeExclusively.
     */
    @Override
    public synchronized void saveProject(boolean doTeamSync) {
        if (isSaving) {
            return;
        }
        isSaving = true;

        Log.logInfoRB("LOG_DATAENGINE_SAVE_START");
        UIThreadsUtil.mustNotBeSwingThread();

        Core.getAutoSave().disable();
        try {

            Core.getMainWindow().getMainMenu().getProjectMenu().setEnabled(false);
            try {
                Preferences.save();

                try {
                    saveProjectProperties();
                    synchronized (projectTMX) {
                        projectTMX.save(config, config.getProjectInternal() + OConsts.STATUS_EXTENSION,
                                isProjectModified());
                    }
                    if (remoteRepositoryProvider != null && doTeamSync) {
                        tmxPrepared = null;
                        glossaryPrepared = null;
                        remoteRepositoryProvider.cleanPrepared();
                        Core.getMainWindow().showStatusMessageRB("TEAM_SYNCHRONIZE");
                        rebaseAndCommitProject(true);
                        setOnlineMode();
                    }

                    setProjectModified(false);
                } catch (KnownException ex) {
                    throw ex;
                } catch (IRemoteRepository2.NetworkException e) {
                    if (isOnlineMode) {
                        Log.logErrorRB("TEAM_NETWORK_ERROR", e.getCause() == null ? e.getLocalizedMessage()
                                : e.getCause());
                        setOfflineMode();
                    }
                } catch (Exception e) {
                    Log.logErrorRB(e, "CT_ERROR_SAVING_PROJ");
                    Core.getMainWindow().displayErrorRB(e, "CT_ERROR_SAVING_PROJ");
                }

                LastSegmentManager.saveLastSegment();

                // update statistics
                StatsResult stat = CalcStandardStatistics.buildProjectStats(this);
                stat.updateStatisticsInfo(hotStat);
                Statistics.writeStat(config.getProjectInternal(), stat);
            } finally {
                Core.getMainWindow().getMainMenu().getProjectMenu().setEnabled(true);
            }

            CoreEvents.fireProjectChange(IProjectEventListener.PROJECT_CHANGE_TYPE.SAVE);
        } finally {
            Core.getAutoSave().enable();
        }
        Log.logInfoRB("LOG_DATAENGINE_SAVE_END");

        isSaving = false;
    }

    /**
     * Prepare for future team sync.
     * <p>
     * This method must be executed in the Core.executeExclusively.
     */
    @Override
    public void teamSyncPrepare() throws Exception {
        if (remoteRepositoryProvider == null || preparedStatus != PreparedStatus.NONE || !isOnlineMode) {
            return;
        }
        Log.logDebug("Prepare team sync");
        tmxPrepared = null;
        glossaryPrepared = null;
        remoteRepositoryProvider.cleanPrepared();

        String tmxPath = config.getProjectInternalRelative() + OConsts.STATUS_EXTENSION;
        if (remoteRepositoryProvider.isUnderMapping(tmxPath)) {
            tmxPrepared = RebaseAndCommit.prepare(remoteRepositoryProvider, config.getProjectRootDir(),
                    tmxPath);
        }

        final String glossaryPath = config.getWritableGlossaryFile().getUnderRoot();
        if (glossaryPath != null && remoteRepositoryProvider.isUnderMapping(glossaryPath)) {
            glossaryPrepared = RebaseAndCommit.prepare(remoteRepositoryProvider, config.getProjectRootDir(),
                    glossaryPath);
        }
        preparedStatus = PreparedStatus.PREPARED;
    }

    @Override
    public boolean isTeamSyncPrepared() {
        return preparedStatus == PreparedStatus.PREPARED;
    }

    /**
     * Fast team sync for execute from SaveThread.
     * <p>
     * This method must be executed in the Core.executeExclusively.
     */
    @Override
    public void teamSync() {
        if (remoteRepositoryProvider == null || preparedStatus != PreparedStatus.PREPARED) {
            return;
        }
        Log.logDebug("Rebase team sync");
        try {
            preparedStatus = PreparedStatus.PREPARED2;
            synchronized (projectTMX) {
                projectTMX.save(config, config.getProjectInternal() + OConsts.STATUS_EXTENSION,
                        isProjectModified());
            }
            rebaseAndCommitProject(glossaryPrepared != null);
            preparedStatus = PreparedStatus.REBASED;

            new Thread(() -> {
                try {
                    Core.executeExclusively(true, () -> {
                        if (preparedStatus != PreparedStatus.REBASED) {
                            return;
                        }
                        Log.logDebug("Commit team sync");
                        try {
                            if (tmxPrepared != null && glossaryPrepared != null) {
                                String newVersion = RebaseAndCommit.commitPrepared(tmxPrepared,
                                        remoteRepositoryProvider, null);
                                RebaseAndCommit.commitPrepared(glossaryPrepared, remoteRepositoryProvider, newVersion);
                            }

                            tmxPrepared = null;
                            glossaryPrepared = null;

                            remoteRepositoryProvider.cleanPrepared();
                        } catch (Exception ex) {
                            Log.logErrorRB(ex, "CT_ERROR_SAVING_PROJ");
                        }
                        preparedStatus = PreparedStatus.NONE;
                    });
                } catch (Exception ex) {
                    Log.logErrorRB(ex, "CT_ERROR_SAVING_PROJ");
                }
            }).start();
        } catch (Exception ex) {
            Log.logErrorRB(ex, "CT_ERROR_SAVING_PROJ");
            preparedStatus = PreparedStatus.NONE;
        }
    }

    /**
     * Rebase changes in project to remote HEAD and upload changes to remote if
     * possible.
     * <p>
     * How it works.
     * <p>
     * At each moment we have 3 versions of translation (project_save.tmx file)
     * or writable glossary:
     * <ol>
     * <li>BASE - version which current translator downloaded from remote
     * repository previously(on previous synchronization or startup).
     *
     * <li>WORKING - current version in translator's OmegaT. It doesn't exist it
     * remote repository yet. It's inherited from BASE version, i.e. BASE +
     * local changes.
     *
     * <li>HEAD - latest version in repository, which other translators
     * committed. It's also inherited from BASE version, i.e. BASE + remote
     * changes.
     * </ol>
     * In an ideal world, we could just calculate diff between WORKING and BASE
     * - it will be our local changes after latest synchronization, then rebase
     * these changes on the HEAD revision, then commit into remote repository.
     * <p>
     * But we have some real world limitations:
     * <ul>
     * <li>Computers and networks work slowly, i.e. this synchronization will
     * require some seconds, but translator should be able to edit translation
     * in this time.
     * <li>We have to handle network errors
     * <li>Other translators can commit own data in the same time.
     * </ul>
     * So, in the real world synchronization works by these steps:
     * <ol>
     * <li>Download HEAD revision from remote repository and load it in memory.
     * <li>Load BASE revision from local disk.
     * <li>Calculate diff between WORKING and BASE, then rebase it on the top of
     * HEAD revision. This step synchronized around memory TMX, so, all edits
     * are stopped. Since it's enough fast step, it's okay.
     * <li>Upload new revision into repository.
     * </ol>
     */
    private void rebaseAndCommitProject(boolean processGlossary) throws Exception {
        Log.logInfoRB("TEAM_REBASE_START");

        final String author = Preferences.getPreferenceDefault(Preferences.TEAM_AUTHOR,
                System.getProperty("user.name"));
        final StringBuilder commitDetails = new StringBuilder("Translated by " + author);
        String tmxPath = config.getProjectInternalRelative() + OConsts.STATUS_EXTENSION;
        if (remoteRepositoryProvider != null && remoteRepositoryProvider.isUnderMapping(tmxPath)) {
            RebaseAndCommit.rebaseAndCommit(tmxPrepared, remoteRepositoryProvider, config.getProjectRootDir(),
                    tmxPath, new RebaseAndCommit.IRebase() {
                        ProjectTMX baseTMX, headTMX;

                        @Override
                        public void parseBaseFile(File file) throws Exception {
                            baseTMX = new ProjectTMX();
                            baseTMX.load(config.getSourceLanguage(), config.getTargetLanguage(),
                                    config.isSentenceSegmentingEnabled(), file, Core.getSegmenter());
                        }

                        @Override
                        public void parseHeadFile(File file) throws Exception {
                            headTMX = new ProjectTMX();
                            headTMX.load(config.getSourceLanguage(), config.getTargetLanguage(),
                                    config.isSentenceSegmentingEnabled(), file, Core.getSegmenter());
                        }

                        @Override
                        public void rebaseAndSave(File tempOut) throws Exception {
                            // Rebase-merge and immediately save mergedTMX
                            // to tempOut.
                            // It shall not save it as the projectTMX here.
                            ProjectTMX mergedTMX = mergeTMX(baseTMX, headTMX, commitDetails);
                            mergedTMX.exportTMX(config, tempOut, false, false, true);
                        }

                        @Override
                        public void reload(File file) throws Exception {
                            ProjectTMX newTMX = new ProjectTMX();
                            newTMX.load(config.getSourceLanguage(), config.getTargetLanguage(),
                                    config.isSentenceSegmentingEnabled(), file, Core.getSegmenter());
                            projectTMX.replaceContent(newTMX);
                        }

                        @Override
                        public String getCommentForCommit() {
                            return commitDetails.toString();
                        }

                        @Override
                        public String getFileCharset(File file) throws Exception {
                            return TMXReader2.detectCharset(file);
                        }
                    });
        }

        if (processGlossary) {
            final String glossaryPath = config.getWritableGlossaryFile().getUnderRoot();
            final File glossaryFile = config.getWritableGlossaryFile().getAsFile();
            if (glossaryPath != null && remoteRepositoryProvider != null &&
                    remoteRepositoryProvider.isUnderMapping(glossaryPath)) {
                final List<GlossaryEntry> glossaryEntries;
                if (glossaryFile.exists()) {
                    glossaryEntries = GlossaryReaderTSV.read(glossaryFile, true);
                    Log.logDebug("Read {0} glossaries from {1}", glossaryEntries.size(), glossaryFile);
                } else {
                    glossaryEntries = Collections.emptyList();
                }
                RebaseAndCommit.rebaseAndCommit(glossaryPrepared, remoteRepositoryProvider,
                        config.getProjectRootDir(), glossaryPath, new RebaseAndCommit.IRebase() {
                            List<GlossaryEntry> baseGlossaryEntries, headGlossaryEntries;

                            @Override
                            public void parseBaseFile(File file) throws Exception {
                                if (file.exists()) {
                                    baseGlossaryEntries = GlossaryReaderTSV.read(file, true);
                                    Log.logDebug("read {0} entries from local glossary.txt", baseGlossaryEntries.size());
                                } else {
                                    baseGlossaryEntries = new ArrayList<>();
                                }
                            }

                            @Override
                            public void parseHeadFile(File file) throws Exception {
                                if (file.exists()) {
                                    headGlossaryEntries = GlossaryReaderTSV.read(file, true);
                                    Log.logDebug("read {0} entries from remote glossaries", headGlossaryEntries.size());
                                } else {
                                    headGlossaryEntries = new ArrayList<>();
                                }
                            }

                            @Override
                            public void rebaseAndSave(File out) throws Exception {
                                List<GlossaryEntry> deltaAddedGlossaryLocal = new ArrayList<>(
                                        glossaryEntries);
                                deltaAddedGlossaryLocal.removeAll(baseGlossaryEntries);
                                List<GlossaryEntry> deltaRemovedGlossaryLocal = new ArrayList<>(
                                        baseGlossaryEntries);
                                deltaRemovedGlossaryLocal.removeAll(glossaryEntries);
                                headGlossaryEntries.addAll(deltaAddedGlossaryLocal);
                                headGlossaryEntries.removeAll(deltaRemovedGlossaryLocal);

                                Log.logDebug("Update and write glossary.txt with {0} entries.", headGlossaryEntries.size());
                                for (GlossaryEntry ge : headGlossaryEntries) {
                                    GlossaryReaderTSV.append(out, ge);
                                }
                            }

                            @Override
                            public void reload(final File file) {
                                Log.logDebug("Reloading glossary file {0}", file);
                                notifyGlossaryManagerFileChanged(file);
                            }

                            @Override
                            public String getCommentForCommit() {
                                final String author = Preferences.getPreferenceDefault(
                                        Preferences.TEAM_AUTHOR, System.getProperty("user.name"));
                                return "Glossary changes by " + author;
                            }

                            @Override
                            public String getFileCharset(File file) throws Exception {
                                return GlossaryReaderTSV.getFileEncoding(file);
                            }
                        });
            }
        }
        Log.logInfoRB("TEAM_REBASE_END");
    }

    /**
     * Do 3-way merge of:
     * <dl>
     * <dt>Base:</dt><dd>baseTMX</dd>
     * <dt>File 1:</dt><dd>projectTMX (mine)</dd>
     * <dt>File 2:</dt><dd>headTMX (theirs)</dd>
     * </dl>
     */
    protected ProjectTMX mergeTMX(ProjectTMX baseTMX, ProjectTMX headTMX, StringBuilder commitDetails) {
        ProjectTMX mergedTMX;
        StmProperties props = new StmProperties().setLanguageResource(OStrings.getResourceBundle())
                .setParentWindow(Core.getMainWindow().getApplicationFrame())
                // More than this number of conflicts will trigger List View by
                // default.
                .setListViewThreshold(5);
        String srcLang = config.getSourceLanguage().getLanguage();
        String trgLang = config.getTargetLanguage().getLanguage();
        mergedTMX = SuperTmxMerge.merge(
                new SyncTMX(baseTMX, OStrings.getString("TMX_MERGE_BASE"), srcLang, trgLang),
                new SyncTMX(projectTMX, OStrings.getString("TMX_MERGE_MINE"), srcLang, trgLang),
                new SyncTMX(headTMX, OStrings.getString("TMX_MERGE_THEIRS"), srcLang, trgLang), props);
        if (Log.isDebugEnabled()) {
            Log.logDebug("Merge report: {0}", props.getReport());
        }
        commitDetails.append('\n');
        commitDetails.append(props.getReport().toString());
        return mergedTMX;
    }

    /**
     * Create the given directory if it does not exist yet.
     *
     * @param dir
     *            the directory path to create
     * @param dirType
     *            the directory name to show in IOException
     * @throws IOException
     *             when directory could not be created.
     */
    private void createDirectory(final String dir, final @Nullable String dirType) throws IOException {
        File d = new File(dir);
        if (!d.isDirectory()) {
            if (!d.mkdirs()) {
                StringBuilder msg = new StringBuilder(OStrings.getString("CT_ERROR_CREATE"));
                if (dirType != null) {
                    msg.append("\n(.../").append(dirType).append("/)");
                }
                throw new IOException(msg.toString());
            }
        }
    }

    // ///////////////////////////////////////////////////////////////
    // ///////////////////////////////////////////////////////////////
    // protected functions

    /**
     * Finds and loads project's TMX file with translations (project_save.tmx).
     */
    private void loadTranslations() throws Exception {
        File file = new File(config.getProjectInternalDir(), OConsts.STATUS_EXTENSION);
        try {
            Core.getMainWindow().showStatusMessageRB("CT_LOAD_TMX");
            synchronized (projectTMX) {
                projectTMX.clear();
                projectTMX.load(config.getSourceLanguage(), config.getTargetLanguage(),
                        config.isSentenceSegmentingEnabled(), file, Core.getSegmenter());
            }
        } catch (SAXParseException ex) {
            Log.logErrorRB(ex, "TMXR_FATAL_ERROR_WHILE_PARSING", ex.getLineNumber(), ex.getColumnNumber());
            throw ex;
        } catch (Exception ex) {
            Log.logErrorRB(ex, "TMXR_EXCEPTION_WHILE_PARSING");
            throw ex;
        }
        if (file.exists()) {
            // RFE 1001918 - backing up project's TMX upon successful read
            File backup = FileUtil.backupFile(file);
            FileUtil.removeOldBackups(file, OConsts.MAX_BACKUPS);
            Core.getMainWindow().showStatusMessageRB("CT_LOAD_TMX_CREATE_BACKUP", backup.getName());
        } else {
            Core.getMainWindow().showStatusMessageRB("CT_LOAD_TMX_START_NEW");
        }
    }

    /**
     * Load source files for project.
     */
    private void loadSourceFiles() throws IOException {
        long st = System.currentTimeMillis();
        FilterMaster fm = Core.getFilterMaster();

        File root = new File(config.getSourceRoot());
        List<String> srcPathList = FileUtil
                .buildRelativeFilesList(root, Collections.emptyList(), config.getSourceRootExcludes())
                .stream().sorted(StreamUtil.comparatorByList(getSourceFilesOrder()))
                .collect(Collectors.toList());

        List<String> errorSrcList = new ArrayList<>();

        for (String filepath : srcPathList) {
            Core.getMainWindow().showStatusMessageRB("CT_LOAD_FILE_MX", filepath);

            FileInfo fi = new FileInfo();
            fi.filePath = filepath;

            try {
                loadFilesCallback.setCurrentFile(fi);
                IFilter filter = fm.loadFile(config.getSourceRoot() + filepath, new FilterContext(config),
                        loadFilesCallback);
                loadFilesCallback.fileFinished();

                if (filter != null && !fi.entries.isEmpty()) {
                    fi.filterClass = filter.getClass();
                    // Don't store the instance, because
                    // every file gets an instance and
                    // then we consume a lot of memory for all
                    // instances. See also IFilter
                    fi.filterFileFormatName = filter.getFileFormatName();
                    fi.fileEncoding = filter.getInEncodingLastParsedFile();
                    projectFilesList.add(fi);
                }
            } catch (TranslationException e) {
                // ignore failed file and continue loading next.
                Log.logErrorRB("TF_SOURCE_LOAD_ERROR", e.getLocalizedMessage());
                Core.getMainWindow().displayErrorRB(e, "TF_SOURCE_LOAD_ERROR", filepath);
                errorSrcList.add(filepath);
            }
        }

        findNonUniqueSegments();

        if (!errorSrcList.isEmpty()) {
            Core.getMainWindow().showStatusMessageRB("CT_LOAD_SRC_SKIP_FILES");
        } else {
            Core.getMainWindow().showStatusMessageRB("CT_LOAD_SRC_COMPLETE");
        }
        long en = System.currentTimeMillis();
        Log.logInfoRB("CT_LOAD_SRC_FILES", en - st);
    }

    protected void findNonUniqueSegments() {
        Map<String, SourceTextEntry> exists = new HashMap<>(16384);

        for (FileInfo fi : projectFilesList) {
            for (int i = 0; i < fi.entries.size(); i++) {
                SourceTextEntry ste = fi.entries.get(i);
                SourceTextEntry prevSte = exists.get(ste.getSrcText());

                if (prevSte == null) {
                    // Note first appearance of this STE
                    exists.put(ste.getSrcText(), ste);
                } else {
                    // Note duplicate of already-seen STE
                    if (prevSte.duplicates == null) {
                        prevSte.duplicates = new ArrayList<>();
                    }
                    prevSte.duplicates.add(ste);
                    ste.firstInstance = prevSte;
                }
            }
        }
    }

    /**
     * This method imports translation from source files into ProjectTMX.
     * <p>
     * If there are multiple segments with equals source, then first
     * translations will be loaded as default, all other translations will be
     * loaded as alternative.
     * <p>
     * We shouldn't load translation from source file(even as alternative) when
     * default translation already exists in project_save.tmx. So, only first
     * load will be possible.
     */
    void importTranslationsFromSources() {
        // which default translations we added - allow to add alternatives
        // except the same translation
        Map<String, String> allowToImport = new HashMap<>();

        for (FileInfo fi : projectFilesList) {
            for (int i = 0; i < fi.entries.size(); i++) {
                SourceTextEntry ste = fi.entries.get(i);
                if (ste.getSourceTranslation() == null || ste.isSourceTranslationFuzzy()
                        || ste.getSrcText().equals(ste.getSourceTranslation())
                                && !allowTranslationEqualToSource) {
                    // There is no translation in source file, or translation is
                    // fuzzy
                    // or translation = source and Allow translation to be equal
                    // to source is false
                    continue;
                }

                PrepareTMXEntry prepare = new PrepareTMXEntry();
                prepare.source = ste.getSrcText();
                // project with default translations
                TMXEntry en = projectTMX.getMultipleTranslation(ste.getKey());
                if (config.isSupportDefaultTranslations()) {
                    // bug#969 - Alternative translations were not taken into
                    // account
                    // if no default translation is set.
                    if (en != null) {
                        prepare.translation = ste.getSourceTranslation();
                        projectTMX.setTranslation(ste, en, false);
                        continue;
                    }
                    // can we import as default translation ?
                    TMXEntry enDefault = projectTMX.getDefaultTranslation(ste.getSrcText());
                    if (enDefault == null) {
                        // default not exist yet - yes, we can
                        prepare.translation = ste.getSourceTranslation();
                        projectTMX.setTranslation(ste, new TMXEntry(prepare, true, null), true);
                        allowToImport.put(ste.getSrcText(), ste.getSourceTranslation());
                    } else {
                        // default translation already exist - did we just
                        // imported it ?
                        String justImported = allowToImport.get(ste.getSrcText());
                        // can we import as alternative translation ?
                        if (justImported != null && !ste.getSourceTranslation().equals(justImported)) {
                            // we just imported default and it doesn't equals to
                            // current - import as alternative
                            prepare.translation = ste.getSourceTranslation();
                            projectTMX.setTranslation(ste, new TMXEntry(prepare, false, null), false);
                        }
                    }
                } else { // project without default translations
                    // can we import as alternative translation ?
                    if (en == null) {
                        // not exist yet - yes, we can
                        prepare.translation = ste.getSourceTranslation();
                        projectTMX.setTranslation(ste, new TMXEntry(prepare, false, null), false);
                    }
                }
            }
        }
    }

    /**
     * Locates and loads external TMX files with legacy translations. Uses
     * directory monitor for check file updates.
     */
    private void loadTM() {
        File tmRoot = new File(config.getTMRoot());
        tmMonitor = new DirectoryMonitor(tmRoot, file -> {
            if (!ExternalTMFactory.isSupported(file)) {
                // not a TMX file
                return;
            }
            if (file.getPath().replace('\\', '/').startsWith(config.getTMOtherLangRoot())) {
                // tmx in other language, which is already shown in editor. Skip
                // it.
                return;
            }
            // create new translation memories map
            Map<String, ExternalTMX> newTransMemories = new TreeMap<>(
                    new FileUtil.TmFileComparator(config.getTmDir().getAsFile()));
            newTransMemories.putAll(transMemories);
            if (file.exists()) {
                try {
                    ExternalTMX newTMX = ExternalTMFactory.load(file);
                    newTransMemories.put(file.getPath(), newTMX);

                    // Please note the use of "/". FileUtil.computeRelativePath
                    // rewrites all other
                    // directory separators into "/".
                    if (FileUtil.computeRelativePath(tmRoot, file).startsWith(OConsts.AUTO_TM + "/")) {
                        appendFromAutoTMX(newTMX, false);
                    } else if (FileUtil.computeRelativePath(tmRoot, file)
                            .startsWith(OConsts.AUTO_ENFORCE_TM + '/')) {
                        appendFromAutoTMX(newTMX, true);
                    }

                } catch (Exception e) {
                    String filename = file.getPath();
                    Log.logErrorRB(e, "TF_TM_LOAD_ERROR", filename);
                    Core.getMainWindow().displayErrorRB(e, "TF_TM_LOAD_ERROR", filename);
                }
            } else {
                newTransMemories.remove(file.getPath());
            }
            transMemories.clear();
            transMemories.putAll(newTransMemories);
        });
        tmMonitor.checkChanges();
        tmMonitor.start();
    }

    /**
     * Locates and loads external TMX files with translations from same source
     * language into different target languages. (These are used to show to the
     * translator as reference, either to see what other translators did in
     * other languages, or to better understand the source language if he
     * doesn't master the source language, but he does know the extra target
     * language) Uses directory monitor for check file updates.
     */
    private void loadOtherLanguages() {
        File tmOtherLanguagesRoot = new File(config.getTMOtherLangRoot());
        tmOtherLanguagesMonitor = new DirectoryMonitor(tmOtherLanguagesRoot, file -> {
            String name = file.getName();
            if (!name.matches("[A-Z]{2}([-_][A-Z]{2})?\\.tmx")) {
                // not a TMX file in XX_XX.tmx format
                return;
            }
            Language targetLanguage = new Language(name.substring(0, name.length() - ".tmx".length()));
            // create new translation memories map
            Map<Language, ProjectTMX> newOtherTargetLangTMs = new TreeMap<>(otherTargetLangTMs);
            if (file.exists()) {
                try {
                    ProjectTMX newTMX = new ProjectTMX(config.getSourceLanguage(), targetLanguage,
                            config.isSentenceSegmentingEnabled(), file, loadFilesCallback);
                    newOtherTargetLangTMs.put(targetLanguage, newTMX);
                } catch (Exception e) {
                    String filename = file.getPath();
                    Log.logErrorRB(e, "TF_TM_LOAD_ERROR", filename);
                    Core.getMainWindow().displayErrorRB(e, "TF_TM_LOAD_ERROR", filename);
                }
            } else {
                newOtherTargetLangTMs.remove(targetLanguage);
            }
            otherTargetLangTMs.clear();
            otherTargetLangTMs.putAll(newOtherTargetLangTMs);
        });
        tmOtherLanguagesMonitor.checkChanges();
        tmOtherLanguagesMonitor.start();
    }

    /**
     * Append new translation from auto TMX.
     */
    void appendFromAutoTMX(ExternalTMX autoTmx, boolean isEnforcedTMX) {
        synchronized (projectTMX) {
            importHandler.process(autoTmx, isEnforcedTMX);
        }
    }

    /**
     * {@inheritDoc}
     */
    public List<SourceTextEntry> getAllEntries() {
        return allProjectEntries;
    }

    public TMXEntry getTranslationInfo(SourceTextEntry ste) {
        TMXEntry r = projectTMX.getMultipleTranslation(ste.getKey());
        if (r == null) {
            r = projectTMX.getDefaultTranslation(ste.getSrcText());
        }
        if (r == null) {
            r = EMPTY_TRANSLATION;
        }
        return r;
    }

    public AllTranslations getAllTranslations(SourceTextEntry ste) {
        AllTranslations r = new AllTranslations();
        synchronized (projectTMX) {
            r.defaultTranslation = projectTMX.getDefaultTranslation(ste.getSrcText());
            r.alternativeTranslation = projectTMX.getMultipleTranslation(ste.getKey());
            if (r.alternativeTranslation != null) {
                r.currentTranslation = r.alternativeTranslation;
            } else if (r.defaultTranslation != null) {
                r.currentTranslation = r.defaultTranslation;
            } else {
                r.currentTranslation = EMPTY_TRANSLATION;
            }
            if (r.defaultTranslation == null) {
                r.defaultTranslation = EMPTY_TRANSLATION;
            }
            if (r.alternativeTranslation == null) {
                r.alternativeTranslation = EMPTY_TRANSLATION;
            }
        }
        return r;
    }

    /**
     * Returns the active Project's Properties.
     */
    public ProjectProperties getProjectProperties() {
        return config;
    }

    /**
     * Returns whether the project was modified. I.e. translations were changed
     * since last save.
     */
    public boolean isProjectModified() {
        return modified;
    }

    private void setProjectModified(boolean isModified) {
        modified = isModified;
        if (isModified) {
            CoreEvents.fireProjectChange(IProjectEventListener.PROJECT_CHANGE_TYPE.MODIFIED);
        }
    }

    @Override
    public void setTranslation(SourceTextEntry entry, PrepareTMXEntry trans, boolean defaultTranslation,
            ExternalLinked externalLinked, AllTranslations previous) throws OptimisticLockingFail {
        if (trans == null) {
            throw new IllegalArgumentException("RealProject.setTranslation(tr) can't be null");
        }

        synchronized (projectTMX) {
            AllTranslations current = getAllTranslations(entry);
            boolean wasAlternative = current.alternativeTranslation.isTranslated();
            if (defaultTranslation) {
                if (!current.defaultTranslation.equals(previous.defaultTranslation)) {
                    throw new OptimisticLockingFail(previous.getDefaultTranslation().translation,
                            current.getDefaultTranslation().translation, current);
                }
                if (wasAlternative) {
                    // alternative -> default
                    if (!current.alternativeTranslation.equals(previous.alternativeTranslation)) {
                        throw new OptimisticLockingFail(previous.getAlternativeTranslation().translation,
                                current.getAlternativeTranslation().translation, current);
                    }
                    // remove alternative
                    setTranslation(entry, new PrepareTMXEntry(), false, null);
                }
            } else {
                // new is alternative translation
                if (!current.alternativeTranslation.equals(previous.alternativeTranslation)) {
                    throw new OptimisticLockingFail(previous.getAlternativeTranslation().translation,
                            current.getAlternativeTranslation().translation, current);
                }
            }

            setTranslation(entry, trans, defaultTranslation, externalLinked);
        }
    }

    @Override
    public void setTranslation(final SourceTextEntry entry, final PrepareTMXEntry trans,
            boolean defaultTranslation, TMXEntry.ExternalLinked externalLinked) {
        if (trans == null) {
            throw new IllegalArgumentException("RealProject.setTranslation(tr) can't be null");
        }

        TMXEntry prevTrEntry = defaultTranslation ? projectTMX.getDefaultTranslation(entry.getSrcText())
                : projectTMX.getMultipleTranslation(entry.getKey());

        trans.changer = Preferences.getPreferenceDefault(Preferences.TEAM_AUTHOR,
                System.getProperty("user.name"));
        trans.changeDate = System.currentTimeMillis();

        if (prevTrEntry == null) {
            // there was no translation yet
            prevTrEntry = EMPTY_TRANSLATION;
            trans.creationDate = trans.changeDate;
            trans.creator = trans.changer;
        } else {
            trans.creationDate = prevTrEntry.creationDate;
            trans.creator = prevTrEntry.creator;
        }

        if (StringUtil.isEmpty(trans.note)) {
            trans.note = null;
        }

        trans.source = entry.getSrcText();

        TMXEntry newTrEntry;

        if (trans.translation == null && trans.note == null) {
            // no translation, no note
            newTrEntry = null;
        } else {
            newTrEntry = new TMXEntry(trans, defaultTranslation, externalLinked);
        }

        setProjectModified(true);

        projectTMX.setTranslation(entry, newTrEntry, defaultTranslation);

        /*
         * Calculate how to statistics should be changed.
         */
        int diff = prevTrEntry.translation == null ? 0 : -1;
        diff += trans.translation == null ? 0 : +1;
        hotStat.numberOfTranslatedSegments = Math.max(0,
                Math.min(hotStat.numberOfUniqueSegments, hotStat.numberOfTranslatedSegments + diff));
    }

    @Override
    public void setNote(final SourceTextEntry entry, final TMXEntry oldTE, String note) {
        if (oldTE == null) {
            throw new IllegalArgumentException("RealProject.setNote(tr) can't be null");
        }

        // Disallow empty notes. Use null to represent lack of note.
        if (note != null && note.isEmpty()) {
            note = null;
        }

        TMXEntry prevTrEntry = oldTE.defaultTranslation ? projectTMX.getDefaultTranslation(entry.getSrcText())
                : projectTMX.getMultipleTranslation(entry.getKey());
        if (prevTrEntry != null) {
            PrepareTMXEntry en = new PrepareTMXEntry(prevTrEntry);
            en.note = note;
            projectTMX.setTranslation(entry,
                    new TMXEntry(en, prevTrEntry.defaultTranslation, prevTrEntry.linked),
                    prevTrEntry.defaultTranslation);
        } else {
            PrepareTMXEntry en = new PrepareTMXEntry();
            en.source = entry.getSrcText();
            en.note = note;
            en.translation = null;
            projectTMX.setTranslation(entry, new TMXEntry(en, true, null), true);
        }

        setProjectModified(true);
    }

    public void iterateByDefaultTranslations(DefaultTranslationsIterator it) {
        if (projectTMX == null) {
            return;
        }
        Map.Entry<String, TMXEntry>[] entries;
        synchronized (projectTMX) {
            entries = entrySetToArray(projectTMX.defaults.entrySet());
        }
        for (Map.Entry<String, TMXEntry> en : entries) {
            it.iterate(en.getKey(), en.getValue());
        }
    }

    public void iterateByMultipleTranslations(MultipleTranslationsIterator it) {
        Map.Entry<EntryKey, TMXEntry>[] entries;
        synchronized (projectTMX) {
            entries = entrySetToArray(projectTMX.alternatives.entrySet());
        }
        for (Map.Entry<EntryKey, TMXEntry> en : entries) {
            it.iterate(en.getKey(), en.getValue());
        }
    }

    @SuppressWarnings({ "unchecked", "rawtypes" })
    private <K, V> Map.Entry<K, V>[] entrySetToArray(Set<Map.Entry<K, V>> set) {
        // Assign to variable to facilitate suppressing the rawtypes warning
        Map.Entry[] a = new Map.Entry[set.size()];
        return set.toArray(a);
    }

    @Override
    public boolean isOrphaned(String source) {
        return !loadFilesCallback.existSourceInProject(source);
    }

    @Override
    public boolean isOrphaned(EntryKey entry) {
        return !loadFilesCallback.existEntryInProject(entry);
    }

    @Override
    public Map<String, ExternalTMX> getTransMemories() {
        return Collections.unmodifiableMap(transMemories);
    }

    @Override
    public Map<Language, ProjectTMX> getOtherTargetLanguageTMs() {
        return Collections.unmodifiableMap(otherTargetLangTMs);
    }

    void putExternalTMEntry(String key, ExternalTMX entry) {
        transMemories.put(key, entry);
    }

    @Override
    public ITokenizer getSourceTokenizer() {
        return sourceTokenizer;
    }

    @Override
    public ITokenizer getTargetTokenizer() {
        return targetTokenizer;
    }

    /**
     * Create tokenizer class. Classes are prioritized:
     * <ol>
     * <li>Class specified on command line via <code>--ITokenizer</code> and
     * <code>--ITokenizerTarget</code></li>
     * <li>Class specified in project settings</li>
     * <li>{@link DefaultTokenizer}</li>
     * </ol>
     *
     * @param cmdLine
     *            Tokenizer class specified on command line
     * @return Tokenizer implementation
     */
    protected ITokenizer createTokenizer(String cmdLine, Class<?> projectPref) {
        if (!StringUtil.isEmpty(cmdLine)) {
            try {
                return (ITokenizer) this.getClass().getClassLoader().loadClass(cmdLine)
                        .getDeclaredConstructor().newInstance();
            } catch (ClassNotFoundException e) {
                Log.log(e.toString());
            } catch (Exception e) {
                throw new RuntimeException(e);
            }
        }
        try {
            return (ITokenizer) projectPref.getDeclaredConstructor().newInstance();
        } catch (Exception e) {
            Log.log(e);
        }

        return new DefaultTokenizer();
    }

    /**
     * {@inheritDoc}
     */
    public List<FileInfo> getProjectFiles() {
        return Collections.unmodifiableList(projectFilesList);
    }

    @Override
    public String getTargetPathForSourceFile(String currentSource) {
        if (StringUtil.isEmpty(currentSource)) {
            return null;
        }
        try {
            return Core.getFilterMaster().getTargetForSource(config.getSourceRoot(), currentSource,
                    new FilterContext(config));
        } catch (Exception e) {
            Log.log(e);
        }
        return null;
    }

    @Override
    public List<String> getSourceFilesOrder() {
        Path path = Paths.get(config.getProjectInternal(), OConsts.FILES_ORDER_FILENAME);
        try {
            return Files.readAllLines(path, StandardCharsets.UTF_8);
        } catch (Exception ex) {
            return null;
        }
    }

    @Override
    public void setSourceFilesOrder(List<String> filesList) {
        Path path = Paths.get(config.getProjectInternal(), OConsts.FILES_ORDER_FILENAME);
        try (Writer wr = Files.newBufferedWriter(path, StandardCharsets.UTF_8)) {
            for (String f : filesList) {
                wr.write(f);
                wr.write('\n');
            }
        } catch (Exception ex) {
            Log.log(ex);
        }
    }

    /**
     * This method converts directory separators into Unix-style. It required to
     * have the same filenames in the alternative translation in Windows and
     * Unix boxes.
     * <p>
     * Also it can use {@code --alternate-filename-from} and
     * {@code --alternate-filename-to} command line parameters for change
     * filename in entry key. It allows to have many versions of one file in one
     * project.
     * <p>
     * Because the filename can be stored in the project TMX, it also removes
     * any XML-unsafe chars.
     *
     * @param filename
     *            filesystem's filename
     * @return normalized filename
     */
    protected String patchFileNameForEntryKey(String filename) {
        String f = RuntimePreferenceStore.getInstance().getAlternateFilenameFrom();
        String t = RuntimePreferenceStore.getInstance().getAlternateFilenameTo();
        String fn = filename.replace('\\', '/');
        if (f != null && t != null) {
            fn = fn.replaceAll(f, t);
        }
        return StringUtil.removeXMLInvalidChars(fn);
    }

    protected void notifyGlossaryManagerFileChanged(File file) {
        GlossaryManager gm = Core.getGlossaryManager();
        if (gm != null) {
            gm.fileChanged(file);
        }
    }

    protected class LoadFilesCallback extends ParseEntry implements ProjectTMX.CheckOrphanedCallback {
        private FileInfo fileInfo;
        private String entryKeyFilename;
        private final RealProject project;

        // Sets of exist entries for check orphaned
        private final Set<String> existSource = new HashSet<>();
        private final Set<EntryKey> existKeys = new HashSet<>();

        private ExternalTMFactory.Builder tmBuilder;

        public LoadFilesCallback(RealProject project, ProjectProperties config) {
            super(config);
            this.project = project;
        }

        @Override
        public void setCurrentFile(FileInfo fi) {
            fileInfo = fi;
            super.setCurrentFile(fi);
            entryKeyFilename = patchFileNameForEntryKey(fileInfo.filePath);
        }

        @Override
        public void fileFinished() {
            super.fileFinished();

            if (tmBuilder != null) {
                project.putExternalTMEntry(entryKeyFilename, tmBuilder.done());
            }

            fileInfo = null;
            tmBuilder = null;
        }

        @Override
        protected void addSegment(String id, short segmentIndex, String segmentSource,
                List<ProtectedPart> protectedParts, String segmentTranslation,
                boolean segmentTranslationFuzzy, String[] props, String prevSegment, String nextSegment,
                String path) {
            // if the source string is empty, don't add it to TM
            if (segmentSource.trim().isEmpty()) {
                throw new RuntimeException("Segment must not be empty");
            }

            EntryKey ek = new EntryKey(entryKeyFilename, segmentSource, id, prevSegment, nextSegment, path);

            protectedParts = TagUtil.applyCustomProtectedParts(segmentSource,
                    PatternConsts.getPlaceholderPattern(), protectedParts);

            // If Allow translation equals to source is not set, we ignore such
            // existing translations
            if (ek.sourceText.equals(segmentTranslation) && !allowTranslationEqualToSource) {
                segmentTranslation = null;
            }
            SourceTextEntry srcTextEntry = new SourceTextEntry(ek, allProjectEntries.size() + 1, props,
                    segmentTranslation, protectedParts, segmentIndex == 0);
            srcTextEntry.setSourceTranslationFuzzy(segmentTranslationFuzzy);

            if (SegmentProperties.isReferenceEntry(props)) {
                if (tmBuilder == null) {
                    tmBuilder = new ExternalTMFactory.Builder(new File(entryKeyFilename).getName());
                }
                tmBuilder.addEntry(segmentSource, segmentTranslation, id, path, props);
            } else {
                project.getAllEntries().add(srcTextEntry);
                fileInfo.entries.add(srcTextEntry);

                existSource.add(segmentSource);
                existKeys.add(srcTextEntry.getKey());
            }
        }

        @Override
        public boolean existEntryInProject(EntryKey key) {
            return existKeys.contains(key);
        }

        @Override
        public boolean existSourceInProject(String src) {
            return existSource.contains(src);
        }

        @Override
        public synchronized void clear() {
            existKeys.clear();
            existSource.clear();
        }
    }

    private class TranslateFilesCallback extends TranslateEntry {
        private String currentFile;

        /**
         * Getter for currentFile
         * 
         * @return the current file being processed
         */
        @Override
        protected String getCurrentFile() {
            return currentFile;
        }

        TranslateFilesCallback() {
            super(config);
        }

        protected void fileStarted(String fn) {
            currentFile = patchFileNameForEntryKey(fn);
            super.fileStarted();
        }

        protected String getSegmentTranslation(String id, int segmentIndex, String segmentSource,
                String prevSegment, String nextSegment, String path) {
            EntryKey ek = new EntryKey(currentFile, segmentSource, id, prevSegment, nextSegment, path);
            TMXEntry tr = projectTMX.getMultipleTranslation(ek);
            if (tr == null) {
                tr = projectTMX.getDefaultTranslation(ek.sourceText);
            }
            return tr != null ? tr.translation : null;
        }
    }

    static class AlignFilesCallback implements IAlignCallback {
        AlignFilesCallback(ProjectProperties props) {
            super();
            this.config = props;
        }

        Map<EntryKey, ITMXEntry> data = new TreeMap<>();
        private final ProjectProperties config;
        List<String> sources = new ArrayList<>();

        @Override
        public void addTranslation(String id, String source, String translation, boolean isFuzzy,
                String sourcePath, IFilter filter) {
            if (source != null && translation != null) {
                ParseEntry.ParseEntryResult spr = new ParseEntry.ParseEntryResult();
                boolean removeSpaces = Core.getFilterMaster().getConfig().isRemoveSpacesNonseg();
                String sourceS = ParseEntry.stripSomeChars(source, spr, config.isRemoveTags(), removeSpaces);
                String transS = ParseEntry.stripSomeChars(translation, spr, config.isRemoveTags(),
                        removeSpaces);
                if (config.isSupportDefaultTranslations()) {
                    if (sources.contains(sourceS)) {
                        return;
                    }
                }
                sources.add(sourceS);

                PrepareTMXEntry tr = new PrepareTMXEntry();
                if (config.isSentenceSegmentingEnabled()) {
                    List<String> segmentsSource = Core.getSegmenter().segment(config.getSourceLanguage(),
                            sourceS, null, null);
                    List<String> segmentsTranslation = Core.getSegmenter().segment(config.getTargetLanguage(),
                            transS, null, null);
                    if (segmentsTranslation.size() != segmentsSource.size()) {
                        if (isFuzzy) {
                            transS = "[" + filter.getFuzzyMark() + "] " + transS;
                        }
                        tr.source = sourceS;
                        tr.translation = transS;
                        data.put(new EntryKey(sourcePath, sourceS, id, "", "", ""), tr);
                    } else {
                        for (short i = 0; i < segmentsSource.size(); i++) {
                            String oneSrc = segmentsSource.get(i);
                            String oneTrans = segmentsTranslation.get(i);
                            if (isFuzzy) {
                                oneTrans = "[" + filter.getFuzzyMark() + "] " + oneTrans;
                            }
                            tr.source = oneSrc;
                            tr.translation = oneTrans;
                            data.put(new EntryKey(sourcePath, oneSrc, id, "", "", ""), tr);
                        }
                    }
                } else {
                    if (isFuzzy) {
                        transS = "[" + filter.getFuzzyMark() + "] " + transS;
                    }
                    tr.source = sourceS;
                    tr.translation = transS;
                    data.put(new EntryKey(sourcePath, sourceS, id, "", "", ""), tr);
                }
            }
        }
    }

    void setOnlineMode() {
        if (!isOnlineMode) {
            Log.logInfoRB("VCS_ONLINE");
            Core.getMainWindow().displayWarningRB("VCS_ONLINE", "VCS_ACCESS_PROBLEM");
        }
        isOnlineMode = true;
        preparedStatus = PreparedStatus.NONE;
    }

    void setOfflineMode() {
        if (isOnlineMode) {
            Log.logInfoRB("VCS_ACCESS_PROBLEM");
            Core.getMainWindow().displayWarningRB("VCS_ACCESS_PROBLEM", "VCS_ONLINE");
        }
        isOnlineMode = false;
        preparedStatus = PreparedStatus.NONE;
    }

    @Override
    public boolean isRemoteProject() {
        return remoteRepositoryProvider != null;
    }

    @Override
    public void commitSourceFiles() throws Exception {
        if (remoteRepositoryProvider != null && config.getSourceDir().isUnderRoot()) {
            try {
                Core.getMainWindow().showStatusMessageRB("TF_COMMIT_START");
                remoteRepositoryProvider.switchAllToLatest();
                remoteRepositoryProvider.copyFilesFromProjectToRepos(config.getSourceDir().getUnderRoot(),
                        null);
                remoteRepositoryProvider.commitFiles(config.getSourceDir().getUnderRoot(),
                        "Commit source files");
                Core.getMainWindow().showStatusMessageRB("TF_COMMIT_DONE");
            } catch (Exception e) {
                Log.logErrorRB(e, "TF_COMMIT_ERROR");
                throw new IOException(OStrings.getString("TF_COMMIT_ERROR") + "\n" + e.getMessage(), e);
            }
        }
    }
}<|MERGE_RESOLUTION|>--- conflicted
+++ resolved
@@ -162,8 +162,8 @@
 
     private final StatisticsInfo hotStat = new StatisticsInfo();
 
-    private final ITokenizer sourceTokenizer;
-    private final ITokenizer targetTokenizer;
+    private ITokenizer sourceTokenizer;
+    private ITokenizer targetTokenizer;
 
     private DirectoryMonitor tmMonitor;
 
@@ -228,7 +228,6 @@
      */
     public RealProject(final ProjectProperties props) {
         config = props;
-<<<<<<< HEAD
         loadFilesCallback = new LoadFilesCallback(this, config);
         projectTMX = new ProjectTMX(loadFilesCallback);
         initializeRemoteProject();
@@ -245,10 +244,7 @@
     }
 
     private void initializeRemoteProject() {
-        if (config.getRepositories() != null && !Core.getParams().containsKey(CLIParameters.NO_TEAM)) {
-=======
         if (config.getRepositories() != null && !RuntimePreferenceStore.getInstance().isNoTeam()) {
->>>>>>> ba15c4aa
             try {
                 remoteRepositoryProvider = new RemoteRepositoryProvider(config.getProjectRootDir(),
                         config.getRepositories(), config);
@@ -261,23 +257,12 @@
         }
     }
 
-<<<<<<< HEAD
     private void initializeTokenizer() {
-        sourceTokenizer = createTokenizer(Core.getParams().get(CLIParameters.TOKENIZER_SOURCE),
+        sourceTokenizer = createTokenizer(RuntimePreferenceStore.getInstance().getTokenizerSource(),
                 config.getSourceTokenizer());
         Log.logInfoRB("SOURCE_TOKENIZER", sourceTokenizer.getClass().getName());
-        targetTokenizer = createTokenizer(Core.getParams().get(CLIParameters.TOKENIZER_TARGET),
+        targetTokenizer = createTokenizer(RuntimePreferenceStore.getInstance().getTokenizerTarget(),
                 config.getTargetTokenizer());
-=======
-        projectTMX = new ProjectTMX(config.getSourceLanguage(), config.getTargetLanguage(),
-                config.isSentenceSegmentingEnabled(), config.getProjectRootDir(), checkOrphanedCallback,
-                Core.getSegmenter());
-        sourceTokenizer = createTokenizer(RuntimePreferenceStore.getInstance().getTokenizerSource(),
-                props.getSourceTokenizer());
-        Log.logInfoRB("SOURCE_TOKENIZER", sourceTokenizer.getClass().getName());
-        targetTokenizer = createTokenizer(RuntimePreferenceStore.getInstance().getTokenizerTarget(),
-                props.getTargetTokenizer());
->>>>>>> ba15c4aa
         Log.logInfoRB("TARGET_TOKENIZER", targetTokenizer.getClass().getName());
     }
 
@@ -324,7 +309,7 @@
 
             saveProjectProperties();
 
-            // Set project specific segmentation rules if they exist, or
+            // Set project-specific segmentation rules if they exist, or
             // defaults otherwise.
             SRX srx = config.getProjectSRX();
             Core.setSegmenter(new Segmenter(srx == null ? Preferences.getSRX() : srx));
