--- conflicted
+++ resolved
@@ -231,24 +231,11 @@
      */
     public RealProject(final ProjectProperties props) {
         config = props;
-<<<<<<< HEAD
-        try {
-            if (RuntimePreferenceStore.getInstance().isNoTeam()) {
-                remoteRepositoryProvider = new RemoteRepositoryProvider(config.projectRootDir, null, config);
-            } else {
-                remoteRepositoryProvider = new RemoteRepositoryProvider(config.getProjectRootDir(),
-                        config.getRepositories(), config);
-            }
-        } catch (Exception ex) {
-            // TODO
-            throw new RuntimeException(ex);
-=======
         if (!RuntimePreferenceStore.getInstance().isNoTeam()) {
             remoteRepositoryProvider = new RemoteRepositoryProvider(config.getProjectRootDir(),
                     config.getRepositories(), config);
         } else {
             remoteRepositoryProvider = new RemoteRepositoryProvider(config.getProjectRootDir(), null, config);
->>>>>>> d96274fc
         }
 
         projectTMX = new ProjectTMX(config.getSourceLanguage(), config.getTargetLanguage(),
@@ -912,11 +899,7 @@
      */
     @Override
     public void teamSyncPrepare() throws Exception {
-<<<<<<< HEAD
         if (!canPrepare()) {
-=======
-        if (!remoteRepositoryProvider.isManaged() || preparedStatus != PreparedStatus.NONE || !isOnlineMode) {
->>>>>>> d96274fc
             return;
         }
         Log.logDebug("Prepare team sync");
@@ -1048,60 +1031,11 @@
         }
         Log.logInfoRB("TEAM_REBASE_START");
         String tmxPath = config.getProjectInternalRelative() + OConsts.STATUS_EXTENSION;
-<<<<<<< HEAD
-        if (remoteRepositoryProvider.isUnderMapping(tmxPath)) {
+        if (remoteRepositoryProvider.isManaged() && remoteRepositoryProvider.isUnderMapping(tmxPath)) {
             synchronized (projectTMX) {
                 tmxPrepared = RebaseAndCommit.rebaseAndCommit(tmxPrepared, remoteRepositoryProvider, config.getProjectRootDir(),
                         tmxPath, getTMXRebaseOperation());
             }
-=======
-        if (remoteRepositoryProvider.isManaged() && remoteRepositoryProvider.isUnderMapping(tmxPath)) {
-            RebaseAndCommit.rebaseAndCommit(tmxPrepared, remoteRepositoryProvider, config.getProjectRootDir(),
-                    tmxPath, new RebaseAndCommit.IRebase() {
-                        ProjectTMX baseTMX, headTMX;
-
-                        @Override
-                        public void parseBaseFile(File file) throws Exception {
-                            baseTMX = new ProjectTMX();
-                            baseTMX.load(config.getSourceLanguage(), config.getTargetLanguage(),
-                                    config.isSentenceSegmentingEnabled(), file, Core.getSegmenter());
-                        }
-
-                        @Override
-                        public void parseHeadFile(File file) throws Exception {
-                            headTMX = new ProjectTMX();
-                            headTMX.load(config.getSourceLanguage(), config.getTargetLanguage(),
-                                    config.isSentenceSegmentingEnabled(), file, Core.getSegmenter());
-                        }
-
-                        @Override
-                        public void rebaseAndSave(File tempOut) throws Exception {
-                            // Rebase-merge and immediately save mergedTMX
-                            // to tempOut.
-                            // It shall not save it as the projectTMX here.
-                            ProjectTMX mergedTMX = mergeTMX(baseTMX, headTMX, commitDetails);
-                            mergedTMX.exportTMX(config, tempOut, false, false, true);
-                        }
-
-                        @Override
-                        public void reload(File file) throws Exception {
-                            ProjectTMX newTMX = new ProjectTMX();
-                            newTMX.load(config.getSourceLanguage(), config.getTargetLanguage(),
-                                    config.isSentenceSegmentingEnabled(), file, Core.getSegmenter());
-                            projectTMX.replaceContent(newTMX);
-                        }
-
-                        @Override
-                        public String getCommentForCommit() {
-                            return commitDetails.toString();
-                        }
-
-                        @Override
-                        public String getFileCharset(File file) throws Exception {
-                            return TMXReader2.detectCharset(file);
-                        }
-                    });
->>>>>>> d96274fc
         }
 
         final String glossaryPath = config.getWritableGlossaryFile().getUnderRoot();
@@ -2018,5 +1952,4 @@
             }
         }
     }
-
 }