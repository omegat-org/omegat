/**************************************************************************
 OmegaT - Computer Assisted Translation (CAT) tool
          with fuzzy matching, translation memory, keyword search,
          glossaries, and translation leveraging into updated projects.

 Copyright (C) 2000-2006 Keith Godfrey, Maxym Mykhalchuk, and Henry Pijffers
               2007 Zoltan Bartko
               2008-2016 Alex Buloichik
               2009-2010 Didier Briel
               2012 Guido Leenders, Didier Briel, Martin Fleurke
               2013 Aaron Madlon-Kay, Didier Briel
               2014 Aaron Madlon-Kay, Didier Briel
               2015 Aaron Madlon-Kay
               2017-2018 Didier Briel
               2018 Enrique Estevez Fernandez
               2019 Thomas Cordonnier
               2020 Briac Pilpre
               Home page: https://www.omegat.org/
               Support center: https://omegat.org/support

 This file is part of OmegaT.

 OmegaT is free software: you can redistribute it and/or modify
 it under the terms of the GNU General Public License as published by
 the Free Software Foundation, either version 3 of the License, or
 (at your option) any later version.

 OmegaT is distributed in the hope that it will be useful,
 but WITHOUT ANY WARRANTY; without even the implied warranty of
 MERCHANTABILITY or FITNESS FOR A PARTICULAR PURPOSE.  See the
 GNU General Public License for more details.

 You should have received a copy of the GNU General Public License
 along with this program.  If not, see <https://www.gnu.org/licenses/>.
 **************************************************************************/

package org.omegat.core.data;

import java.io.File;
import java.io.IOException;
import java.io.RandomAccessFile;
import java.io.Writer;
import java.nio.channels.FileChannel;
import java.nio.channels.FileLock;
import java.nio.charset.StandardCharsets;
import java.nio.file.Files;
import java.nio.file.Path;
import java.nio.file.Paths;
import java.util.ArrayList;
import java.util.Collections;
import java.util.HashMap;
import java.util.HashSet;
import java.util.List;
import java.util.Map;
import java.util.Optional;
import java.util.Set;
import java.util.Stack;
import java.util.TreeMap;
import java.util.regex.Matcher;
import java.util.regex.Pattern;
import java.util.stream.Collectors;

import javax.xml.stream.XMLStreamException;

import org.jetbrains.annotations.Nullable;
import org.madlonkay.supertmxmerge.StmProperties;
import org.madlonkay.supertmxmerge.SuperTmxMerge;
import org.xml.sax.SAXParseException;

import org.omegat.core.Core;
import org.omegat.core.CoreEvents;
import org.omegat.core.KnownException;
import org.omegat.core.data.TMXEntry.ExternalLinked;
import org.omegat.core.events.IProjectEventListener;
import org.omegat.core.segmentation.SRX;
import org.omegat.core.segmentation.Segmenter;
import org.omegat.core.statistics.CalcStandardStatistics;
import org.omegat.core.statistics.Statistics;
import org.omegat.core.statistics.StatisticsInfo;
import org.omegat.core.statistics.StatsResult;
import org.omegat.core.team2.IRemoteRepository2;
import org.omegat.core.team2.RebaseAndCommit;
import org.omegat.core.team2.RemoteRepositoryProvider;
import org.omegat.core.threads.CommandMonitor;
import org.omegat.filters2.FilterContext;
import org.omegat.filters2.IAlignCallback;
import org.omegat.filters2.IFilter;
import org.omegat.filters2.TranslationException;
import org.omegat.filters2.master.FilterMaster;
import org.omegat.gui.glossary.GlossaryEntry;
import org.omegat.gui.glossary.GlossaryManager;
import org.omegat.gui.glossary.GlossaryReaderTSV;
import org.omegat.tokenizer.DefaultTokenizer;
import org.omegat.tokenizer.ITokenizer;
import org.omegat.util.DirectoryMonitor;
import org.omegat.util.FileUtil;
import org.omegat.util.Language;
import org.omegat.util.Log;
import org.omegat.util.OConsts;
import org.omegat.util.OStrings;
import org.omegat.util.PatternConsts;
import org.omegat.util.Preferences;
import org.omegat.util.ProjectFileStorage;
import org.omegat.util.StaticUtils;
import org.omegat.util.StreamUtil;
import org.omegat.util.StringUtil;
import org.omegat.util.TMXReader2;
import org.omegat.util.TagUtil;
import org.omegat.util.gui.UIThreadsUtil;

import gen.core.filters.Filters;

/**
 * Loaded project implementation. Only translation could be changed after
 * project will be loaded and set by Core.setProject.
 *
 * All components can read all data directly without synchronization. All
 * synchronization implemented inside RealProject.
 *
 * Since team sync is long operation, auto-saving was split into 3 phrases: get
 * remote data in background, then rebase during segment deactivation, then
 * commit in background.
 *
 * @author Keith Godfrey
 * @author Henry Pijffers (henry.pijffers@saxnot.com)
 * @author Maxym Mykhalchuk
 * @author Bartko Zoltan (bartkozoltan@bartkozoltan.com)
 * @author Alex Buloichik (alex73mail@gmail.com)
 * @author Didier Briel
 * @author Guido Leenders
 * @author Martin Fleurke
 * @author Aaron Madlon-Kay
 */
public class RealProject implements IProject {
    protected final ProjectProperties config;
    protected @Nullable RemoteRepositoryProvider remoteRepositoryProvider;

    enum PreparedStatus {
        NONE, PREPARED, PREPARED2, REBASED
    }

    /**
     * Status required for execute prepare/rebase/commit in the correct order.
     */
    private volatile PreparedStatus preparedStatus = PreparedStatus.NONE;
    private volatile @Nullable RebaseAndCommit.Prepared tmxPrepared;
    private volatile RebaseAndCommit.Prepared glossaryPrepared;

    private boolean isOnlineMode;

    private RandomAccessFile raFile;
    private FileChannel lockChannel;
    private FileLock lock;

    private boolean modified;

    /** List of all segments in project. */
    protected List<SourceTextEntry> allProjectEntries = new ArrayList<>(4096);

    protected ImportFromAutoTMX importHandler;

    private final StatisticsInfo hotStat = new StatisticsInfo();

    private final ITokenizer sourceTokenizer;
    private final ITokenizer targetTokenizer;

    private DirectoryMonitor tmMonitor;

    private DirectoryMonitor tmOtherLanguagesMonitor;

    /**
     * Indicates when there is an ongoing save event. Saving might take a while
     * during team sync: if a merge is required the save might be postponed
     * indefinitely while we wait for the user to confirm the current segment.
     */
    private boolean isSaving = false;

    /**
     * Storage for all translation memories, which shouldn't be changed and
     * saved, i.e. for /tm/*.tmx files, aligned data from source files.
     *
     * This map recreated each time when files changed. So, you can free use it
     * without thinking about synchronization.
     */
    private final Map<String, ExternalTMX> transMemories = new TreeMap<>();

    /**
     * Storage for all translation memories of translations to other languages.
     */
    private final Map<Language, ProjectTMX> otherTargetLangTMs = new TreeMap<>();

    protected final ProjectTMX projectTMX;

    /**
     * True if project loaded successfully.
     */
    private boolean loaded = false;

    // Sets of exist entries for check orphaned
    private final Set<String> existSource = new HashSet<>();
    private final Set<EntryKey> existKeys = new HashSet<>();

    /** Segments count in project files. */
    protected List<FileInfo> projectFilesList = new ArrayList<>();

    /** This instance returned if translation not exist. */
    private static final TMXEntry EMPTY_TRANSLATION;
    static {
        PrepareTMXEntry empty = new PrepareTMXEntry();
        empty.source = "";
        EMPTY_TRANSLATION = new TMXEntry(empty, true, null);
    }

    private final boolean allowTranslationEqualToSource = Preferences
            .isPreference(Preferences.ALLOW_TRANS_EQUAL_TO_SRC);

    /**
     * A list of external processes. Allows previously-started, hung or
     * long-running processes to be forcibly terminated when compiling the
     * project anew or when closing the project.
     */
    private final Stack<Process> processCache = new Stack<>();

    /**
     * Create new project instance. It required to call {@link #createProject()}
     * or {@link #loadProject(boolean)} methods just after constructor before
     * use project.
     *
     * @param props
     *            project properties
     */
    public RealProject(final ProjectProperties props) {
        config = props;
<<<<<<< HEAD
        if (config.getRepositories() != null && !RuntimePreferences.isNoTeam()) {
=======
        if (config.getRepositories() != null && !RuntimePreferenceStore.getInstance().isNoTeam()) {
>>>>>>> 89ff00c0
            try {
                remoteRepositoryProvider = new RemoteRepositoryProvider(config.getProjectRootDir(),
                        config.getRepositories(), config);
            } catch (Exception ex) {
                // TODO
                throw new RuntimeException(ex);
            }
        } else {
            remoteRepositoryProvider = null;
        }

<<<<<<< HEAD
        sourceTokenizer = createTokenizer(RuntimePreferences.getTokenizerSource(),
                props.getSourceTokenizer());
        Log.logInfoRB("SOURCE_TOKENIZER", sourceTokenizer.getClass().getName());
        targetTokenizer = createTokenizer(RuntimePreferences.getTokenizerTarget(),
=======
        projectTMX = new ProjectTMX(config.getSourceLanguage(), config.getTargetLanguage(),
                config.isSentenceSegmentingEnabled(), config.getProjectRootDir(), checkOrphanedCallback,
                Core.getSegmenter());
        sourceTokenizer = createTokenizer(RuntimePreferenceStore.getInstance().getTokenizerSource(),
                props.getSourceTokenizer());
        Log.logInfoRB("SOURCE_TOKENIZER", sourceTokenizer.getClass().getName());
        targetTokenizer = createTokenizer(RuntimePreferenceStore.getInstance().getTokenizerTarget(),
>>>>>>> 89ff00c0
                props.getTargetTokenizer());
        Log.logInfoRB("TARGET_TOKENIZER", targetTokenizer.getClass().getName());
    }

    public void saveProjectProperties() throws Exception {
        unlockProject();
        try {
            SRX.saveToSrx(config.getProjectSRX(), new File(config.getProjectInternal()));
            FilterMaster.saveConfig(config.getProjectFilters(),
                    new File(config.getProjectInternal(), FilterMaster.FILE_FILTERS));
            ProjectFileStorage.writeProjectFile(config);
        } finally {
            lockProject();
        }
        Preferences.setPreference(Preferences.SOURCE_LOCALE, config.getSourceLanguage().toString());
        Preferences.setPreference(Preferences.TARGET_LOCALE, config.getTargetLanguage().toString());
    }

    /**
     * Create new project.
     */
    public void createProject() {
        Log.logInfoRB("LOG_DATAENGINE_CREATE_START");
        UIThreadsUtil.mustNotBeSwingThread();

        try {
            if (!lockProject()) {
                throw new KnownException("PROJECT_LOCKED");
            }

            createDirectory(config.getProjectRoot(), null);
            createDirectory(config.getProjectInternal(), OConsts.DEFAULT_INTERNAL);
            createDirectory(config.getSourceRoot(), OConsts.DEFAULT_SOURCE);
            createDirectory(config.getGlossaryRoot(), OConsts.DEFAULT_GLOSSARY);
            createDirectory(config.getTMRoot(), OConsts.DEFAULT_TM);
            createDirectory(config.getTMAutoRoot(), OConsts.AUTO_TM);
            createDirectory(config.getTMEnforceRoot(), OConsts.AUTO_ENFORCE_TM);
            createDirectory(config.getTMMTRoot(), OConsts.MT_TM);
            createDirectory(config.getTMPenaltyRoot(), OConsts.PENALTY_TM);
            createDirectory(config.getTMOtherLangRoot(), OConsts.DEFAULT_OTHERLANG);
            createDirectory(config.getDictRoot(), OConsts.DEFAULT_DICT);
            createDirectory(config.getTargetRoot(), OConsts.DEFAULT_TARGET);
            // createDirectory(m_config.getTMOtherLangRoot(),
            // OConsts.DEFAULT_OTHERLANG);

            saveProjectProperties();

            // Set project specific segmentation rules if they exist, or
            // defaults otherwise.
            SRX srx = config.getProjectSRX();
            Core.setSegmenter(new Segmenter(srx == null ? Preferences.getSRX() : srx));

            loadTranslations();
            setProjectModified(true);
            saveProject(false);

            loadSourceFiles();

            allProjectEntries = Collections.unmodifiableList(allProjectEntries);
            importHandler = new ImportFromAutoTMX(this, allProjectEntries);

            importTranslationsFromSources();

            loadTM();

            loadOtherLanguages();

            loaded = true;

            // clear status message
            Core.getMainWindow().showStatusMessageRB(null);
        } catch (Exception e) {
            // trouble in Tinseltown...
            Log.logErrorRB(e, "CT_ERROR_CREATING_PROJECT");
            Core.getMainWindow().displayErrorRB(e, "CT_ERROR_CREATING_PROJECT");
        }
        Log.logInfoRB("LOG_DATAENGINE_CREATE_END");
    }

    /**
     * Load exist project in a "big" sense -- loads project's properties,
     * glossaries, tms, source files etc.
     */
    public synchronized void loadProject(boolean onlineMode) {
        Log.logInfoRB("LOG_DATAENGINE_LOAD_START");
        UIThreadsUtil.mustNotBeSwingThread();

        // load a new project
        try {
            if (!lockProject()) {
                throw new KnownException("PROJECT_LOCKED");
            }
            isOnlineMode = onlineMode;

            if (RuntimePreferenceStore.getInstance().isLocationSaveEnabled()) {
                Preferences.setPreference(Preferences.CURRENT_FOLDER,
                        new File(config.getProjectRoot()).getAbsoluteFile().getParent());
                Preferences.save();
            }

            Core.getMainWindow().showStatusMessageRB("CT_LOADING_PROJECT");

            if (remoteRepositoryProvider != null) {
                try {
                    tmxPrepared = null;
                    glossaryPrepared = null;
                    remoteRepositoryProvider.switchAllToLatest();
                } catch (IRemoteRepository2.NetworkException e) {
                    Log.logErrorRB("TEAM_NETWORK_ERROR", e.getCause() == null ? e.getMessage() : e.getCause());
                    setOfflineMode();
                }
                remoteRepositoryProvider.copyFilesFromReposToProject("");

                // After adding filters.xml and segmentation.conf, we must
                // reload them again
                config.loadProjectFilters();
                config.loadProjectSRX();
            }

            loadFilterSettings();
            loadSegmentationSettings();
            try {
                loadTranslations(); // load project_save.tmx
                loadSourceFiles();

                // This MUST happen after calling loadTranslations()
                if (remoteRepositoryProvider != null && isOnlineMode) {
                    Core.getMainWindow().showStatusMessageRB("TEAM_REBASE_AND_COMMIT");
                    rebaseAndCommitProject(true);
                }
            } catch (XMLStreamException e) {
                // omegat.project file corrupted.
                Log.logErrorRB(e, "TF_LOAD_ERROR_PARSER_EXCEPTION");
                Core.getMainWindow().displayErrorRB(e, "TF_LOAD_ERROR_PARSER_EXCEPTION");
                if (!loaded) {
                    unlockProject();
                }
                Log.logInfoRB("LOG_DATAENGINE_LOAD_END");
                return;
            }

            // After `#loadSourcefiles`, the entries are filled. The list can
            // now (and only now) be read only.
            allProjectEntries = Collections.unmodifiableList(allProjectEntries);
            // and now we can set the importHandler, used by loadTM
            importHandler = new ImportFromAutoTMX(this, allProjectEntries);

            // imports translation from source files into ProjectTMX
            importTranslationsFromSources();

            // loads external tmx, and auto/enfoce tmx'es (appending to
            // projectTMX)
            loadTM();

            loadOtherLanguages();

            // build word count
            StatsResult stat = CalcStandardStatistics.buildProjectStats(this);
            stat.updateStatisticsInfo(hotStat);
            Statistics.writeStat(config.getProjectInternal(), stat);

            loaded = true;

            // Project Loaded...
            Core.getMainWindow().showStatusMessageRB(null);

            setProjectModified(importHandler.didAnyChange);
        } catch (OutOfMemoryError oome) {
            // Fix for bug 1571944 @author Henry Pijffers
            // (henry.pijffers@saxnot.com)

            // Oh shit, we're all out of storage space!
            // Of course we should've cleaned up after ourselves earlier,
            // but since we didn't, do a bit of cleaning up now, otherwise
            // we can't even inform the user about our slacking off.
            allProjectEntries.clear();
            projectFilesList.clear();
            transMemories.clear();
            projectTMX.clear();
            // There, that should do it, now inform the user
            long memory = Runtime.getRuntime().maxMemory() / 1024 / 1024;
            Log.logErrorRB("OUT_OF_MEMORY", memory);
            Log.log(oome);
            Core.getMainWindow().showErrorDialogRB("TF_ERROR", "OUT_OF_MEMORY", memory);
            // Just quit, we can't help it anyway
            System.exit(0);
        } catch (IOException ioe) {
            Log.logErrorRB(ioe, "TF_LOAD_ERROR_FILE_ACCESS");
            Core.getMainWindow().displayErrorRB(ioe, "TF_LOAD_ERROR_FILE_ACCESS");
            if (!loaded) {
                unlockProject();
            }
        } catch (Throwable e) {
            Log.logErrorRB(e, "TF_LOAD_ERROR");
            Core.getMainWindow().displayErrorRB(e, "TF_LOAD_ERROR");
            if (!loaded) {
                unlockProject();
            }
        }

        Log.logInfoRB("LOG_DATAENGINE_LOAD_END");
    }

    /**
     * Load filter settings, either from the project or from global options
     */
    private void loadFilterSettings() {
        // Set project specific file filters if they exist, or defaults
        // otherwise.
        // This MUST happen before calling loadTranslations() because the
        // setting to ignore file context
        // for alt translations is a filter setting, and it affects how alt
        // translations are hashed.
        Filters filters = Optional.ofNullable(config.getProjectFilters()).orElse(Preferences.getFilters());
        Core.setFilterMaster(new FilterMaster(filters));
    }

    /**
     * Load segmentation settings, either from the project or from global
     * options
     */
    private void loadSegmentationSettings() {
        // Set project specific segmentation rules if they exist, or defaults
        // otherwise.
        // This MUST happen before calling loadTranslations(), because
        // projectTMX needs a segmenter.
        SRX srx = Optional.ofNullable(config.getProjectSRX()).orElse(Preferences.getSRX());
        Core.setSegmenter(new Segmenter(srx));
    }

    /**
     * Align project.
     */
    public Map<EntryKey, ITMXEntry> align(final ProjectProperties props, final File translatedDir)
            throws Exception {
        FilterMaster fm = Core.getFilterMaster();

        File root = new File(config.getSourceRoot());
        List<File> srcFileList = FileUtil.buildFileList(root, true);

        AlignFilesCallback alignFilesCallback = new AlignFilesCallback(props);

        String srcRoot = config.getSourceRoot();
        for (File file : srcFileList) {
            // shorten filename to that which is relative to src root
            String midName = file.getPath().substring(srcRoot.length());
            fm.alignFile(root.toString(), midName, translatedDir.getPath(), new FilterContext(props),
                    alignFilesCallback);
        }
        return alignFilesCallback.data;
    }

    @Override
    public boolean isProjectLoaded() {
        return loaded;
    }

    @Override
    public StatisticsInfo getStatistics() {
        return hotStat;
    }

    /**
     * Signals to the core thread that a project is being closed now, and if
     * it's still being loaded, core thread shouldn't throw any error.
     */
    @Override
    public void closeProject() {
        loaded = false;
        flushProcessCache();
        tmMonitor.fin();
        tmOtherLanguagesMonitor.fin();
        unlockProject();
        Log.logInfoRB("LOG_DATAENGINE_CLOSE");
    }

    /**
     * Lock omegat.project file against rename or move project.
     */
    protected boolean lockProject() {
        if (RuntimePreferenceStore.getInstance().isProjectLockingDisabled()) {
            return true;
        }
        try {
            File lockFile = new File(config.getProjectRoot(), OConsts.FILE_PROJECT);
            raFile = new RandomAccessFile(lockFile, "rw");
            lockChannel = raFile.getChannel();
            lock = lockChannel.tryLock();
        } catch (Exception ex) {
            Log.log(ex);
        }
        if (lock == null) {
            try {
                lockChannel.close();
            } catch (Exception ignored) {
            }
            lockChannel = null;
            try {
                raFile.close();
            } catch (Exception ignored) {
            }
            raFile = null;
            return false;
        } else {
            return true;
        }
    }

    /**
     * Unlock omegat.project file against rename or move project.
     */
    protected void unlockProject() {
        if (RuntimePreferenceStore.getInstance().isProjectLockingDisabled()) {
            return;
        }
        try {
            if (lock != null) {
                lock.release();
            }
            if (lockChannel != null) {
                lockChannel.close();
            }
            if (raFile != null) {
                raFile.close();
            }
        } catch (Exception ex) {
            Log.log(ex);
        } finally {
            try {
                if (lockChannel != null) {
                    lockChannel.close();
                }
            } catch (Exception ignored) {
            }
            try {
                if (raFile != null) {
                    raFile.close();
                }
            } catch (Exception ignored) {
            }
        }
    }

    /**
     * Builds translated files corresponding to sourcePattern and creates fresh
     * TM files. Convenience method. Assumes we want to run external
     * post-processing commands.
     *
     * @param sourcePattern
     *            The regexp of files to create
     */
    @Override
    public void compileProject(String sourcePattern) throws Exception {
        compileProject(sourcePattern, true);
    }

    /**
     * Builds translated files corresponding to sourcePattern and creates fresh
     * TM files. Calls the actual compile project method, assumes we don't want
     * to commit target files.
     *
     * @param sourcePattern
     *            The regexp of files to create
     * @param doPostProcessing
     *            Whether or not we should perform external post-processing.
     */
    public void compileProject(String sourcePattern, boolean doPostProcessing) throws Exception {
        compileProjectAndCommit(sourcePattern, doPostProcessing, false);
    }

    /**
     * Builds translated files corresponding to sourcePattern and creates fresh
     * TM files.
     *
     * @param sourcePattern
     *            The regexp of files to create
     * @param doPostProcessing
     *            Whether or not we should perform external post-processing.
     * @param commitTargetFiles
     *            Whether or not we should commit target files
     */
    @Override
    public void compileProjectAndCommit(String sourcePattern, boolean doPostProcessing,
            boolean commitTargetFiles) throws Exception {
        Log.logInfoRB("LOG_DATAENGINE_COMPILE_START");
        UIThreadsUtil.mustNotBeSwingThread();

        exportTMXs();
        Pattern filePattern = Pattern.compile(sourcePattern);
        int numberOfCompiled = compileMatchingFiles(filePattern);

        // COMPILE event is fired before committing translated files to remote
        // repository to be able to modify the resulting files before sending
        // them to the repository (BUGS#1176)
        CoreEvents.fireProjectChange(IProjectEventListener.PROJECT_CHANGE_TYPE.COMPILE);
        if (shouldCommitToRepository(commitTargetFiles)) {
            commitToRepository();
        }
        displayCompilationResult(numberOfCompiled);
        if (doPostProcessing) {
            // Kill any processes still not complete
            flushProcessCache();

            if (Preferences.isPreference(Preferences.ALLOW_PROJECT_EXTERN_CMD)) {
                doExternalCommand(config.getExternalCommand());
            }
            doExternalCommand(Preferences.getPreference(Preferences.EXTERNAL_COMMAND));
        }

        Log.logInfoRB("LOG_DATAENGINE_COMPILE_END");
    }

    private boolean shouldCommitToRepository(boolean commitTargetFiles) {
        return remoteRepositoryProvider != null && config.getTargetDir().isUnderRoot() && commitTargetFiles
                && isOnlineMode;
    }

    private void exportTMXs() throws IOException {
        String fname;
        // Build TMX files specified as output TMXs in the config file
        // - OmegaT-specific, with inline OmegaT formatting tags
        // - TMX Level 1, without formatting tags
        // - TMX Level 2, with OmegaT formatting tags wrapped in TMX inline tags
        try {
            if (config.isExportTm("omegat")) {
                // build TMX with OmegaT tags
                fname = config.getExportTMRoot() + config.getProjectName() + OConsts.OMEGAT_TMX
                        + OConsts.TMX_EXTENSION;
                projectTMX.exportTMX(config, new File(fname), false, false, false);
            }

            if (config.isExportTm("level1")) {
                // build TMX level 1 compliant file
                fname = config.getExportTMRoot() + config.getProjectName() + OConsts.LEVEL1_TMX
                        + OConsts.TMX_EXTENSION;
                projectTMX.exportTMX(config, new File(fname), true, false, false);
            }

            if (config.isExportTm("level2")) {
                // build three-quarter-assed TMX level 2 file
                fname = config.getExportTMRoot() + config.getProjectName() + OConsts.LEVEL2_TMX
                        + OConsts.TMX_EXTENSION;
                projectTMX.exportTMX(config, new File(fname), false, true, false);
            }
        } catch (Exception e) {
            Log.logErrorRB(e, "CT_ERROR_CREATING_TMX");
            throw new IOException(OStrings.getString("CT_ERROR_CREATING_TMX") + "\n" + e.getMessage());
        }
    }

    private int compileMatchingFiles(Pattern filePattern) throws IOException, TranslationException {
        String srcRoot = config.getSourceRoot();
        String locRoot = config.getTargetRoot();

        // build translated files
        FilterMaster fm = Core.getFilterMaster();
        List<String> pathList = FileUtil.buildRelativeFilesList(new File(srcRoot), Collections.emptyList(),
                config.getSourceRootExcludes());
        TranslateFilesCallback translateFilesCallback = new TranslateFilesCallback();
        int compiledFilesCount = 0;

        for (String midName : pathList) {
            // shorten filename to that which is relative to src root
            Matcher fileMatch = filePattern.matcher(midName);
            if (fileMatch.matches()) {
                File fn = new File(locRoot, midName);
                if (!fn.getParentFile().exists()) {
                    if (!fn.getParentFile().mkdirs()) {
                        throw new IOException(
                                OStrings.getString("CT_ERROR_CREATING_TARGET_DIR") + fn.getParentFile());
                    }
                }
                Core.getMainWindow().showStatusMessageRB("CT_COMPILE_FILE_MX", midName);
                translateFilesCallback.fileStarted(midName);
                fm.translateFile(srcRoot, midName, locRoot, new FilterContext(config),
                        translateFilesCallback);
                translateFilesCallback.fileFinished();
                compiledFilesCount++;
            }
        }
        return compiledFilesCount;
    }

    private void commitToRepository() throws Exception {
        if (remoteRepositoryProvider == null) {
            return;
        }
        tmxPrepared = null;
        glossaryPrepared = null;

        // Ticket 1690 - build project statistics files
        // so that contents of these files is up to date with target files
        // sent at same moment
        StatsResult stat = CalcStandardStatistics.buildProjectStats(this);
        stat.updateStatisticsInfo(hotStat);
        String fn = config.getProjectInternal() + OConsts.STATS_FILENAME;
        Statistics.writeStat(fn, stat.getTextData());
        Statistics.writeStat(fn.replace(".txt", ".json"), stat.getJsonData());
        // commit translations and statistics
        try {
            Core.getMainWindow().showStatusMessageRB("TF_COMMIT_TARGET_START");
            remoteRepositoryProvider.switchAllToLatest();
            remoteRepositoryProvider.copyFilesFromProjectToRepos(config.getTargetDir().getUnderRoot(), null);
            remoteRepositoryProvider.commitFiles(config.getTargetDir().getUnderRoot(), "Project translation");
            // Convert stats file name to relative
            ProjectProperties.ProjectPath path = config.new ProjectPath(true);
            path.setRelativeOrAbsolute(fn);
            fn = path.getUnderRoot();
            remoteRepositoryProvider.copyFilesFromProjectToRepos(fn, null);
            remoteRepositoryProvider.copyFilesFromProjectToRepos(fn.replace(".txt", ".json"), null);
            remoteRepositoryProvider.commitFiles(fn, "Statistics");
            Core.getMainWindow().showStatusMessageRB("TF_COMMIT_TARGET_DONE");
        } catch (Exception e) {
            Log.logErrorRB(e, "TF_COMMIT_TARGET_ERROR");
            throw new IOException(OStrings.getString("TF_COMMIT_TARGET_ERROR") + "\n" + e.getMessage());
        }
    }

    private void displayCompilationResult(int compiledFilesCount) {
        if (compiledFilesCount == 1) {
            Core.getMainWindow().showStatusMessageRB("CT_COMPILE_DONE_MX_SINGULAR");
        } else {
            Core.getMainWindow().showStatusMessageRB("CT_COMPILE_DONE_MX");
        }
    }

    /**
     * Set up and execute the user-specified external command.
     * 
     * @param command
     *            Command to execute
     */
    private void doExternalCommand(String command) {

        if (StringUtil.isEmpty(command)) {
            return;
        }

        Core.getMainWindow().showStatusMessageRB("CT_START_EXTERNAL_CMD");

        CommandVarExpansion expander = new CommandVarExpansion(command);
        command = expander.expandVariables(config);
        Log.logInfoRB("EXECUTING_COMMAND", command);
        try {
            Process p = Runtime.getRuntime().exec(StaticUtils.parseCLICommand(command));
            processCache.push(p);
            CommandMonitor stdout = CommandMonitor.newStdoutMonitor(p);
            CommandMonitor stderr = CommandMonitor.newStderrMonitor(p);
            stdout.start();
            stderr.start();
        } catch (IOException e) {
            Core.getMainWindow().showStatusMessageRB("CT_ERROR_STARTING_EXTERNAL_CMD", e.getCause() == null ?
                    e.getLocalizedMessage() : e.getCause());
        }
    }

    /**
     * Clear cache of previously run external processes, terminating any that
     * haven't finished.
     */
    private void flushProcessCache() {
        while (!processCache.isEmpty()) {
            Process p = processCache.pop();
            try {
                p.exitValue();
            } catch (IllegalThreadStateException ex) {
                p.destroy();
            }
        }
    }

    /**
     * Saves the translation memory and preferences.
     * <p>
     * This method must be executed in the Core.executeExclusively.
     */
    @Override
    public synchronized void saveProject(boolean doTeamSync) {
        if (isSaving) {
            return;
        }
        isSaving = true;

        Log.logInfoRB("LOG_DATAENGINE_SAVE_START");
        UIThreadsUtil.mustNotBeSwingThread();

        Core.getAutoSave().disable();
        try {

            Core.getMainWindow().getMainMenu().getProjectMenu().setEnabled(false);
            try {
                Preferences.save();

                try {
                    saveProjectProperties();
                    synchronized (projectTMX) {
                        projectTMX.save(config, config.getProjectInternal() + OConsts.STATUS_EXTENSION,
                                isProjectModified());
                    }
                    if (remoteRepositoryProvider != null && doTeamSync) {
                        tmxPrepared = null;
                        glossaryPrepared = null;
                        remoteRepositoryProvider.cleanPrepared();
                        Core.getMainWindow().showStatusMessageRB("TEAM_SYNCHRONIZE");
                        rebaseAndCommitProject(true);
                        setOnlineMode();
                    }

                    setProjectModified(false);
                } catch (KnownException ex) {
                    throw ex;
                } catch (IRemoteRepository2.NetworkException e) {
                    if (isOnlineMode) {
                        Log.logErrorRB("TEAM_NETWORK_ERROR", e.getCause() == null ? e.getLocalizedMessage()
                                : e.getCause());
                        setOfflineMode();
                    }
                } catch (Exception e) {
                    Log.logErrorRB(e, "CT_ERROR_SAVING_PROJ");
                    Core.getMainWindow().displayErrorRB(e, "CT_ERROR_SAVING_PROJ");
                }

                LastSegmentManager.saveLastSegment();

                // update statistics
                StatsResult stat = CalcStandardStatistics.buildProjectStats(this);
                stat.updateStatisticsInfo(hotStat);
                Statistics.writeStat(config.getProjectInternal(), stat);
            } finally {
                Core.getMainWindow().getMainMenu().getProjectMenu().setEnabled(true);
            }

            CoreEvents.fireProjectChange(IProjectEventListener.PROJECT_CHANGE_TYPE.SAVE);
        } finally {
            Core.getAutoSave().enable();
        }
        Log.logInfoRB("LOG_DATAENGINE_SAVE_END");

        isSaving = false;
    }

    /**
     * Prepare for future team sync.
     *
     * This method must be executed in the Core.executeExclusively.
     */
    @Override
    public void teamSyncPrepare() throws Exception {
        if (remoteRepositoryProvider == null || preparedStatus != PreparedStatus.NONE || !isOnlineMode) {
            return;
        }
        Log.logDebug("Prepare team sync");
        tmxPrepared = null;
        glossaryPrepared = null;
        remoteRepositoryProvider.cleanPrepared();

        String tmxPath = config.getProjectInternalRelative() + OConsts.STATUS_EXTENSION;
        if (remoteRepositoryProvider.isUnderMapping(tmxPath)) {
            tmxPrepared = RebaseAndCommit.prepare(remoteRepositoryProvider, config.getProjectRootDir(),
                    tmxPath);
        }

        final String glossaryPath = config.getWritableGlossaryFile().getUnderRoot();
        if (glossaryPath != null && remoteRepositoryProvider.isUnderMapping(glossaryPath)) {
            glossaryPrepared = RebaseAndCommit.prepare(remoteRepositoryProvider, config.getProjectRootDir(),
                    glossaryPath);
        }
        preparedStatus = PreparedStatus.PREPARED;
    }

    @Override
    public boolean isTeamSyncPrepared() {
        return preparedStatus == PreparedStatus.PREPARED;
    }

    /**
     * Fast team sync for execute from SaveThread.
     *
     * This method must be executed in the Core.executeExclusively.
     */
    @Override
    public void teamSync() {
        if (remoteRepositoryProvider == null || preparedStatus != PreparedStatus.PREPARED) {
            return;
        }
        Log.logDebug("Rebase team sync");
        try {
            preparedStatus = PreparedStatus.PREPARED2;
            synchronized (RealProject.this) {
                projectTMX.save(config, config.getProjectInternal() + OConsts.STATUS_EXTENSION,
                        isProjectModified());
            }
            rebaseAndCommitProject(glossaryPrepared != null);
            preparedStatus = PreparedStatus.REBASED;

            new Thread(() -> {
                try {
                    Core.executeExclusively(true, () -> {
                        if (preparedStatus != PreparedStatus.REBASED) {
                            return;
                        }
                        Log.logDebug("Commit team sync");
                        try {
                            if (tmxPrepared != null && glossaryPrepared != null) {
                                String newVersion = RebaseAndCommit.commitPrepared(tmxPrepared,
                                        remoteRepositoryProvider, null);
                                RebaseAndCommit.commitPrepared(glossaryPrepared, remoteRepositoryProvider, newVersion);
                            }

                            tmxPrepared = null;
                            glossaryPrepared = null;

                            remoteRepositoryProvider.cleanPrepared();
                        } catch (Exception ex) {
                            Log.logErrorRB(ex, "CT_ERROR_SAVING_PROJ");
                        }
                        preparedStatus = PreparedStatus.NONE;
                    });
                } catch (Exception ex) {
                    Log.logErrorRB(ex, "CT_ERROR_SAVING_PROJ");
                }
            }).start();
        } catch (Exception ex) {
            Log.logErrorRB(ex, "CT_ERROR_SAVING_PROJ");
            preparedStatus = PreparedStatus.NONE;
        }
    }

    /**
     * Rebase changes in project to remote HEAD and upload changes to remote if
     * possible.
     * <p>
     * How it works.
     * <p>
     * At each moment we have 3 versions of translation (project_save.tmx file)
     * or writable glossary:
     * <ol>
     * <li>BASE - version which current translator downloaded from remote
     * repository previously(on previous synchronization or startup).
     *
     * <li>WORKING - current version in translator's OmegaT. It doesn't exist it
     * remote repository yet. It's inherited from BASE version, i.e. BASE +
     * local changes.
     *
     * <li>HEAD - latest version in repository, which other translators
     * committed. It's also inherited from BASE version, i.e. BASE + remote
     * changes.
     * </ol>
     * In an ideal world, we could just calculate diff between WORKING and BASE
     * - it will be our local changes after latest synchronization, then rebase
     * these changes on the HEAD revision, then commit into remote repository.
     * <p>
     * But we have some real world limitations:
     * <ul>
     * <li>Computers and networks work slowly, i.e. this synchronization will
     * require some seconds, but translator should be able to edit translation
     * in this time.
     * <li>We have to handle network errors
     * <li>Other translators can commit own data in the same time.
     * </ul>
     * So, in the real world synchronization works by these steps:
     * <ol>
     * <li>Download HEAD revision from remote repository and load it in memory.
     * <li>Load BASE revision from local disk.
     * <li>Calculate diff between WORKING and BASE, then rebase it on the top of
     * HEAD revision. This step synchronized around memory TMX, so, all edits
     * are stopped. Since it's enough fast step, it's okay.
     * <li>Upload new revision into repository.
     * </ol>
     */
    private void rebaseAndCommitProject(boolean processGlossary) throws Exception {
        Log.logInfoRB("TEAM_REBASE_START");

        final String author = Preferences.getPreferenceDefault(Preferences.TEAM_AUTHOR,
                System.getProperty("user.name"));
        final StringBuilder commitDetails = new StringBuilder("Translated by " + author);
        String tmxPath = config.getProjectInternalRelative() + OConsts.STATUS_EXTENSION;
        if (remoteRepositoryProvider != null && remoteRepositoryProvider.isUnderMapping(tmxPath)) {
            RebaseAndCommit.rebaseAndCommit(tmxPrepared, remoteRepositoryProvider, config.getProjectRootDir(),
                    tmxPath, new RebaseAndCommit.IRebase() {
                        ProjectTMX baseTMX, headTMX;

                        @Override
                        public void parseBaseFile(File file) throws Exception {
                            baseTMX = new ProjectTMX();
                            baseTMX.load(config.getSourceLanguage(), config.getTargetLanguage(),
                                    config.isSentenceSegmentingEnabled(), file, Core.getSegmenter());
                        }

                        @Override
                        public void parseHeadFile(File file) throws Exception {
                            headTMX = new ProjectTMX();
                            headTMX.load(config.getSourceLanguage(), config.getTargetLanguage(),
                                    config.isSentenceSegmentingEnabled(), file, Core.getSegmenter());
                        }

                        @Override
                        public void rebaseAndSave(File tempOut) throws Exception {
                            // Rebase-merge and immediately save mergedTMX
                            // to tempOut.
                            // It shall not save it as the projectTMX here.
                            ProjectTMX mergedTMX = mergeTMX(baseTMX, headTMX, commitDetails);
                            mergedTMX.exportTMX(config, tempOut, false, false, true);
                        }

                        @Override
                        public void reload(File file) throws Exception {
                            ProjectTMX newTMX = new ProjectTMX();
                            newTMX.load(config.getSourceLanguage(), config.getTargetLanguage(),
                                    config.isSentenceSegmentingEnabled(), file, Core.getSegmenter());
                            projectTMX.replaceContent(newTMX);
                        }

                        @Override
                        public String getCommentForCommit() {
                            return commitDetails.toString();
                        }

                        @Override
                        public String getFileCharset(File file) throws Exception {
                            return TMXReader2.detectCharset(file);
                        }
                    });
        }

        if (processGlossary) {
            final String glossaryPath = config.getWritableGlossaryFile().getUnderRoot();
            final File glossaryFile = config.getWritableGlossaryFile().getAsFile();
            if (glossaryPath != null && remoteRepositoryProvider.isUnderMapping(glossaryPath)) {
                final List<GlossaryEntry> glossaryEntries;
                if (glossaryFile.exists()) {
                    glossaryEntries = GlossaryReaderTSV.read(glossaryFile, true);
                    Log.logDebug("Read {0} glossaries from {1}", glossaryEntries.size(), glossaryFile);
                } else {
                    glossaryEntries = Collections.emptyList();
                }
                RebaseAndCommit.rebaseAndCommit(glossaryPrepared, remoteRepositoryProvider,
                        config.getProjectRootDir(), glossaryPath, new RebaseAndCommit.IRebase() {
                            List<GlossaryEntry> baseGlossaryEntries, headGlossaryEntries;

                            @Override
                            public void parseBaseFile(File file) throws Exception {
                                if (file.exists()) {
                                    baseGlossaryEntries = GlossaryReaderTSV.read(file, true);
                                    Log.logDebug("read {0} entries from local glossary.txt", baseGlossaryEntries.size());
                                } else {
                                    baseGlossaryEntries = new ArrayList<>();
                                }
                            }

                            @Override
                            public void parseHeadFile(File file) throws Exception {
                                if (file.exists()) {
                                    headGlossaryEntries = GlossaryReaderTSV.read(file, true);
                                    Log.logDebug("read {0} entries from remote glossaries", headGlossaryEntries.size());
                                } else {
                                    headGlossaryEntries = new ArrayList<>();
                                }
                            }

                            @Override
                            public void rebaseAndSave(File out) throws Exception {
                                List<GlossaryEntry> deltaAddedGlossaryLocal = new ArrayList<>(
                                        glossaryEntries);
                                deltaAddedGlossaryLocal.removeAll(baseGlossaryEntries);
                                List<GlossaryEntry> deltaRemovedGlossaryLocal = new ArrayList<>(
                                        baseGlossaryEntries);
                                deltaRemovedGlossaryLocal.removeAll(glossaryEntries);
                                headGlossaryEntries.addAll(deltaAddedGlossaryLocal);
                                headGlossaryEntries.removeAll(deltaRemovedGlossaryLocal);

                                Log.logDebug("Update and write glossary.txt with {0} entries.", headGlossaryEntries.size());
                                for (GlossaryEntry ge : headGlossaryEntries) {
                                    GlossaryReaderTSV.append(out, ge);
                                }
                            }

                            @Override
                            public void reload(final File file) {
                                Log.logDebug("Reloading glossary file {0}", file);
                                notifyGlossaryManagerFileChanged(file);
                            }

                            @Override
                            public String getCommentForCommit() {
                                final String author = Preferences.getPreferenceDefault(
                                        Preferences.TEAM_AUTHOR, System.getProperty("user.name"));
                                return "Glossary changes by " + author;
                            }

                            @Override
                            public String getFileCharset(File file) throws Exception {
                                return GlossaryReaderTSV.getFileEncoding(file);
                            }
                        });
            }
        }
        Log.logInfoRB("TEAM_REBASE_END");
    }

    /**
     * Do 3-way merge of:
     * <dl>
     * <dt>Base:</dt><dd>baseTMX</dd>
     * <dt>File 1:</dt><dd>projectTMX (mine)</dd>
     * <dt>File 2:</dt><dd>headTMX (theirs)</dd>
     * </dl>
     */
    protected ProjectTMX mergeTMX(ProjectTMX baseTMX, ProjectTMX headTMX, StringBuilder commitDetails) {
        ProjectTMX mergedTMX;
        StmProperties props = new StmProperties().setLanguageResource(OStrings.getResourceBundle())
                .setParentWindow(Core.getMainWindow().getApplicationFrame())
                // More than this number of conflicts will trigger List View by
                // default.
                .setListViewThreshold(5);
        String srcLang = config.getSourceLanguage().getLanguage();
        String trgLang = config.getTargetLanguage().getLanguage();
        mergedTMX = SuperTmxMerge.merge(
                new SyncTMX(baseTMX, OStrings.getString("TMX_MERGE_BASE"), srcLang, trgLang),
                new SyncTMX(projectTMX, OStrings.getString("TMX_MERGE_MINE"), srcLang, trgLang),
                new SyncTMX(headTMX, OStrings.getString("TMX_MERGE_THEIRS"), srcLang, trgLang), props);
        if (Log.isDebugEnabled()) {
            Log.logDebug("Merge report: {0}", props.getReport());
        }
        commitDetails.append('\n');
        commitDetails.append(props.getReport().toString());
        return mergedTMX;
    }

    /**
     * Create the given directory if it does not exist yet.
     *
     * @param dir
     *            the directory path to create
     * @param dirType
     *            the directory name to show in IOException
     * @throws IOException
     *             when directory could not be created.
     */
    private void createDirectory(final String dir, final @Nullable String dirType) throws IOException {
        File d = new File(dir);
        if (!d.isDirectory()) {
            if (!d.mkdirs()) {
                StringBuilder msg = new StringBuilder(OStrings.getString("CT_ERROR_CREATE"));
                if (dirType != null) {
                    msg.append("\n(.../").append(dirType).append("/)");
                }
                throw new IOException(msg.toString());
            }
        }
    }

    // ///////////////////////////////////////////////////////////////
    // ///////////////////////////////////////////////////////////////
    // protected functions

    /**
     * Finds and loads project's TMX file with translations (project_save.tmx).
     */
    private void loadTranslations() throws Exception {
        File file = new File(config.getProjectInternalDir(), OConsts.STATUS_EXTENSION);
        try {
            Core.getMainWindow().showStatusMessageRB("CT_LOAD_TMX");
            synchronized (projectTMX) {
                projectTMX.clear();
                projectTMX.load(config.getSourceLanguage(), config.getTargetLanguage(),
                        config.isSentenceSegmentingEnabled(), file, Core.getSegmenter());
            }
        } catch (SAXParseException ex) {
            Log.logErrorRB(ex, "TMXR_FATAL_ERROR_WHILE_PARSING", ex.getLineNumber(), ex.getColumnNumber());
            throw ex;
        } catch (Exception ex) {
            Log.logErrorRB(ex, "TMXR_EXCEPTION_WHILE_PARSING");
            throw ex;
        }
        if (file.exists()) {
            // RFE 1001918 - backing up project's TMX upon successful read
            File backup = FileUtil.backupFile(file);
            FileUtil.removeOldBackups(file, OConsts.MAX_BACKUPS);
            Core.getMainWindow().showStatusMessageRB("CT_LOAD_TMX_CREATE_BACKUP", backup.getName());
        } else {
            Core.getMainWindow().showStatusMessageRB("CT_LOAD_TMX_START_NEW");
        }
    }

    /**
     * Load source files for project.
     */
    private void loadSourceFiles() throws IOException {
        long st = System.currentTimeMillis();
        FilterMaster fm = Core.getFilterMaster();

        File root = new File(config.getSourceRoot());
        List<String> srcPathList = FileUtil
                .buildRelativeFilesList(root, Collections.emptyList(), config.getSourceRootExcludes())
                .stream().sorted(StreamUtil.comparatorByList(getSourceFilesOrder()))
                .collect(Collectors.toList());

        List<String> errorSrcList = new ArrayList<>();

        for (String filepath : srcPathList) {
            Core.getMainWindow().showStatusMessageRB("CT_LOAD_FILE_MX", filepath);

            LoadFilesCallback loadFilesCallback = new LoadFilesCallback(existSource, existKeys,
                    transMemories);

            FileInfo fi = new FileInfo();
            fi.filePath = filepath;

            try {
                loadFilesCallback.setCurrentFile(fi);
                IFilter filter = fm.loadFile(config.getSourceRoot() + filepath, new FilterContext(config),
                        loadFilesCallback);
                loadFilesCallback.fileFinished();

                if (filter != null && !fi.entries.isEmpty()) {
                    fi.filterClass = filter.getClass();
                    // Don't store the instance, because
                    // every file gets an instance and
                    // then we consume a lot of memory for all
                    // instances. See also IFilter
                    fi.filterFileFormatName = filter.getFileFormatName();
                    fi.fileEncoding = filter.getInEncodingLastParsedFile();
                    projectFilesList.add(fi);
                }
            } catch (TranslationException e) {
                // ignore failed file and continue loading next.
                Log.logErrorRB("TF_SOURCE_LOAD_ERROR", e.getLocalizedMessage());
                Core.getMainWindow().displayErrorRB(e, "TF_SOURCE_LOAD_ERROR", filepath);
                errorSrcList.add(filepath);
            }
        }

        findNonUniqueSegments();

        if (errorSrcList.size() > 0) {
            Core.getMainWindow().showStatusMessageRB("CT_LOAD_SRC_SKIP_FILES");
        } else {
            Core.getMainWindow().showStatusMessageRB("CT_LOAD_SRC_COMPLETE");
        }
        long en = System.currentTimeMillis();
        Log.logInfoRB("CT_LOAD_SRC_FILES", en - st);
    }

    protected void findNonUniqueSegments() {
        Map<String, SourceTextEntry> exists = new HashMap<>(16384);

        for (FileInfo fi : projectFilesList) {
            for (int i = 0; i < fi.entries.size(); i++) {
                SourceTextEntry ste = fi.entries.get(i);
                SourceTextEntry prevSte = exists.get(ste.getSrcText());

                if (prevSte == null) {
                    // Note first appearance of this STE
                    exists.put(ste.getSrcText(), ste);
                } else {
                    // Note duplicate of already-seen STE
                    if (prevSte.duplicates == null) {
                        prevSte.duplicates = new ArrayList<>();
                    }
                    prevSte.duplicates.add(ste);
                    ste.firstInstance = prevSte;
                }
            }
        }
    }

    /**
     * This method imports translation from source files into ProjectTMX.
     *
     * If there are multiple segments with equals source, then first
     * translations will be loaded as default, all other translations will be
     * loaded as alternative.
     *
     * We shouldn't load translation from source file(even as alternative) when
     * default translation already exists in project_save.tmx. So, only first
     * load will be possible.
     */
    void importTranslationsFromSources() {
        // which default translations we added - allow to add alternatives
        // except the same translation
        Map<String, String> allowToImport = new HashMap<>();

        for (FileInfo fi : projectFilesList) {
            for (int i = 0; i < fi.entries.size(); i++) {
                SourceTextEntry ste = fi.entries.get(i);
                if (ste.getSourceTranslation() == null || ste.isSourceTranslationFuzzy()
                        || ste.getSrcText().equals(ste.getSourceTranslation())
                                && !allowTranslationEqualToSource) {
                    // There is no translation in source file, or translation is
                    // fuzzy
                    // or translation = source and Allow translation to be equal
                    // to source is false
                    continue;
                }

                PrepareTMXEntry prepare = new PrepareTMXEntry();
                prepare.source = ste.getSrcText();
                // project with default translations
                TMXEntry en = projectTMX.getMultipleTranslation(ste.getKey());
                if (config.isSupportDefaultTranslations()) {
                    // bug#969 - Alternative translations were not taken into
                    // account
                    // if no default translation is set.
                    if (en != null) {
                        prepare.translation = ste.getSourceTranslation();
                        projectTMX.setTranslation(ste, en, false);
                        continue;
                    }
                    // can we import as default translation ?
                    TMXEntry enDefault = projectTMX.getDefaultTranslation(ste.getSrcText());
                    if (enDefault == null) {
                        // default not exist yet - yes, we can
                        prepare.translation = ste.getSourceTranslation();
                        projectTMX.setTranslation(ste, new TMXEntry(prepare, true, null), true);
                        allowToImport.put(ste.getSrcText(), ste.getSourceTranslation());
                    } else {
                        // default translation already exist - did we just
                        // imported it ?
                        String justImported = allowToImport.get(ste.getSrcText());
                        // can we import as alternative translation ?
                        if (justImported != null && !ste.getSourceTranslation().equals(justImported)) {
                            // we just imported default and it doesn't equals to
                            // current - import as alternative
                            prepare.translation = ste.getSourceTranslation();
                            projectTMX.setTranslation(ste, new TMXEntry(prepare, false, null), false);
                        }
                    }
                } else { // project without default translations
                    // can we import as alternative translation ?
                    if (en == null) {
                        // not exist yet - yes, we can
                        prepare.translation = ste.getSourceTranslation();
                        projectTMX.setTranslation(ste, new TMXEntry(prepare, false, null), false);
                    }
                }
            }
        }
    }

    /**
     * Locates and loads external TMX files with legacy translations. Uses
     * directory monitor for check file updates.
     */
    private void loadTM() {
        File tmRoot = new File(config.getTMRoot());
        tmMonitor = new DirectoryMonitor(tmRoot, file -> {
            if (!ExternalTMFactory.isSupported(file)) {
                // not a TMX file
                return;
            }
            if (file.getPath().replace('\\', '/').startsWith(config.getTMOtherLangRoot())) {
                // tmx in other language, which is already shown in editor. Skip
                // it.
                return;
            }
            // create new translation memories map
            Map<String, ExternalTMX> newTransMemories = new TreeMap<>(
                    new FileUtil.TmFileComparator(config.getTmDir().getAsFile()));
            newTransMemories.putAll(transMemories);
            if (file.exists()) {
                try {
                    ExternalTMX newTMX = ExternalTMFactory.load(file);
                    newTransMemories.put(file.getPath(), newTMX);

                    // Please note the use of "/". FileUtil.computeRelativePath
                    // rewrites all other
                    // directory separators into "/".
                    if (FileUtil.computeRelativePath(tmRoot, file).startsWith(OConsts.AUTO_TM + "/")) {
                        appendFromAutoTMX(newTMX, false);
                    } else if (FileUtil.computeRelativePath(tmRoot, file)
                            .startsWith(OConsts.AUTO_ENFORCE_TM + '/')) {
                        appendFromAutoTMX(newTMX, true);
                    }

                } catch (Exception e) {
                    String filename = file.getPath();
                    Log.logErrorRB(e, "TF_TM_LOAD_ERROR", filename);
                    Core.getMainWindow().displayErrorRB(e, "TF_TM_LOAD_ERROR", filename);
                }
            } else {
                newTransMemories.remove(file.getPath());
            }
            transMemories.clear();
            transMemories.putAll(newTransMemories);
        });
        tmMonitor.checkChanges();
        tmMonitor.start();
    }

    /**
     * Locates and loads external TMX files with translations from same source
     * language into different target languages. (These are used to show to the
     * translator as reference, either to see what other translators did in
     * other languages, or to better understand the source language if he
     * doesn't master the source language, but he does know the extra target
     * language) Uses directory monitor for check file updates.
     */
    private void loadOtherLanguages() {
        File tmOtherLanguagesRoot = new File(config.getTMOtherLangRoot());
        tmOtherLanguagesMonitor = new DirectoryMonitor(tmOtherLanguagesRoot, file -> {
            String name = file.getName();
            if (!name.matches("[A-Z]{2}([-_][A-Z]{2})?\\.tmx")) {
                // not a TMX file in XX_XX.tmx format
                return;
            }
            Language targetLanguage = new Language(name.substring(0, name.length() - ".tmx".length()));
            // create new translation memories map
            Map<Language, ProjectTMX> newOtherTargetLangTMs = new TreeMap<>(otherTargetLangTMs);
            if (file.exists()) {
                try {
                    ProjectTMX newTMX = new ProjectTMX(config.getSourceLanguage(), targetLanguage,
                            config.isSentenceSegmentingEnabled(), file, checkOrphanedCallback);
                    newOtherTargetLangTMs.put(targetLanguage, newTMX);
                } catch (Exception e) {
                    String filename = file.getPath();
                    Log.logErrorRB(e, "TF_TM_LOAD_ERROR", filename);
                    Core.getMainWindow().displayErrorRB(e, "TF_TM_LOAD_ERROR", filename);
                }
            } else {
                newOtherTargetLangTMs.remove(targetLanguage);
            }
            otherTargetLangTMs.clear();
            otherTargetLangTMs.putAll(newOtherTargetLangTMs);
        });
        tmOtherLanguagesMonitor.checkChanges();
        tmOtherLanguagesMonitor.start();
    }

    /**
     * Append new translation from auto TMX.
     */
    void appendFromAutoTMX(ExternalTMX autoTmx, boolean isEnforcedTMX) {
        synchronized (projectTMX) {
            importHandler.process(autoTmx, isEnforcedTMX);
        }
    }

    /**
     * {@inheritDoc}
     */
    public List<SourceTextEntry> getAllEntries() {
        return allProjectEntries;
    }

    public TMXEntry getTranslationInfo(SourceTextEntry ste) {
        TMXEntry r = projectTMX.getMultipleTranslation(ste.getKey());
        if (r == null) {
            r = projectTMX.getDefaultTranslation(ste.getSrcText());
        }
        if (r == null) {
            r = EMPTY_TRANSLATION;
        }
        return r;
    }

    public AllTranslations getAllTranslations(SourceTextEntry ste) {
        AllTranslations r = new AllTranslations();
        synchronized (projectTMX) {
            r.defaultTranslation = projectTMX.getDefaultTranslation(ste.getSrcText());
            r.alternativeTranslation = projectTMX.getMultipleTranslation(ste.getKey());
            if (r.alternativeTranslation != null) {
                r.currentTranslation = r.alternativeTranslation;
            } else if (r.defaultTranslation != null) {
                r.currentTranslation = r.defaultTranslation;
            } else {
                r.currentTranslation = EMPTY_TRANSLATION;
            }
            if (r.defaultTranslation == null) {
                r.defaultTranslation = EMPTY_TRANSLATION;
            }
            if (r.alternativeTranslation == null) {
                r.alternativeTranslation = EMPTY_TRANSLATION;
            }
        }
        return r;
    }

    /**
     * Returns the active Project's Properties.
     */
    public ProjectProperties getProjectProperties() {
        return config;
    }

    /**
     * Returns whether the project was modified. I.e. translations were changed
     * since last save.
     */
    public boolean isProjectModified() {
        return modified;
    }

    private void setProjectModified(boolean isModified) {
        modified = isModified;
        if (isModified) {
            CoreEvents.fireProjectChange(IProjectEventListener.PROJECT_CHANGE_TYPE.MODIFIED);
        }
    }

    @Override
    public void setTranslation(SourceTextEntry entry, PrepareTMXEntry trans, boolean defaultTranslation,
            ExternalLinked externalLinked, AllTranslations previous) throws OptimisticLockingFail {
        if (trans == null) {
            throw new IllegalArgumentException("RealProject.setTranslation(tr) can't be null");
        }

        synchronized (projectTMX) {
            AllTranslations current = getAllTranslations(entry);
            boolean wasAlternative = current.alternativeTranslation.isTranslated();
            if (defaultTranslation) {
                if (!current.defaultTranslation.equals(previous.defaultTranslation)) {
                    throw new OptimisticLockingFail(previous.getDefaultTranslation().translation,
                            current.getDefaultTranslation().translation, current);
                }
                if (wasAlternative) {
                    // alternative -> default
                    if (!current.alternativeTranslation.equals(previous.alternativeTranslation)) {
                        throw new OptimisticLockingFail(previous.getAlternativeTranslation().translation,
                                current.getAlternativeTranslation().translation, current);
                    }
                    // remove alternative
                    setTranslation(entry, new PrepareTMXEntry(), false, null);
                }
            } else {
                // new is alternative translation
                if (!current.alternativeTranslation.equals(previous.alternativeTranslation)) {
                    throw new OptimisticLockingFail(previous.getAlternativeTranslation().translation,
                            current.getAlternativeTranslation().translation, current);
                }
            }

            setTranslation(entry, trans, defaultTranslation, externalLinked);
        }
    }

    @Override
    public void setTranslation(final SourceTextEntry entry, final PrepareTMXEntry trans,
            boolean defaultTranslation, TMXEntry.ExternalLinked externalLinked) {
        if (trans == null) {
            throw new IllegalArgumentException("RealProject.setTranslation(tr) can't be null");
        }

        TMXEntry prevTrEntry = defaultTranslation ? projectTMX.getDefaultTranslation(entry.getSrcText())
                : projectTMX.getMultipleTranslation(entry.getKey());

        trans.changer = Preferences.getPreferenceDefault(Preferences.TEAM_AUTHOR,
                System.getProperty("user.name"));
        trans.changeDate = System.currentTimeMillis();

        if (prevTrEntry == null) {
            // there was no translation yet
            prevTrEntry = EMPTY_TRANSLATION;
            trans.creationDate = trans.changeDate;
            trans.creator = trans.changer;
        } else {
            trans.creationDate = prevTrEntry.creationDate;
            trans.creator = prevTrEntry.creator;
        }

        if (StringUtil.isEmpty(trans.note)) {
            trans.note = null;
        }

        trans.source = entry.getSrcText();

        TMXEntry newTrEntry;

        if (trans.translation == null && trans.note == null) {
            // no translation, no note
            newTrEntry = null;
        } else {
            newTrEntry = new TMXEntry(trans, defaultTranslation, externalLinked);
        }

        setProjectModified(true);

        projectTMX.setTranslation(entry, newTrEntry, defaultTranslation);

        /*
         * Calculate how to statistics should be changed.
         */
        int diff = prevTrEntry.translation == null ? 0 : -1;
        diff += trans.translation == null ? 0 : +1;
        hotStat.numberOfTranslatedSegments = Math.max(0,
                Math.min(hotStat.numberOfUniqueSegments, hotStat.numberOfTranslatedSegments + diff));
    }

    @Override
    public void setNote(final SourceTextEntry entry, final TMXEntry oldTE, String note) {
        if (oldTE == null) {
            throw new IllegalArgumentException("RealProject.setNote(tr) can't be null");
        }

        // Disallow empty notes. Use null to represent lack of note.
        if (note != null && note.isEmpty()) {
            note = null;
        }

        TMXEntry prevTrEntry = oldTE.defaultTranslation ? projectTMX.getDefaultTranslation(entry.getSrcText())
                : projectTMX.getMultipleTranslation(entry.getKey());
        if (prevTrEntry != null) {
            PrepareTMXEntry en = new PrepareTMXEntry(prevTrEntry);
            en.note = note;
            projectTMX.setTranslation(entry,
                    new TMXEntry(en, prevTrEntry.defaultTranslation, prevTrEntry.linked),
                    prevTrEntry.defaultTranslation);
        } else {
            PrepareTMXEntry en = new PrepareTMXEntry();
            en.source = entry.getSrcText();
            en.note = note;
            en.translation = null;
            projectTMX.setTranslation(entry, new TMXEntry(en, true, null), true);
        }

        setProjectModified(true);
    }

    public void iterateByDefaultTranslations(DefaultTranslationsIterator it) {
        if (projectTMX == null) {
            return;
        }
        Map.Entry<String, TMXEntry>[] entries;
        synchronized (projectTMX) {
            entries = entrySetToArray(projectTMX.defaults.entrySet());
        }
        for (Map.Entry<String, TMXEntry> en : entries) {
            it.iterate(en.getKey(), en.getValue());
        }
    }

    public void iterateByMultipleTranslations(MultipleTranslationsIterator it) {
        Map.Entry<EntryKey, TMXEntry>[] entries;
        synchronized (projectTMX) {
            entries = entrySetToArray(projectTMX.alternatives.entrySet());
        }
        for (Map.Entry<EntryKey, TMXEntry> en : entries) {
            it.iterate(en.getKey(), en.getValue());
        }
    }

    @SuppressWarnings({ "unchecked", "rawtypes" })
    private <K, V> Map.Entry<K, V>[] entrySetToArray(Set<Map.Entry<K, V>> set) {
        // Assign to variable to facilitate suppressing the rawtypes warning
        Map.Entry[] a = new Map.Entry[set.size()];
        return set.toArray(a);
    }

    public boolean isOrphaned(String source) {
        return !checkOrphanedCallback.existSourceInProject(source);
    }

    public boolean isOrphaned(EntryKey entry) {
        return !checkOrphanedCallback.existEntryInProject(entry);
    }

    public Map<String, ExternalTMX> getTransMemories() {
        return Collections.unmodifiableMap(transMemories);
    }

    public Map<Language, ProjectTMX> getOtherTargetLanguageTMs() {
        return Collections.unmodifiableMap(otherTargetLangTMs);
    }

    /**
     * {@inheritDoc}
     */
    public ITokenizer getSourceTokenizer() {
        return sourceTokenizer;
    }

    /**
     * {@inheritDoc}
     */
    public ITokenizer getTargetTokenizer() {
        return targetTokenizer;
    }

    /**
     * Create tokenizer class. Classes are prioritized:
     * <ol>
     * <li>Class specified on command line via <code>--ITokenizer</code> and
     * <code>--ITokenizerTarget</code></li>
     * <li>Class specified in project settings</li>
     * <li>{@link DefaultTokenizer}</li>
     * </ol>
     *
     * @param cmdLine
     *            Tokenizer class specified on command line
     * @return Tokenizer implementation
     */
    protected ITokenizer createTokenizer(String cmdLine, Class<?> projectPref) {
        if (!StringUtil.isEmpty(cmdLine)) {
            try {
                return (ITokenizer) this.getClass().getClassLoader().loadClass(cmdLine)
                        .getDeclaredConstructor().newInstance();
            } catch (ClassNotFoundException e) {
                Log.log(e.toString());
            } catch (Exception e) {
                throw new RuntimeException(e);
            }
        }
        try {
            return (ITokenizer) projectPref.getDeclaredConstructor().newInstance();
        } catch (Exception e) {
            Log.log(e);
        }

        return new DefaultTokenizer();
    }

    /**
     * {@inheritDoc}
     */
    public List<FileInfo> getProjectFiles() {
        return Collections.unmodifiableList(projectFilesList);
    }

    @Override
    public String getTargetPathForSourceFile(String currentSource) {
        if (StringUtil.isEmpty(currentSource)) {
            return null;
        }
        try {
            return Core.getFilterMaster().getTargetForSource(config.getSourceRoot(), currentSource,
                    new FilterContext(config));
        } catch (Exception e) {
            Log.log(e);
        }
        return null;
    }

    @Override
    public List<String> getSourceFilesOrder() {
        Path path = Paths.get(config.getProjectInternal(), OConsts.FILES_ORDER_FILENAME);
        try {
            return Files.readAllLines(path, StandardCharsets.UTF_8);
        } catch (Exception ex) {
            return null;
        }
    }

    @Override
    public void setSourceFilesOrder(List<String> filesList) {
        Path path = Paths.get(config.getProjectInternal(), OConsts.FILES_ORDER_FILENAME);
        try (Writer wr = Files.newBufferedWriter(path, StandardCharsets.UTF_8)) {
            for (String f : filesList) {
                wr.write(f);
                wr.write('\n');
            }
        } catch (Exception ex) {
            Log.log(ex);
        }
    }

    /**
     * This method converts directory separators into Unix-style. It required to
     * have the same filenames in the alternative translation in Windows and
     * Unix boxes.
     * <p>
     * Also it can use {@code --alternate-filename-from} and
     * {@code --alternate-filename-to} command line parameters for change
     * filename in entry key. It allows to have many versions of one file in one
     * project.
     * <p>
     * Because the filename can be stored in the project TMX, it also removes
     * any XML-unsafe chars.
     *
     * @param filename
     *            filesystem's filename
     * @return normalized filename
     */
    protected String patchFileNameForEntryKey(String filename) {
<<<<<<< HEAD
=======
        String f = RuntimePreferenceStore.getInstance().getAlternateFilenameFrom();
        String t = RuntimePreferenceStore.getInstance().getAlternateFilenameTo();
>>>>>>> 89ff00c0
        String fn = filename.replace('\\', '/');
        String f = RuntimePreferences.getAlternateFilenameFrom();
        String t = RuntimePreferences.getAlternateFilenameTo();
        if (f != null && t != null) {
            fn = fn.replaceAll(f, t);
        }
        return StringUtil.removeXMLInvalidChars(fn);
    }

    protected void notifyGlossaryManagerFileChanged(File file) {
        GlossaryManager gm = Core.getGlossaryManager();
        if (gm != null) {
            gm.fileChanged(file);
        }
    }

    protected class LoadFilesCallback extends ParseEntry {
        private FileInfo fileInfo;
        private String entryKeyFilename;

        private final Set<String> existSource;
        private final Set<EntryKey> existKeys;
        private final Map<String, ExternalTMX> externalTms;

        private ExternalTMFactory.Builder tmBuilder;

        public LoadFilesCallback(Set<String> existSource, Set<EntryKey> existKeys,
                Map<String, ExternalTMX> externalTms) {
            super(config);
            this.existSource = existSource;
            this.existKeys = existKeys;
            this.externalTms = externalTms;
        }

        @Override
        public void setCurrentFile(FileInfo fi) {
            fileInfo = fi;
            super.setCurrentFile(fi);
            entryKeyFilename = patchFileNameForEntryKey(fileInfo.filePath);
        }

        @Override
        public void fileFinished() {
            super.fileFinished();

            if (tmBuilder != null && externalTms != null) {
                externalTms.put(entryKeyFilename, tmBuilder.done());
            }

            fileInfo = null;
            tmBuilder = null;
        }

        @Override
        protected void addSegment(String id, short segmentIndex, String segmentSource,
                List<ProtectedPart> protectedParts, String segmentTranslation,
                boolean segmentTranslationFuzzy, String[] props, String prevSegment, String nextSegment,
                String path) {
            // if the source string is empty, don't add it to TM
            if (segmentSource.trim().isEmpty()) {
                throw new RuntimeException("Segment must not be empty");
            }

            EntryKey ek = new EntryKey(entryKeyFilename, segmentSource, id, prevSegment, nextSegment, path);

            protectedParts = TagUtil.applyCustomProtectedParts(segmentSource,
                    PatternConsts.getPlaceholderPattern(), protectedParts);

            // If Allow translation equals to source is not set, we ignore such
            // existing translations
            if (ek.sourceText.equals(segmentTranslation) && !allowTranslationEqualToSource) {
                segmentTranslation = null;
            }
            SourceTextEntry srcTextEntry = new SourceTextEntry(ek, allProjectEntries.size() + 1, props,
                    segmentTranslation, protectedParts, segmentIndex == 0);
            srcTextEntry.setSourceTranslationFuzzy(segmentTranslationFuzzy);

            if (SegmentProperties.isReferenceEntry(props)) {
                if (tmBuilder == null) {
                    tmBuilder = new ExternalTMFactory.Builder(new File(entryKeyFilename).getName());
                }
                tmBuilder.addEntry(segmentSource, segmentTranslation, id, path, props);
            } else {
                allProjectEntries.add(srcTextEntry);
                fileInfo.entries.add(srcTextEntry);

                existSource.add(segmentSource);
                existKeys.add(srcTextEntry.getKey());
            }
        }
    }

    private class TranslateFilesCallback extends TranslateEntry {
        private String currentFile;

        /**
         * Getter for currentFile
         * 
         * @return the current file being processed
         */
        @Override
        protected String getCurrentFile() {
            return currentFile;
        }

        TranslateFilesCallback() {
            super(config);
        }

        protected void fileStarted(String fn) {
            currentFile = patchFileNameForEntryKey(fn);
            super.fileStarted();
        }

        protected String getSegmentTranslation(String id, int segmentIndex, String segmentSource,
                String prevSegment, String nextSegment, String path) {
            EntryKey ek = new EntryKey(currentFile, segmentSource, id, prevSegment, nextSegment, path);
            TMXEntry tr = projectTMX.getMultipleTranslation(ek);
            if (tr == null) {
                tr = projectTMX.getDefaultTranslation(ek.sourceText);
            }
            return tr != null ? tr.translation : null;
        }
    }

    static class AlignFilesCallback implements IAlignCallback {
        AlignFilesCallback(ProjectProperties props) {
            super();
            this.config = props;
        }

        Map<EntryKey, ITMXEntry> data = new TreeMap<>();
        private final ProjectProperties config;
        List<String> sources = new ArrayList<>();

        @Override
        public void addTranslation(String id, String source, String translation, boolean isFuzzy,
                String sourcePath, IFilter filter) {
            if (source != null && translation != null) {
                ParseEntry.ParseEntryResult spr = new ParseEntry.ParseEntryResult();
                boolean removeSpaces = Core.getFilterMaster().getConfig().isRemoveSpacesNonseg();
                String sourceS = ParseEntry.stripSomeChars(source, spr, config.isRemoveTags(), removeSpaces);
                String transS = ParseEntry.stripSomeChars(translation, spr, config.isRemoveTags(),
                        removeSpaces);
                if (config.isSupportDefaultTranslations()) {
                    if (sources.contains(sourceS)) {
                        return;
                    }
                }
                sources.add(sourceS);

                PrepareTMXEntry tr = new PrepareTMXEntry();
                if (config.isSentenceSegmentingEnabled()) {
                    List<String> segmentsSource = Core.getSegmenter().segment(config.getSourceLanguage(),
                            sourceS, null, null);
                    List<String> segmentsTranslation = Core.getSegmenter().segment(config.getTargetLanguage(),
                            transS, null, null);
                    if (segmentsTranslation.size() != segmentsSource.size()) {
                        if (isFuzzy) {
                            transS = "[" + filter.getFuzzyMark() + "] " + transS;
                        }
                        tr.source = sourceS;
                        tr.translation = transS;
                        data.put(new EntryKey(sourcePath, sourceS, id, "", "", ""), tr);
                    } else {
                        for (short i = 0; i < segmentsSource.size(); i++) {
                            String oneSrc = segmentsSource.get(i);
                            String oneTrans = segmentsTranslation.get(i);
                            if (isFuzzy) {
                                oneTrans = "[" + filter.getFuzzyMark() + "] " + oneTrans;
                            }
                            tr.source = oneSrc;
                            tr.translation = oneTrans;
                            data.put(new EntryKey(sourcePath, oneSrc, id, "", "", ""), tr);
                        }
                    }
                } else {
                    if (isFuzzy) {
                        transS = "[" + filter.getFuzzyMark() + "] " + transS;
                    }
                    tr.source = sourceS;
                    tr.translation = transS;
                    data.put(new EntryKey(sourcePath, sourceS, id, "", "", ""), tr);
                }
            }
        }
    }

    ProjectTMX.CheckOrphanedCallback checkOrphanedCallback = new ProjectTMX.CheckOrphanedCallback() {
        public boolean existSourceInProject(String src) {
            return existSource.contains(src);
        }

        public boolean existEntryInProject(EntryKey key) {
            return existKeys.contains(key);
        }

        public void clear() {
            existSource.clear();
            existKeys.clear();
        }
    };

    void setOnlineMode() {
        if (!isOnlineMode) {
            Log.logInfoRB("VCS_ONLINE");
            Core.getMainWindow().displayWarningRB("VCS_ONLINE", "VCS_ACCESS_PROBLEM");
        }
        isOnlineMode = true;
        preparedStatus = PreparedStatus.NONE;
    }

    void setOfflineMode() {
        if (isOnlineMode) {
            Log.logInfoRB("VCS_ACCESS_PROBLEM");
            Core.getMainWindow().displayWarningRB("VCS_ACCESS_PROBLEM", "VCS_ONLINE");
        }
        isOnlineMode = false;
        preparedStatus = PreparedStatus.NONE;
    }

    @Override
    public boolean isRemoteProject() {
        return remoteRepositoryProvider != null;
    }

    @Override
    public void commitSourceFiles() throws Exception {
        if (remoteRepositoryProvider != null && config.getSourceDir().isUnderRoot()) {
            try {
                Core.getMainWindow().showStatusMessageRB("TF_COMMIT_START");
                remoteRepositoryProvider.switchAllToLatest();
                remoteRepositoryProvider.copyFilesFromProjectToRepos(config.getSourceDir().getUnderRoot(),
                        null);
                remoteRepositoryProvider.commitFiles(config.getSourceDir().getUnderRoot(),
                        "Commit source files");
                Core.getMainWindow().showStatusMessageRB("TF_COMMIT_DONE");
            } catch (Exception e) {
                Log.logErrorRB(e, "TF_COMMIT_ERROR");
                throw new IOException(OStrings.getString("TF_COMMIT_ERROR") + "\n" + e.getMessage(), e);
            }
        }
    }
}<|MERGE_RESOLUTION|>--- conflicted
+++ resolved
@@ -231,11 +231,7 @@
      */
     public RealProject(final ProjectProperties props) {
         config = props;
-<<<<<<< HEAD
-        if (config.getRepositories() != null && !RuntimePreferences.isNoTeam()) {
-=======
         if (config.getRepositories() != null && !RuntimePreferenceStore.getInstance().isNoTeam()) {
->>>>>>> 89ff00c0
             try {
                 remoteRepositoryProvider = new RemoteRepositoryProvider(config.getProjectRootDir(),
                         config.getRepositories(), config);
@@ -247,12 +243,6 @@
             remoteRepositoryProvider = null;
         }
 
-<<<<<<< HEAD
-        sourceTokenizer = createTokenizer(RuntimePreferences.getTokenizerSource(),
-                props.getSourceTokenizer());
-        Log.logInfoRB("SOURCE_TOKENIZER", sourceTokenizer.getClass().getName());
-        targetTokenizer = createTokenizer(RuntimePreferences.getTokenizerTarget(),
-=======
         projectTMX = new ProjectTMX(config.getSourceLanguage(), config.getTargetLanguage(),
                 config.isSentenceSegmentingEnabled(), config.getProjectRootDir(), checkOrphanedCallback,
                 Core.getSegmenter());
@@ -260,7 +250,6 @@
                 props.getSourceTokenizer());
         Log.logInfoRB("SOURCE_TOKENIZER", sourceTokenizer.getClass().getName());
         targetTokenizer = createTokenizer(RuntimePreferenceStore.getInstance().getTokenizerTarget(),
->>>>>>> 89ff00c0
                 props.getTargetTokenizer());
         Log.logInfoRB("TARGET_TOKENIZER", targetTokenizer.getClass().getName());
     }
@@ -1834,14 +1823,9 @@
      * @return normalized filename
      */
     protected String patchFileNameForEntryKey(String filename) {
-<<<<<<< HEAD
-=======
         String f = RuntimePreferenceStore.getInstance().getAlternateFilenameFrom();
         String t = RuntimePreferenceStore.getInstance().getAlternateFilenameTo();
->>>>>>> 89ff00c0
         String fn = filename.replace('\\', '/');
-        String f = RuntimePreferences.getAlternateFilenameFrom();
-        String t = RuntimePreferences.getAlternateFilenameTo();
         if (f != null && t != null) {
             fn = fn.replaceAll(f, t);
         }
