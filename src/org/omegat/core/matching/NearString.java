--- conflicted
+++ resolved
@@ -53,17 +53,10 @@
         MEMORY,
         /** From external TM in project tm/ folder */
         TM,
-<<<<<<< HEAD
-        /** From files */
-        FILES,
-        /** From sub-segmented match */
-        TM_SUBSEG
-=======
         /** From source files */
         FILES,
         /** From sub-segmented match */
         SUBSEGMENTS
->>>>>>> c3bd5b7a
     }
 
     public enum SORT_KEY {
@@ -77,11 +70,7 @@
 
     /**
      * Constructor.
-<<<<<<< HEAD
-     * 
-=======
      *
->>>>>>> c3bd5b7a
      * @param key
      *            entry key
      * @param entry
@@ -107,11 +96,7 @@
 
     /**
      * Constructor, backward compatible.
-<<<<<<< HEAD
-     * 
-=======
      *
->>>>>>> c3bd5b7a
      * @param key
      *            entry key
      * @param source
@@ -170,11 +155,7 @@
 
     /**
      * Merge NearString object.
-<<<<<<< HEAD
-     * 
-=======
      *
->>>>>>> c3bd5b7a
      * @param ns
      *            NearString to merge.
      * @param key
@@ -278,10 +259,7 @@
         public final int scoreNoStem;
         /** adjusted similarity score for match including all tokens */
         public final int adjustedScore;
-<<<<<<< HEAD
-=======
         /** penalty of the match */
->>>>>>> c3bd5b7a
         public final int penalty;
 
         public Scores(int score, int scoreNoStem, int adjustedScore) {
