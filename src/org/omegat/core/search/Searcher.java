--- conflicted
+++ resolved
@@ -146,7 +146,6 @@
      * Returns list of search results
      */
     public List<SearchResultEntry> getSearchResults() {
-<<<<<<< HEAD
         if (!preprocessResults) {
             return searchResults;
         }
@@ -169,25 +168,6 @@
                 // at this stage each PM entry num is increased by 1
                 if (entryMap.containsKey(key) && (entryMap.get(key) > 0)) {
                     entry.setPreamble(updatePreamble(entry, entryMap.get(key)));
-=======
-        if (preprocessResults) {
-            // function can be called multiple times after search
-            // results preprocess should occur only one time
-            preprocessResults = false;
-            if (!searchExpression.allResults) {
-                for (SearchResultEntry entry : searchResults) {
-                    String key = entry.getSrcText() + entry.getTranslation();
-                    if (entry.getEntryNum() == ENTRY_ORIGIN_TRANSLATION_MEMORY) {
-                        if (tmxMap.containsKey(key) && (tmxMap.get(key) > 0)) {
-                            entry.setPreamble(updatePreamble(entry, tmxMap.get(key)));
-                        }
-                    } else if (entry.getEntryNum() > ENTRY_ORIGIN_PROJECT_MEMORY) {
-                        // at this stage each PM entry num is increased by 1
-                        if (entryMap.containsKey(key) && (entryMap.get(key) > 0)) {
-                            entry.setPreamble(updatePreamble(entry, entryMap.get(key)));
-                        }
-                    }
->>>>>>> cce3eab5
                 }
             }
         }
@@ -206,28 +186,16 @@
      *
      * @throws Exception when searching files goes wrong
      */
-<<<<<<< HEAD
     public void search() throws IOException {
         String textSearchExpression = searchExpression.text;
-=======
-    public void search() throws Exception {
-        String searchTextExpression = searchExpression.text;
->>>>>>> cce3eab5
         String authorSearchExpression = searchExpression.author;
 
         searchResults = new ArrayList<>();
         numFinds = 0;
         // ensures that results will be preprocessed only one time
         preprocessResults = true;
-<<<<<<< HEAD
-
         entryMap = new HashMap<>();
 
-=======
-
-        entryMap = new HashMap<>(); // HP
-
->>>>>>> cce3eab5
         tmxMap = new HashMap<>();
 
         // create a list of matchers
@@ -240,11 +208,7 @@
         // Then, instead of modifying the regex, we also normalize the
         // comparison strings later on.
         if (searchExpression.widthInsensitive) {
-<<<<<<< HEAD
             textSearchExpression = StringUtil.normalizeWidth(textSearchExpression);
-=======
-            searchTextExpression = StringUtil.normalizeWidth(searchTextExpression);
->>>>>>> cce3eab5
         }
 
         // if exact search, just use the entire search string as a single
@@ -255,26 +219,15 @@
         case EXACT:
             // escape the search string, it's not supposed to be a regular
             // expression
-<<<<<<< HEAD
             textSearchExpression = StaticUtils.globToRegex(textSearchExpression, searchExpression.spaceMatchNbsp);
 
             // create a matcher for the search string
             matchers.add(Pattern.compile(textSearchExpression, flags).matcher(""));
-=======
-            searchTextExpression = StaticUtils.globToRegex(searchTextExpression, searchExpression.spaceMatchNbsp);
-
-            // create a matcher for the search string
-            matchers.add(Pattern.compile(searchTextExpression, flags).matcher(""));
->>>>>>> cce3eab5
             break;
         case KEYWORD:
             // break the search string into keywords,
             // each of which is a separate search string
-<<<<<<< HEAD
             Pattern.compile(" ").splitAsStream(textSearchExpression.trim()).filter(word -> !word.isEmpty()).map(word -> {
-=======
-            Pattern.compile(" ").splitAsStream(searchTextExpression.trim()).filter(word -> !word.isEmpty()).map(word -> {
->>>>>>> cce3eab5
                 String glob = StaticUtils.globToRegex(word, false);
                 return Pattern.compile(glob, flags).matcher("");
             }).forEach(matchers::add);
@@ -282,21 +235,12 @@
         case REGEXP:
             // space match nbsp (\u00a0)
             if (searchExpression.spaceMatchNbsp) {
-<<<<<<< HEAD
                 textSearchExpression = textSearchExpression.replace(" ", "( |\u00A0)");
                 textSearchExpression = textSearchExpression.replace("\\\\s", "(\\\\s|\u00A0)");
             }
 
             // create a matcher for the search string
             matchers.add(Pattern.compile(textSearchExpression, flags).matcher(""));
-=======
-                searchTextExpression = searchTextExpression.replaceAll(" ", "( |\u00A0)");
-                searchTextExpression = searchTextExpression.replaceAll("\\\\s", "(\\\\s|\u00A0)");
-            }
-
-            // create a matcher for the search string
-            matchers.add(Pattern.compile(searchTextExpression, flags).matcher(""));
->>>>>>> cce3eab5
             break;
         default:
             throw new IllegalStateException("Unknown search expression type");
@@ -307,10 +251,6 @@
         }
 
         this.author = Pattern.compile(authorSearchExpression, flags).matcher("");
-<<<<<<< HEAD
-=======
-
->>>>>>> cce3eab5
 
         if (searchExpression.rootDir == null) {
             // if no search directory specified, then we are
@@ -324,14 +264,7 @@
     // ////////////////////////////////////////////////////////////
     // internal functions
 
-<<<<<<< HEAD
-    private void addEntry(int num, String preamble, String srcPrefix, String src, String target,
-            String note, String property, SearchMatch[] srcMatch, SearchMatch[] targetMatch, SearchMatch[] noteMatch, SearchMatch[] propertyMatch) {
-        SearchResultEntry entry = new SearchResultEntry(num, preamble, srcPrefix,
-                src, target, note, property, srcMatch, targetMatch, noteMatch, propertyMatch);
-=======
     private void addEntry(SearchResultEntry entry) {
->>>>>>> cce3eab5
         searchResults.add(entry);
         numFinds++;
     }
@@ -361,14 +294,9 @@
     private void addTranslationMemoryEntry(int entryNum, String intro, String src, String target, String note, String property,
                                            SearchMatch[] srcMatches, SearchMatch[] targetMatches, SearchMatch[] noteMatches, SearchMatch[] propertyMatches, String key) {
         if (!tmxMap.containsKey(key) || searchExpression.allResults) {
-<<<<<<< HEAD
-            addEntry(entryNum, intro, null, src, target, note, property,
-                    srcMatches, targetMatches, noteMatches, propertyMatches);
-=======
             addEntry(SearchResultEntry.builder().entryNum(entryNum).preambleText(intro).srcPrefix(null).sourceText(src)
                     .targetText(target).note(note).propertiesString(property).srcMatch(srcMatches).targetMatch(targetMatches)
                     .noteMatch(noteMatches).propertiesMatch(propertyMatches).build());
->>>>>>> cce3eab5
             if (!searchExpression.allResults) {
                 // first occurrence
                 tmxMap.put(key, 0);
@@ -737,45 +665,8 @@
                         }
                     }
                 }
-<<<<<<< HEAD
                 if (processMatch(matcher, end, start)) {
                     break;
-=======
-                if (searchExpression.mode == SearchMode.REPLACE) {
-                    if (searchExpression.searchExpressionType == SearchExpression.SearchExpressionType.REGEXP) {
-                        if ((end == start) && (start > 0)) {
-                            break; // do not replace the last occurrence of (.*)
-                        }
-                        String repl = searchExpression.replacement;
-                        Matcher replaceMatcher = PatternConsts.REGEX_VARIABLE.matcher(repl);
-                        while (replaceMatcher.find()) {
-                            int varId = Integer.parseInt(replaceMatcher.group(2));
-                            if (varId > matcher.groupCount()) {
-                                // Group wasn't even present in search regex.
-                                throw new IndexOutOfBoundsException(
-                                        OStrings.getString("ST_REGEXP_REPLACEGROUP_ERROR", varId));
-                            }
-                            String substitution = matcher.group(varId); // yes, from source matcher!
-                            if (substitution == null) {
-                                // If group was present in search regex but didn't match anything,
-                                // replace with empty string.
-                                substitution = "";
-                            }
-                            substitution = substitution.replace("\\", "\\\\").replace("$", "\\$");    // avoid re-eval inside replaceCase;
-                            repl = repl.substring(0, replaceMatcher.start()) + replaceMatcher.group(1) + substitution
-                                    + repl.substring(replaceMatcher.end());
-                            replaceMatcher.reset(repl);
-                        }
-                        foundMatches.add(new SearchMatch(start, end, StringUtil.replaceCase(repl,
-                                project.getProjectProperties().getTargetLanguage().getLocale())));
-                    } else {
-                        foundMatches.add(new SearchMatch(start, end, searchExpression.replacement));
-                    }
-                } else if (end > start) {
-                    // Add a match only if the matched region is not empty.
-                    // We still return true so the hit will still be recorded.
-                    foundMatches.add(new SearchMatch(start, end));
->>>>>>> cce3eab5
                 }
                 if (start >= normalizedText.length()) {
                     // Reached the end of the text
