--- conflicted
+++ resolved
@@ -95,18 +95,6 @@
         mapper.setSerializationInclusion(JsonInclude.Include.NON_EMPTY);
         mapper.enable(SerializationFeature.INDENT_OUTPUT);
     }
-
-<<<<<<< HEAD
-    /**
-     * Creates an empty SRX, without any rules.
-     * <p>
-     * Please do not call directly unless you know what you are doing.
-     */
-    public SRX() {
-        // should not use the default constructor.
-    }
-=======
->>>>>>> 4523cefb
 
     public SRX copy() {
         SRX result = new SRX();
@@ -235,57 +223,24 @@
      * is older than that of the current OmegaT, and tries to merge the two sets
      * of rules.
      */
-<<<<<<< HEAD
-    public static SRX loadConfFile(File configFile, File configDir) {
-        SRX srx = loadRulesFromFile(configFile);
-        if (srx == null) {
-            srx = getDefault();
-=======
     static SRX loadConfFile(File configFile, File configDir) throws Exception {
-        SRX res;
+        SRX srx;
         try {
-            SRX.MyExceptionListener myel = new SRX.MyExceptionListener();
-            try (XMLDecoder xmldec = new XMLDecoder(new FileInputStream(configFile), null, myel)) {
-                res = (SRX) xmldec.readObject();
-            }
-
-            if (myel.isExceptionOccured()) {
-                StringBuilder sb = new StringBuilder();
-                for (Exception ex : myel.getExceptionsList()) {
-                    sb.append("    ");
-                    sb.append(ex);
-                    sb.append("\n");
-                }
-                Log.logErrorRB("CORE_SRX_EXC_LOADING_SEG_RULES", sb.toString());
-                res = SRX.getDefault();
-            } else {
-                // checking the version
-                if (CURRENT_VERSION.compareTo(res.getVersion()) > 0) {
-                    // yeap, the segmentation config file is of the older
-                    // version
-
-                    // initing defaults
-                    SRX defaults = SRX.getDefault();
-                    // and merging them into loaded rules
-                    res = merge(res, defaults);
-                }
-                Log.logInfoRB("SRX_RULE_FROM", configFile);
-            }
+            srx = loadRulesFromFile(configFile, configDir);
         } catch (Exception e) {
-            res = null;
+            srx = null;
             // silently ignoring FNF
             if (!(e instanceof FileNotFoundException)) {
                 Log.log(e);
             } else {
                 throw e;
             }
->>>>>>> 4523cefb
         }
         // save only if we could read the file correctly...
         try {
             saveToSrx(srx, configDir);
-        } catch (IOException e) {
-            Log.log(e);
+        } catch (Exception e) {
+            Log.log(e); // detail why conversion failed, but continue
         }
         return srx;
     }
@@ -308,7 +263,6 @@
             // ignored
         }
         return null;
-
     }
 
     /**
