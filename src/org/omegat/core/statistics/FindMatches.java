--- conflicted
+++ resolved
@@ -167,15 +167,12 @@
         this.fuzzyMatchThreshold = threshold;
     }
 
-<<<<<<< HEAD
-=======
     @Deprecated(since = "6.1.0")
     public List<NearString> search(final String searchText, final boolean requiresTranslation,
             final boolean fillSimilarityData, final IStopped stop) throws StoppedException {
         return search(searchText, fillSimilarityData, stop);
     }
 
->>>>>>> c3bd5b7a
     /**
      * Search Translation memories.
      *
@@ -192,22 +189,6 @@
      */
     public List<NearString> search(String searchText, boolean fillSimilarityData, IStopped stop)
             throws StoppedException {
-<<<<<<< HEAD
-        boolean runSeparateSegmentMatch =
-                Preferences.isPreferenceDefault(Preferences.PARAGRAPH_MATCH_FROM_SEGMENT_TMX, true) &&
-                        !project.getProjectProperties().isSentenceSegmentingEnabled();
-        return search(searchText, fillSimilarityData, stop, runSeparateSegmentMatch);
-    }
-
-    /**
-     * Search translation memories without segmenting.
-     */
-    private List<NearString> searchForSegmented(String searchSentence, IStopped stop) {
-        return search(searchSentence, false, stop, false);
-    }
-
-    private List<NearString> search(String searchText, boolean fillSimilarityData, IStopped stop,
-=======
         return search(searchText, fillSimilarityData, stop,
                 !project.getProjectProperties().isSentenceSegmentingEnabled());
     }
@@ -232,7 +213,6 @@
      *        When stopped the process during search.
      */
     List<NearString> search(String searchText, boolean fillSimilarityData, IStopped stop,
->>>>>>> c3bd5b7a
                             boolean runSeparateSegmentMatch) throws StoppedException {
         result = new ArrayList<>(OConsts.MAX_NEAR_STRINGS + 1);
         srcText = searchText;
@@ -327,10 +307,6 @@
                         ste.isSourceTranslationFuzzy(), 0);
             }
         }
-<<<<<<< HEAD
-
-=======
->>>>>>> c3bd5b7a
         if (runSeparateSegmentMatch) {
             FindMatches separateSegmentMatcher = new FindMatches(project, segmenter, 1, true,
                     fuzzyMatchThreshold);
@@ -342,10 +318,6 @@
             Language targetLang = project.getProjectProperties().getTargetLanguage();
             List<String> segments = segmenter.segment(sourceLang, srcText, spaces, brules);
             if (segments.size() > 1) {
-<<<<<<< HEAD
-                int maxPenalty = 0;
-=======
->>>>>>> c3bd5b7a
                 Set<String> tmxNames = new HashSet<>();
                 List<String> fsrc = new ArrayList<>(segments.size());
                 List<String> ftrans = new ArrayList<>(segments.size());
@@ -353,13 +325,9 @@
                 // multiple segments
                 for (String onesrc : segments) {
                     // find match for a separate segment.
-<<<<<<< HEAD
-                    List<NearString> segmentMatch = separateSegmentMatcher.searchForSegmented(onesrc, stop);
-=======
                     // WARN: the 5th argument should be
                     // `false` to avoid an infinite-loop.
                     List<NearString> segmentMatch = separateSegmentMatcher.search(onesrc, false, stop, false);
->>>>>>> c3bd5b7a
                     if (!segmentMatch.isEmpty()
                             && segmentMatch.get(0).scores[0].score >= SUBSEGMENT_MATCH_THRESHOLD) {
                         fsrc.add(segmentMatch.get(0).source);
@@ -381,12 +349,7 @@
                 PrepareTMXEntry entry = new PrepareTMXEntry();
                 entry.source = segmenter.glue(sourceLang, sourceLang, fsrc, spaces, brules);
                 entry.translation = segmenter.glue(sourceLang, targetLang, ftrans, spaces, brules);
-<<<<<<< HEAD
-                processEntry(null, entry, String.join(",", tmxNames), NearString.MATCH_SOURCE.TM_SUBSEG,
-                        false, maxPenalty);
-=======
-                processEntry(null, entry, String.join(",", tmxNames), NearString.MATCH_SOURCE.TM, false, maxPenalty);
->>>>>>> c3bd5b7a
+                processEntry(null, entry, String.join(",", tmxNames), NearString.MATCH_SOURCE.SUBSEGMENTS, false, maxPenalty);
             }
         }
         // fill similarity data only for a result
