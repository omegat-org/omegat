--- conflicted
+++ resolved
@@ -149,14 +149,9 @@
     @Deprecated(since = "6.1.0")
     public FindMatches(IProject project, int maxCount, boolean allowSeparateSegmentMatch,
             boolean searchExactlyTheSame) {
-<<<<<<< HEAD
-        this(project, project.getSegmenter(), maxCount, allowSeparateSegmentMatch, searchExactlyTheSame, true,
+        this(project, project.getSegmenter(), maxCount, searchExactlyTheSame,
                 Preferences.getPreferenceDefault(Preferences.EXT_TMX_FUZZY_MATCH_THRESHOLD,
                         OConsts.FUZZY_MATCH_THRESHOLD));
-=======
-        this(project, Core.getSegmenter(), maxCount, searchExactlyTheSame, Preferences.getPreferenceDefault(
-                Preferences.EXT_TMX_FUZZY_MATCH_THRESHOLD, OConsts.FUZZY_MATCH_THRESHOLD));
->>>>>>> 319d634f
     }
 
     /**
