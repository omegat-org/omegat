--- conflicted
+++ resolved
@@ -158,20 +158,10 @@
     }
 
     /**
-<<<<<<< HEAD
-     * Writes statistical results to files in various specified formats within
-     * the given directory.
-     *
-     * @param dir
-     *            the directory where the statistics files will be written
-     * @param result
-     *            the statistical results to be written to the files
-=======
      * Writes the statistics result to the specified directory in all selected output formats.
      *
      * @param dir the directory where the statistics should be written
      * @param result the statistics result object containing the data to be written
->>>>>>> 89ff00c0
      */
     public static void writeStat(String dir, StatsResult result) {
         int outputFormats = Preferences.getPreferenceDefault(Preferences.STATS_OUTPUT_FORMAT,
@@ -184,16 +174,7 @@
         }
     }
 
-    @Deprecated
-    public static void writeStat(String dir, StatsResult result, StatOutputFormat format) {
-        File statFile = new File(dir, OConsts.STATS_FILENAME + format.getFileExtension());
-        writeStat(statFile, result, format);
-    }
-
-    /**
-<<<<<<< HEAD
-     * Write statistics to a file in specified format.
-=======
+    /**
      * Writes the statistics result to the specified directory in the given output format.
      * Depending on the format, the data is written as text, XML, or JSON. The file is encoded
      * in UTF-8. If any errors occur during file writing, they are logged.
@@ -201,7 +182,15 @@
      * @param dir the directory where the statistics file should be written
      * @param result the statistics result object containing the data to be written
      * @param format the format in which the statistics should be written (TEXT, XML, or JSON)
->>>>>>> 89ff00c0
+     */
+    @Deprecated
+    public static void writeStat(String dir, StatsResult result, StatOutputFormat format) {
+        File statFile = new File(dir, OConsts.STATS_FILENAME + format.getFileExtension());
+        writeStat(statFile, result, format);
+    }
+
+    /**
+     * Write statistics to a file in specified format.
      */
     public static void writeStat(File statFile, StatsResult result, StatOutputFormat format) {
         try (OutputStreamWriter out = new OutputStreamWriter(new FileOutputStream(statFile),
