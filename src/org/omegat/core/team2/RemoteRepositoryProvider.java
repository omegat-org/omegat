/**************************************************************************
 OmegaT - Computer Assisted Translation (CAT) tool
          with fuzzy matching, translation memory, keyword search,
          glossaries, and translation leveraging into updated projects.

 Copyright (C) 2014 Alex Buloichik
               Home page: https://www.omegat.org/
               Support center: https://omegat.org/support

 This file is part of OmegaT.

 OmegaT is free software: you can redistribute it and/or modify
 it under the terms of the GNU General Public License as published by
 the Free Software Foundation, either version 3 of the License, or
 (at your option) any later version.

 OmegaT is distributed in the hope that it will be useful,
 but WITHOUT ANY WARRANTY; without even the implied warranty of
 MERCHANTABILITY or FITNESS FOR A PARTICULAR PURPOSE.  See the
 GNU General Public License for more details.

 You should have received a copy of the GNU General Public License
 along with this program.  If not, see <https://www.gnu.org/licenses/>.
 **************************************************************************/

package org.omegat.core.team2;

import java.io.File;
import java.io.IOException;
import java.nio.charset.Charset;
import java.nio.file.Path;
import java.util.ArrayList;
import java.util.Arrays;
import java.util.List;
import java.util.Map;
import java.util.Set;
import java.util.TreeMap;
import java.util.TreeSet;
import java.util.stream.Collectors;
import java.util.stream.Stream;

import org.apache.commons.io.FileUtils;

import org.jetbrains.annotations.Nullable;
import org.omegat.core.data.ProjectProperties;
import org.omegat.core.team2.IRemoteRepository2.NetworkException;
import org.omegat.util.FileUtil;
import org.omegat.util.Log;
import org.omegat.util.OConsts;
import org.omegat.util.StringUtil;

import gen.core.project.RepositoryDefinition;
import gen.core.project.RepositoryMapping;

/**
 * Class for process some repository commands.
 * <p>
 * Path, local path, repository path can be directory or one file only.
 * Directory should be declared like 'source/', file should be declared like
 * 'source/text.po'.
 *
 * @author Alex Buloichik (alex73mail@gmail.com)
 */
public class RemoteRepositoryProvider {

    public static final String REPO_SUBDIR = ".repositories/";
    public static final String REPO_PREPARE_SUBDIR = ".repositories/prep/";
    public static final String REPO_GIT_SUBDIR = ".git/";
    public static final String REPO_SVN_SUBDIR = ".svn/";

    final File projectRoot;
    final ProjectTeamSettings teamSettings;
    final List<RepositoryDefinition> repositoriesDefinitions;
    final List<IRemoteRepository2> repositories = new ArrayList<>();
    /**
     * exclude some path like .git, .svn, project_save.tmx and glossary.txt when
     * copying files from repo to project.
     */
    private String[] forceExcludes = {};

    public RemoteRepositoryProvider(File projectRoot, List<RepositoryDefinition> repositoriesDefinitions,
            ProjectProperties props) {
        this(projectRoot, repositoriesDefinitions);
        setForceExcludesFromProjectProperties(props);
    }

    public RemoteRepositoryProvider(File projectRoot, List<RepositoryDefinition> repositoriesDefinitions) {
        this.projectRoot = projectRoot;
        this.repositoriesDefinitions = repositoriesDefinitions;
        if (repositoriesDefinitions != null) {
            teamSettings = new ProjectTeamSettings(new File(projectRoot, REPO_SUBDIR));
            checkDefinitions();
            initializeRepositories();
        } else {
            teamSettings = null;
        }
    }

    public boolean isManaged() {
<<<<<<< HEAD
        return teamSettings != null;
=======
        return repositoriesDefinitions != null;
>>>>>>> d96274fc
    }

    public void setForceExcludesFromProjectProperties(ProjectProperties props) {
        this.forceExcludes = new String[] { '/' + RemoteRepositoryProvider.REPO_SUBDIR,
                '/' + RemoteRepositoryProvider.REPO_GIT_SUBDIR,
                '/' + RemoteRepositoryProvider.REPO_SVN_SUBDIR, '/' + OConsts.FILE_PROJECT,
                '/' + props.getProjectInternalRelative() + OConsts.STATUS_EXTENSION,
                '/' + props.getWritableGlossaryFile().getUnderRoot(),
                '/' + props.getTargetDir().getUnderRoot() };
    }

    public ProjectTeamSettings getTeamSettings() {
        return teamSettings;
    }

    /**
     * Check repository definitions in the project.
     */
    protected void checkDefinitions() {
        Set<String> dirs = new TreeSet<>();
        for (RepositoryDefinition r : repositoriesDefinitions) {
            if (StringUtil.isEmpty(r.getUrl())) {
                throw new IllegalArgumentException("There is no repository url");
            }
            if (!dirs.add(getRepositoryDir(r).getAbsolutePath())) {
                throw new IllegalArgumentException("Duplicate repository URL");
            }
            for (RepositoryMapping m : r.getMapping()) {
                if (m.getLocal() == null || m.getRepository() == null) {
                    throw new IllegalArgumentException("Invalid mapping: local and/or remote is not set.");
                }
            }
        }
    }

    /**
     * Initialize repositories instances.
     */
    protected void initializeRepositories() {
        for (RepositoryDefinition r : repositoriesDefinitions) {
            IRemoteRepository2 repo = RemoteRepositoryFactory.create(r.getType());
            try {
                repo.init(r, getRepositoryDir(r), teamSettings);
                repositories.add(repo);
            } catch (Exception e) {
                Log.log(e);
                break;
            }
        }
    }

    /**
     * Find mappings for a specified path.
     */
    protected List<Mapping> getMappings(String path, String... forceExcludePaths) {
        List<Mapping> result = new ArrayList<>();
        for (int i = 0; i < repositoriesDefinitions.size(); i++) {
            RepositoryDefinition rd = repositoriesDefinitions.get(i);
            for (RepositoryMapping repoMapping : rd.getMapping()) {
                Mapping m = new Mapping(path, repositories.get(i), rd, repoMapping, forceExcludePaths);
                if (m.matches()) {
                    result.add(m);
                }
            }
        }
        return result;
    }

    /**
     * Found mapping must be one.
     */
    protected Mapping oneMapping(String path) {
        List<Mapping> mappings = getMappings(path);
        if (mappings.size() > 1) {
            throw new IllegalArgumentException("Multiple mappings for file '" + path + "'");
        } else if (mappings.isEmpty()) {
            throw new IllegalArgumentException("There is no mapping for file '" + path + "'");
        }

        return mappings.get(0);
    }

    /**
     * Checks if path is under mapping.
     */
    public boolean isUnderMapping(String path) {
        return !getMappings(path).isEmpty();
    }

    public void cleanPrepared() throws IOException {
        FileUtils.deleteDirectory(new File(projectRoot, REPO_PREPARE_SUBDIR));
    }

    /**
     * Saves file into 'prepared' dir.
     */
    public File toPrepared(File inFile) throws IOException {
        File dir = new File(projectRoot, REPO_PREPARE_SUBDIR);
        boolean dirCreated = dir.mkdirs();
        if (!dirCreated) {
            Log.logErrorRB("TEAM_PREPARE_DIR_ERROR", dir.getAbsolutePath());
            throw new IOException("Can't create directory " + dir.getAbsolutePath());
        }
        File out = File.createTempFile("prepared", "", dir);
        FileUtils.copyFile(inFile, out);
        return out;
    }

    /**
     * Switch all repositories into latest version. Will continue in the event
     * of an error, unless that error is a {@link NetworkException} in which
     * case it will throw immediately. If any other exceptions occur while
     * updating the repos, the first will be thrown after all repos have been
     * processed.
     */
    public void switchAllToLatest() throws Exception {
        List<Exception> errors = new ArrayList<>();

        for (IRemoteRepository2 r : repositories) {
            try {
                r.switchToVersion(null);
            } catch (NetworkException e) {
                throw e;
            } catch (Exception e) {
                errors.add(e);
                Log.logErrorRB(e, "TEAM_UPDATE_REPO_ERROR");
            }
        }

        if (!errors.isEmpty()) {
            throw errors.get(0);
        }
    }

    /**
     * Switch repository that contains path to specified version. If version is
     * null, need to switch to latest version. Returns the path in the remote
     * repository ( /path/to/omegatproject/.repositories/url/filepath
     */
    public File switchToVersion(String filePath, @Nullable String version) throws Exception {
        return oneMapping(filePath).switchToVersion(version);
    }

    /**
     * Commit specific file after rebase. Used for omegat/project_save.tmx,
     * glossaries, etc.
     */
    public String commitFileAfterVersion(String path, String commentText, String... onVersions)
            throws Exception {
        return oneMapping(path).repo.commit(onVersions, commentText);
    }

    /**
     * Commit set of files without rebase - just local version. Used for
     * target/*, etc.
     */
    public void commitFiles(String path, String commentText) throws Exception {
        Map<String, IRemoteRepository2> repos = new TreeMap<>();
        // collect repositories one for one mapping
        for (Mapping m : getMappings(path)) {
            repos.put(m.repoDefinition.getUrl(), m.repo);
        }
        // commit only unique repositories
        for (IRemoteRepository2 repo : repos.values()) {
            repo.commit(null, commentText);
        }
    }

    /**
     * Copies all files under specified path that are mapped to local directory.
     * If path is empty (i.e. full project), also file deletions since last copy
     * are propagated, i.e. if remote repo has file deletions, those files are
     * deleted locally as well.
     *
     * @param localPath
     *            directory name or file name
     */
    public void copyFilesFromReposToProject(String localPath) throws IOException {
        copyFilesFromReposToProject(localPath, "", true);
    }

    /**
     * Copies all files under specified path that are mapped to local directory.
     * <p>
     * If propagateDelete flag is set true and path is empty (i.e. full
     * project), also file deletions since last copy are propagated, i.e. if
     * remote repo has file deletions, those files are deleted locally as well.
     *
     * @param localPath
     *            directory name or file name
     */
    public void copyFilesFromReposToProject(final String localPath, final String postfix,
            final boolean propagateDelete) throws IOException {
        String[] myForceExcludes = "".equals(localPath) ? forceExcludes : new String[] {};
        for (Mapping m : getMappings(localPath, myForceExcludes)) {
            m.copyFromRepoToProject(postfix);
            if (propagateDelete && "".equals(localPath)) {
                m.propagateDeletes();
            }
        }
    }

    /**
     * Copy all mappings that under specified directory path into repository
     * directory.
     *
     * @param localPath
     *            directory name or file name
     * @param eolConversionCharset
     *            not null if EOL conversion required. EOL will be converted to
     *            repository-specific for existing files, and to
     *            platform-specific for new files
     */
    public void copyFilesFromProjectToRepos(String localPath, @Nullable String eolConversionCharset) throws Exception {
        for (Mapping m : getMappings(localPath)) {
            m.copyFromProjectToRepo(eolConversionCharset);
        }
    }

    /**
     * Get version of specified file.
     */
    public String getVersion(String file) throws Exception {
        return oneMapping(file).getVersion();
    }

    protected void copyFile(File from, File to, @Nullable String eolConversionCharset) throws IOException {
        if (eolConversionCharset != null) {
            // charset defined - text file for EOL conversion
            FileUtil.copyFileWithEolConversion(from, to, Charset.forName(eolConversionCharset));
        } else {
            // charset not defined - binary file
            FileUtils.copyFile(from, to);
        }
    }

    protected void addForCommit(IRemoteRepository2 repo, String path) throws Exception {
        repo.addForCommit(path);
    }

    protected File getRepositoryDir(RepositoryDefinition repo) {
        String path = repo.getUrl().replaceAll("[^A-Za-z0-9.]", "_").replaceAll("__+", "_");
        return new File(new File(projectRoot, REPO_SUBDIR), path);
    }

    static String withLeadingSlash(String s) {
        return s.startsWith("/") ? s : "/" + s;
    }

    static String withTrailingSlash(String s) {
        return s.endsWith("/") ? s : s + "/";
    }

    static String withoutLeadingSlash(String s) {
        return s.startsWith("/") ? s.substring(1) : s;
    }

    static String withoutTrailingSlash(String s) {
        return s.endsWith("/") ? s.substring(0, s.length() - 1) : s;
    }

    static String withSlashes(String s) {
        return withTrailingSlash(withLeadingSlash(s));
    }

    static String withoutSlashes(String s) {
        return withoutTrailingSlash(withoutLeadingSlash(s));
    }

    /**
     * Heper function for file deletions. Gives the absolute local path to a
     * file that is to be deleted, based on a relative file, the project root
     * and the mapping.
     * 
     * @param relativeFile
     *            a file relative to repository root, as returned by the
     *            IRemoterepository.getRecentlyDeletedFiles
     * @param projectRoot
     *            local project root
     * @param repoPath
     *            mapped path in repo
     * @param localPath
     *            mapped path in local project
     * @return the file to be deleted locally
     */
    static File relativeRemoteToAbsoluteLocal(String relativeFile, File projectRoot, String repoPath,
            String localPath) {
        repoPath = withSlashes(repoPath);
        localPath = withSlashes(localPath);

        Path p = new File(repoPath).toPath();
        Path rp = new File(withLeadingSlash(relativeFile)).toPath();

        Path newRelativeFile = p.relativize(rp);

        File root = new File(projectRoot, withoutLeadingSlash(localPath));
        return new File(root, withoutLeadingSlash(newRelativeFile.toString()));
    }

    /**
     * Class for mapping by specified local path.
     */
    protected class Mapping {
        final String filterPrefix;
        final IRemoteRepository2 repo;
        final RepositoryDefinition repoDefinition;
        final RepositoryMapping repoMapping;
        final List<String> forceExcludes;

        Mapping(String path, IRemoteRepository2 repo, RepositoryDefinition repoDefinition,
                RepositoryMapping repoMapping, String... forceExcludes) {
            this.repo = repo;
            this.repoDefinition = repoDefinition;
            this.repoMapping = repoMapping;
            this.forceExcludes = new ArrayList<>();
            /*
             * Find common part - it should be one of path or local. If path and
             * local have only common begin, they will not be mapped. I.e.
             * path=source/ and local=source/one - it's okay, path=source/one/
             * and local=source/ - also okay, but path=source/one/ and
             * local=source/two - wrong.
             */
            String projectPath = withSlashes(path);
            String localPath = withSlashes(repoMapping.getLocal());

            // root(full project path) mapping
            boolean isRootPath = projectPath.equals("/");
            // path equals mapping (path="source/" for "source/"=>"...")
            // or
            // path shorter than local and is directory (path="source/" for
            // "source/first/..."=>"...")
            boolean isSubPath = localPath.startsWith(projectPath);
            // local is shorter than path and is directory
            // (path="omegat/project_save" for
            // "omegat/"=>"...")
            boolean isSuperPath = projectPath.startsWith(localPath);
            // root(full project path) mapping (""=>"...")
            boolean isLocalRoot = localPath.equals("/");

            if (isRootPath) {
                filterPrefix = "/";
                addRawExcludes(forceExcludes);
            } else if (isSubPath) {
                filterPrefix = "/";
                addTruncatedExcludes(localPath, forceExcludes);
            } else if (isSuperPath) {
                filterPrefix = withSlashes(projectPath.substring(localPath.length()));
                addRawExcludes(forceExcludes);
            } else if (isLocalRoot) {
                filterPrefix = projectPath;
                addRawExcludes(forceExcludes);
            } else {
                // otherwise path doesn't correspond with repoMapping
                filterPrefix = null;
            }
        }

        List<String> getTruncatedExclusions(String prefix, String... excludes) {
            String normalizedPrefix = withSlashes(prefix);
            return Stream.of(excludes).map(RemoteRepositoryProvider::withLeadingSlash)
                    .filter(e -> e.startsWith(normalizedPrefix))
                    .map(e -> withLeadingSlash(e.substring(normalizedPrefix.length())))
                    .collect(Collectors.toList());
        }

        private void addRawExcludes(String... excludes) {
            this.forceExcludes.addAll(Arrays.asList(excludes));
        }

        private void addTruncatedExcludes(String prefix, String... excludes) {
            this.forceExcludes.addAll(getTruncatedExclusions(prefix, excludes));
        }

        /**
         * Is path matched with mapping ?
         */
        public boolean matches() {
            return filterPrefix != null;
        }

        public void copyFromRepoToProject(final String postfix) throws IOException {
            if (!matches()) {
                throw new IllegalArgumentException("Path doesn't match with mapping");
            }
            // Remove leading slashes on child args to avoid doing `new
            // File("foo", "/")` which treats the "/" as an actual child element
            // name and prevents proper slash normalization later on.
            File from = new File(getRepositoryDir(repoDefinition),
                    withoutLeadingSlash(repoMapping.getRepository()));
            File to = new File(projectRoot, withoutLeadingSlash(repoMapping.getLocal()));
            if (from.isDirectory()) {
                // directory mapping
                List<String> excludes = new ArrayList<>(repoMapping.getExcludes());
                excludes.addAll(forceExcludes);
                copy(from, to, filterPrefix, postfix, repoMapping.getIncludes(), excludes, null);
            } else if (!from.exists()) {
                // e.g. you opened an omegat.properties to download a team
                // project, but it refers to a remote repo location that doesn't
                // exist.
                throw new IllegalArgumentException("Location '" + withoutLeadingSlash(repoMapping.getRepository())
                        + "' does not exist in repository " + repoDefinition.getUrl());
            } else {
                // file mapping
                if (!filterPrefix.equals("/")) {
                    throw new IllegalArgumentException(
                            "Filter prefix should have been / for file mapping, but was " + filterPrefix);
                }
                copyFile(from, to, null);
            }
        }

        public void copyFromProjectToRepo(@Nullable String eolConversionCharset) throws Exception {
            if (!matches()) {
                throw new IllegalArgumentException("Path doesn't match with mapping");
            }
            // Remove leading slashes on child args to avoid doing `new
            // File("foo", "/")` which treats the "/" as an actual child element
            // name and prevents proper slash normalization later on.
            File from = new File(projectRoot, withoutLeadingSlash(repoMapping.getLocal()));
            File to = new File(getRepositoryDir(repoDefinition),
                    withoutLeadingSlash(repoMapping.getRepository()));
            if (from.isDirectory()) {
                // directory mapping or full mapping
                List<String> files = copy(from, to, filterPrefix, repoMapping.getIncludes(),
                        repoMapping.getExcludes(), eolConversionCharset);
                String repoSubdir = withoutLeadingSlash(repoMapping.getRepository());
                if (!"".equals(repoSubdir)) {
                    repoSubdir = withTrailingSlash(repoSubdir);
                }
                for (String f : files) {
                    addForCommit(repo, repoSubdir + withoutSlashes(f));
                }
            } else {
                // file mapping
                if (!filterPrefix.equals("/")) {
                    throw new IllegalArgumentException(
                            "Filter prefix should have been '/' for file mapping, but was '" + filterPrefix
                                    + "'");
                }
                copyFile(from, to, eolConversionCharset);
                addForCommit(repo, withoutSlashes(repoMapping.getRepository()));
            }
        }

        public File switchToVersion(String version) throws Exception {
            repo.switchToVersion(version);
            File to = new File(getRepositoryDir(repoDefinition), repoMapping.getRepository());
            return new File(to, filterPrefix);
        }

        public String getVersion() throws Exception {
            return repo.getFileVersion(new File(repoMapping.getRepository(), filterPrefix).getPath());
        }

        protected List<String> copy(File from, File to, String prefix, List<String> includes,
                List<String> excludes, String eolConversionCharset) throws IOException {
            return copy(from, to, prefix, "", includes, excludes, eolConversionCharset);
        }

        /**
         * @return Relative paths of copied files, <em>with <code>/</code> at
         *         start and end</em>
         */
        protected List<String> copy(File from, File to, String prefix, String postfix, List<String> includes,
                List<String> excludes, String eolConversionCharset) throws IOException {
            prefix = withSlashes(prefix);
            List<String> relativeFiles = FileUtil.buildRelativeFilesList(from, includes, excludes);
            List<String> copied = new ArrayList<>();
            for (String rf : relativeFiles) {
                String srf = withSlashes(rf);
                if (srf.startsWith("/.repositories/")) {
                    continue; // list from root - shouldn't travel to
                              // .repositories/
                }
                if (prefix.equals("/") || srf.startsWith(prefix)) {
                    if (postfix.isEmpty()) {
                        copyFile(new File(from, rf), new File(to, srf), eolConversionCharset);
                    } else {
                        copyFile(new File(from, rf), new File(to, rf + postfix), eolConversionCharset);
                    }
                    copied.add(rf);
                }
            }
            return copied;
        }

        /**
         * Delete files locally that have been deleted in the remote repository
         * since the last call to this function. Local checkout must be a full
         * checkout. Don't call this method when doing checkouts of individual
         * files.
         */
        public void propagateDeletes() {
            try {
                String[] toDeleteFiles = repo.getRecentlyDeletedFiles();

                for (String relativeFile : toDeleteFiles) {
                    if (FileUtil.checkFileInclude(relativeFile,
                            FileUtil.compileFileMasks(repoMapping.getIncludes()),
                            FileUtil.compileFileMasks(repoMapping.getExcludes()))) {
                        File fileToDelete = RemoteRepositoryProvider.relativeRemoteToAbsoluteLocal(
                                relativeFile, projectRoot, repoMapping.getRepository(),
                                repoMapping.getLocal());
                        deleteFile(fileToDelete);
                    }
                }
            } catch (Exception e) {
                Log.log(e);
            }
        }

        private void deleteFile(File f) {
            if (!f.exists()) {
                return;
            }
            try {
                if (f.isFile()) {
                    FileUtils.deleteQuietly(f);
                } else {
                    FileUtils.deleteDirectory(f);
                }
            } catch (IOException e) {
                Log.logWarningRB("LOG_ERROR_DELETE_FILE", f.getAbsolutePath(), e.getMessage());
            }
        }
    }
}<|MERGE_RESOLUTION|>--- conflicted
+++ resolved
@@ -97,11 +97,7 @@
     }
 
     public boolean isManaged() {
-<<<<<<< HEAD
         return teamSettings != null;
-=======
-        return repositoriesDefinitions != null;
->>>>>>> d96274fc
     }
 
     public void setForceExcludesFromProjectProperties(ProjectProperties props) {
