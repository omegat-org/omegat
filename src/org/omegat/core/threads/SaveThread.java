--- conflicted
+++ resolved
@@ -31,21 +31,15 @@
 import java.text.DateFormat;
 import java.util.Date;
 import java.util.concurrent.TimeoutException;
-<<<<<<< HEAD
 
 import org.slf4j.Logger;
 import org.slf4j.LoggerFactory;
-=======
-import java.util.logging.Logger;
->>>>>>> 98479165
+
 
 import org.omegat.core.Core;
 import org.omegat.core.KnownException;
 import org.omegat.core.data.IProject;
-<<<<<<< HEAD
-=======
 import org.omegat.core.team2.IRemoteRepository2;
->>>>>>> 98479165
 import org.omegat.util.Log;
 import org.omegat.util.Preferences;
 
@@ -117,11 +111,7 @@
                         Core.getMainWindow().showStatusMessageRB("ST_PROJECT_AUTOSAVED",
                                 DateFormat.getTimeInstance(DateFormat.SHORT).format(new Date()));
                     } catch (TimeoutException ex) {
-<<<<<<< HEAD
-                        LOGGER.atWarn().log(Log.getMessage("AUTOSAVE_TIMEOUT_TAKING_LOCK"));
-=======
                         Log.logWarningRB("AUTOSAVE_LOCK_ACQUISITION_TIMEOUT");
->>>>>>> 98479165
                     } catch (KnownException ex) {
                         Core.getMainWindow().showStatusMessageRB(ex.getMessage(), ex.getParams());
                     } catch (IRemoteRepository2.NetworkException ex) {
@@ -135,21 +125,13 @@
                         // Just quit, we can't help it anyway
                         System.exit(1);
                     } catch (Exception ex) {
-<<<<<<< HEAD
-                        LOGGER.atWarn().log(Log.getMessage("AUTOSAVE_GENERIC_ERROR", ex.getMessage()));
-=======
                         Log.logWarningRB("AUTOSAVE_GENERIC_ERROR", ex.getMessage());
->>>>>>> 98479165
                     }
                     LOGGER.atDebug().log("Finish project save from SaveThread");
                 }
             }
         } catch (InterruptedException ex) {
-<<<<<<< HEAD
-            LOGGER.atWarn().log(Log.getMessage("AUTOSAVE_INTERRUPTED", ex.getMessage()));
-=======
-            Log.logDebug(LOGGER, "Save thread interrupted: {0}", ex.getMessage());
->>>>>>> 98479165
+            LOGGER.atDebug().log("Save thread interrupted:", ex);
         }
     }
 }