--- conflicted
+++ resolved
@@ -88,24 +88,16 @@
         Log.logDebug("Enable autosave");
         enabled = true;
         needToSaveNow = false;
-<<<<<<< HEAD
-        lock.notifyAll();
-=======
         synchronized (lock) {
             lock.notifyAll();
         }
->>>>>>> 36afaccc
     }
 
     @Override
     public void run() {
         try {
             while (running) {
-<<<<<<< HEAD
-                synchronized (this) {
-=======
                 synchronized (lock) {
->>>>>>> 36afaccc
                     // Set the flag for saving. Clear the flag if the timer is
                     // reset.
                     needToSaveNow = true;
@@ -115,22 +107,13 @@
                 if (needToSaveNow && enabled) {
                     // Wait finished by time and autosaving enabled.
                     IProject dataEngine = Core.getProject();
-<<<<<<< HEAD
-                    LOGGER.atDebug().log("Start project save from SaveThread");
-                    executeSave(dataEngine);
-                    LOGGER.atDebug().log("Finish project save from SaveThread");
-=======
                     Log.logDebug("Start project save from SaveThread");
                     executeSave(dataEngine);
                     Log.logDebug("Finish project save from SaveThread");
->>>>>>> 36afaccc
                 }
             }
         } catch (InterruptedException ex) {
             Thread.currentThread().interrupt();
-<<<<<<< HEAD
-            LOGGER.atDebug().log("Save thread interrupted:", ex);
-=======
             Log.logDebug("Save thread interrupted:", ex);
         }
     }
@@ -171,7 +154,6 @@
             join((long) waitDuration * 2);
         } catch (InterruptedException ex) {
             Thread.currentThread().interrupt();
->>>>>>> 36afaccc
         }
     }
 
