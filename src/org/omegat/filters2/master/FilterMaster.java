--- conflicted
+++ resolved
@@ -339,13 +339,8 @@
      *            The full path to the source file
      * @return The corresponding LookupInformation
      */
-<<<<<<< HEAD
-    private LookupInformation lookupFilter(File inFile, FilterContext fc) throws TranslationException {
+    private @Nullable LookupInformation lookupFilter(File inFile, FilterContext fc) throws TranslationException {
         for (Filter f : config.getFilter()) {
-=======
-    private @Nullable LookupInformation lookupFilter(File inFile, FilterContext fc) throws TranslationException {
-        for (Filter f : config.getFilters()) {
->>>>>>> 03bfbf53
             if (!f.isEnabled()) {
                 continue;
             }
