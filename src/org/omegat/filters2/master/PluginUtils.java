--- conflicted
+++ resolved
@@ -98,7 +98,9 @@
         MACHINETRANSLATOR("machinetranslator"),
         /** A plugin that change base of OmegaT system, not recommended. */
         BASE("base"),
-        /** Glosary, that provide IGlossary API. */
+        /**
+         * Glosary, that provide IGlossary API.
+         */
         GLOSSARY("glossary"),
         /**
          * Dictionary files/services connectors, that provide IDictionary and/or
@@ -110,19 +112,21 @@
          * UIManager.
          */
         THEME("theme"),
-        /** team repository version control system connector plugins. */
+        /**
+         * team repository version control system connector plugins.
+         */
         REPOSITORY("repository"),
-        /** Misc plugins, such as a GUI extension like web browser support. */
+        /**
+         * Misc plugins, such as a GUI extension like web browser support.
+         */
         MISCELLANEOUS("miscellaneous"),
-<<<<<<< HEAD
-
-        /** Spellchecker plugins. */
+        /**
+         * Spellchecker plugins.
+         */
         SPELLCHECK("spellcheck"),
-
-        /** When plugin does not defined any of above. */
-=======
-        /** When plugin does not define any of the above. */
->>>>>>> b78e9461
+        /**
+         * When plugin does not define any of the above.
+         */
         UNKNOWN("Undefined");
 
         private final String typeValue;
