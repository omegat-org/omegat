/**************************************************************************
 OmegaT - Computer Assisted Translation (CAT) tool
          with fuzzy matching, translation memory, keyword search,
          glossaries, and translation leveraging into updated projects.

 Copyright (C) 2000-2006 Keith Godfrey and Maxym Mykhalchuk
               2006 Thomas Huriaux
               2008 Martin Fleurke
               2009 Alex Buloichik
               2011 Didier Briel
               2013-1014 Alex Buloichik, Enrique Estevez
               2017 Didier Briel
               2023 Hiroshi Miura
               Home page: https://www.omegat.org/
               Support center: https://omegat.org/support

 This file is part of OmegaT.

 OmegaT is free software: you can redistribute it and/or modify
 it under the terms of the GNU General Public License as published by
 the Free Software Foundation, either version 3 of the License, or
 (at your option) any later version.

 OmegaT is distributed in the hope that it will be useful,
 but WITHOUT ANY WARRANTY; without even the implied warranty of
 MERCHANTABILITY or FITNESS FOR A PARTICULAR PURPOSE.  See the
 GNU General Public License for more details.

 You should have received a copy of the GNU General Public License
 along with this program.  If not, see <https://www.gnu.org/licenses/>.
 **************************************************************************/

package org.omegat.filters2.po;

import java.awt.Window;
import java.io.BufferedReader;
import java.io.BufferedWriter;
import java.io.File;
import java.io.IOException;
import java.nio.charset.StandardCharsets;
import java.util.Collections;
import java.util.HashMap;
import java.util.List;
import java.util.Locale;
import java.util.Map;
import java.util.regex.Matcher;
import java.util.regex.Pattern;

import org.omegat.core.data.ProtectedPart;
import org.omegat.core.data.SegmentProperties;
import org.omegat.filters2.AbstractFilter;
import org.omegat.filters2.FilterContext;
import org.omegat.filters2.Instance;
import org.omegat.filters2.TranslationException;
import org.omegat.util.Language;
import org.omegat.util.Log;
import org.omegat.util.OStrings;
import org.omegat.util.PatternConsts;
import org.omegat.util.StringUtil;
import org.omegat.util.TagUtil;

/**
 * Filter to support po files (in various encodings).
 *
 * Format described on
 * https://www.gnu.org/software/hello/manual/gettext/PO-Files.html
 *
 * Filter is not thread-safe !
 *
 * Filter uses msgctx field as path, and plural index as suffix of path.
 *
 * @author Keith Godfrey
 * @author Maxym Mykhalchuk
 * @author Thomas Huriaux
 * @author Martin Fleurke
 * @author Alex Buloichik (alex73mail@gmail.com)
 * @author Didier Briel
 * @author Enrique Estevez
 */
public class PoFilter extends AbstractFilter {

    public static final String OPTION_ALLOW_BLANK = "disallowBlank";
    public static final String OPTION_ALLOW_EDITING_BLANK_SEGMENT = "allowEditingBlankSegment";
    public static final String OPTION_SKIP_HEADER = "skipHeader";
    public static final String OPTION_AUTO_FILL_IN_PLURAL_STATEMENT = "autoFillInPluralStatement";
    public static final String OPTION_FORMAT_MONOLINGUAL = "monolingualFormat";

    private static final String BR = System.lineSeparator();

    private static class PluralInfo {
        public int plurals;
        public String expression;

        PluralInfo(int nrOfPlurals, String pluralExpression) {
            plurals = nrOfPlurals;
            expression = pluralExpression;
        }
    }

    // CHECKSTYLE.OFF: LineLength
    private static final Map<String, PluralInfo> PLURAL_INFOS;
    static {
        HashMap<String, PluralInfo> info = new HashMap<>();
        // list taken from http://translate.sourceforge.net/wiki/l10n/pluralforms d.d. 14-09-2012
        // See also http://unicode.org/repos/cldr-tmp/trunk/diff/supplemental/language_plural_rules.html
        info.put("ach", new PluralInfo(2, "(n > 1)"));
        info.put("af", new PluralInfo(2, "(n != 1)"));
        info.put("ak", new PluralInfo(2, "(n > 1)"));
        info.put("am", new PluralInfo(2, "(n > 1)"));
        info.put("an", new PluralInfo(2, "(n != 1)"));
        info.put("ar", new PluralInfo(6,
                " n==0 ? 0 : n==1 ? 1 : n==2 ? 2 : n%100>=3 && n%100<=10 ? 3 : n%100>=11 ? 4 : 5"));
        info.put("arn", new PluralInfo(2, "(n > 1)"));
        info.put("ast", new PluralInfo(2, "(n != 1)"));
        info.put("ay", new PluralInfo(1, "0"));
        info.put("az", new PluralInfo(2, "(n != 1) "));
        info.put("be", new PluralInfo(3,
                "(n%10==1 && n%100!=11 ? 0 : n%10>=2 && n%10<=4 && (n%100<10 || n%100>=20) ? 1 : 2)"));
        info.put("bg", new PluralInfo(2, "(n != 1)"));
        info.put("bn", new PluralInfo(2, "(n != 1)"));
        info.put("bo", new PluralInfo(1, "0"));
        info.put("br", new PluralInfo(2, "(n > 1)"));
        info.put("brx", new PluralInfo(2, "(n != 1)"));
        info.put("bs", new PluralInfo(3,
                "(n%10==1 && n%100!=11 ? 0 : n%10>=2 && n%10<=4 && (n%100<10 || n%100>=20) ? 1 : 2) "));
        info.put("ca", new PluralInfo(2, "(n != 1)"));
        info.put("cgg", new PluralInfo(1, "0"));
        info.put("cs", new PluralInfo(3, "(n==1) ? 0 : (n>=2 && n<=4) ? 1 : 2"));
        info.put("csb",
                new PluralInfo(3, "n==1 ? 0 : n%10>=2 && n%10<=4 && (n%100<10 || n%100>=20) ? 1 : 2"));
        info.put("cy", new PluralInfo(4, " (n==1) ? 0 : (n==2) ? 1 : (n != 8 && n != 11) ? 2 : 3"));
        info.put("da", new PluralInfo(2, "(n != 1)"));
        info.put("de", new PluralInfo(2, "(n != 1)"));
        info.put("doi", new PluralInfo(2, "(n != 1)"));
        info.put("dz", new PluralInfo(1, "0"));
        info.put("el", new PluralInfo(2, "(n != 1)"));
        info.put("en", new PluralInfo(2, "(n != 1)"));
        info.put("eo", new PluralInfo(2, "(n != 1)"));
        info.put("es", new PluralInfo(2, "(n != 1)"));
        info.put("et", new PluralInfo(2, "(n != 1)"));
        info.put("eu", new PluralInfo(2, "(n != 1)"));
        info.put("fa", new PluralInfo(1, "0"));
        info.put("ff", new PluralInfo(2, "(n != 1)"));
        info.put("fi", new PluralInfo(2, "(n != 1)"));
        info.put("fil", new PluralInfo(2, "n > 1"));
        info.put("fo", new PluralInfo(2, "(n != 1)"));
        info.put("fr", new PluralInfo(2, "(n > 1)"));
        info.put("fur", new PluralInfo(2, "(n != 1)"));
        info.put("fy", new PluralInfo(2, "(n != 1)"));
        info.put("ga", new PluralInfo(5, "n==1 ? 0 : n==2 ? 1 : n<7 ? 2 : n<11 ? 3 : 4"));
        info.put("gd",
                new PluralInfo(4, "(n==1 || n==11) ? 0 : (n==2 || n==12) ? 1 : (n > 2 && n < 20) ? 2 : 3"));
        info.put("gl", new PluralInfo(2, "(n != 1)"));
        info.put("gu", new PluralInfo(2, "(n != 1)"));
        info.put("gun", new PluralInfo(2, "(n > 1)"));
        info.put("ha", new PluralInfo(2, "(n != 1)"));
        info.put("he", new PluralInfo(2, "(n != 1)"));
        info.put("hi", new PluralInfo(2, "(n != 1)"));
        info.put("hne", new PluralInfo(2, "(n != 1)"));
        info.put("hy", new PluralInfo(2, "(n != 1)"));
        info.put("hr", new PluralInfo(3,
                "(n%10==1 && n%100!=11 ? 0 : n%10>=2 && n%10<=4 && (n%100<10 || n%100>=20) ? 1 : 2)"));
        info.put("hu", new PluralInfo(2, "(n != 1)"));
        info.put("ia", new PluralInfo(2, "(n != 1)"));
        info.put("id", new PluralInfo(1, "0"));
        info.put("is", new PluralInfo(2, "(n%10!=1 || n%100==11)"));
        info.put("it", new PluralInfo(2, "(n != 1)"));
        info.put("ja", new PluralInfo(1, "0"));
        info.put("jbo", new PluralInfo(1, "0"));
        info.put("jv", new PluralInfo(2, "n!=0"));
        info.put("ka", new PluralInfo(1, "0"));
        info.put("kk", new PluralInfo(1, "0"));
        info.put("km", new PluralInfo(1, "0"));
        info.put("kn", new PluralInfo(2, "(n!=1)"));
        info.put("ko", new PluralInfo(1, "0"));
        info.put("ku", new PluralInfo(2, "(n!= 1)"));
        info.put("kw", new PluralInfo(4, " (n==1) ? 0 : (n==2) ? 1 : (n == 3) ? 2 : 3"));
        info.put("ky", new PluralInfo(1, "0"));
        info.put("lb", new PluralInfo(2, "(n != 1)"));
        info.put("ln", new PluralInfo(2, "n>1"));
        info.put("lo", new PluralInfo(1, "0"));
        info.put("lt",
                new PluralInfo(3, "(n%10==1 && n%100!=11 ? 0 : n%10>=2 && (n%100<10 or n%100>=20) ? 1 : 2)"));
        info.put("lv", new PluralInfo(3, "(n%10==1 && n%100!=11 ? 0 : n != 0 ? 1 : 2)"));
        info.put("mai", new PluralInfo(2, "(n != 1)"));
        info.put("mfe", new PluralInfo(2, "(n > 1)"));
        info.put("mg", new PluralInfo(2, "(n > 1)"));
        info.put("mi", new PluralInfo(2, "(n > 1)"));
        info.put("mk", new PluralInfo(2, " n==1 || n%10==1 ? 0 : 1"));
        info.put("ml", new PluralInfo(2, "(n != 1)"));
        info.put("mn", new PluralInfo(2, "(n != 1)"));
        info.put("mni", new PluralInfo(2, "(n != 1)"));
        info.put("mnk", new PluralInfo(3, "(n==0 ? 0 : n==1 ? 1 : 2"));
        info.put("mr", new PluralInfo(2, "(n != 1)"));
        info.put("ms", new PluralInfo(1, "0"));
        info.put("mt", new PluralInfo(4,
                "(n==1 ? 0 : n==0 || ( n%100>1 && n%100<11) ? 1 : (n%100>10 && n%100<20 ) ? 2 : 3)"));
        info.put("my", new PluralInfo(1, "0"));
        info.put("nah", new PluralInfo(2, "(n != 1)"));
        info.put("nap", new PluralInfo(2, "(n != 1)"));
        info.put("nb", new PluralInfo(2, "(n != 1)"));
        info.put("ne", new PluralInfo(2, "(n != 1)"));
        info.put("nl", new PluralInfo(2, "(n != 1)"));
        info.put("se", new PluralInfo(2, "(n != 1)"));
        info.put("nn", new PluralInfo(2, "(n != 1)"));
        info.put("no", new PluralInfo(2, "(n != 1)"));
        info.put("nso", new PluralInfo(2, "(n != 1)"));
        info.put("oc", new PluralInfo(2, "(n > 1)"));
        info.put("or", new PluralInfo(2, "(n != 1)"));
        info.put("ps", new PluralInfo(2, "(n != 1)"));
        info.put("pa", new PluralInfo(2, "(n != 1)"));
        info.put("pap", new PluralInfo(2, "(n != 1)"));
        info.put("pl",
                new PluralInfo(3, "(n==1 ? 0 : n%10>=2 && n%10<=4 && (n%100<10 || n%100>=20) ? 1 : 2)"));
        info.put("pms", new PluralInfo(2, "(n != 1)"));
        info.put("pt", new PluralInfo(2, "(n != 1)"));
        info.put("rm", new PluralInfo(2, "(n!=1)"));
        info.put("ro", new PluralInfo(3, "(n==1 ? 0 : (n==0 || (n%100 > 0 && n%100 < 20)) ? 1 : 2)"));
        info.put("ru", new PluralInfo(3,
                "(n%10==1 && n%100!=11 ? 0 : n%10>=2 && n%10<=4 && (n%100<10 || n%100>=20) ? 1 : 2)"));
        info.put("rw", new PluralInfo(2, "(n != 1)"));
        info.put("sah", new PluralInfo(1, "0"));
        info.put("sat", new PluralInfo(2, "(n != 1)"));
        info.put("sco", new PluralInfo(2, "(n != 1)"));
        info.put("sd", new PluralInfo(2, "(n != 1)"));
        info.put("si", new PluralInfo(2, "(n != 1)"));
        info.put("sk", new PluralInfo(3, "(n==1) ? 0 : (n>=2 && n<=4) ? 1 : 2"));
        info.put("sl", new PluralInfo(4, "(n%100==1 ? 1 : n%100==2 ? 2 : n%100==3 || n%100==4 ? 3 : 0)"));
        info.put("so", new PluralInfo(2, "n != 1"));
        info.put("son", new PluralInfo(2, "(n != 1)"));
        info.put("sq", new PluralInfo(2, "(n != 1)"));
        info.put("sr", new PluralInfo(3,
                "(n%10==1 && n%100!=11 ? 0 : n%10>=2 && n%10<=4 && (n%100<10 || n%100>=20) ? 1 : 2)"));
        info.put("su", new PluralInfo(1, "0"));
        info.put("sw", new PluralInfo(2, "(n != 1)"));
        info.put("sv", new PluralInfo(2, "(n != 1)"));
        info.put("ta", new PluralInfo(2, "(n != 1)"));
        info.put("te", new PluralInfo(2, "(n != 1)"));
        info.put("tg", new PluralInfo(2, "(n > 1)"));
        info.put("ti", new PluralInfo(2, "n > 1"));
        info.put("th", new PluralInfo(1, "0"));
        info.put("tk", new PluralInfo(2, "(n != 1)"));
        info.put("tr", new PluralInfo(2, "(n>1)"));
        info.put("tt", new PluralInfo(1, "0"));
        info.put("ug", new PluralInfo(1, "0"));
        info.put("uk", new PluralInfo(3,
                "(n%10==1 && n%100!=11 ? 0 : n%10>=2 && n%10<=4 && (n%100<10 || n%100>=20) ? 1 : 2)"));
        info.put("ur", new PluralInfo(2, "(n != 1)"));
        info.put("uz", new PluralInfo(2, "(n > 1)"));
        info.put("vi", new PluralInfo(1, "0"));
        info.put("wa", new PluralInfo(2, "(n > 1)"));
        info.put("wo", new PluralInfo(1, "0"));
        info.put("yo", new PluralInfo(2, "(n != 1)"));
        info.put("zh", new PluralInfo(1, "0 "));
        PLURAL_INFOS = Collections.unmodifiableMap(info);
    }
    // CHECKSTYLE.ON: LineLength

    /**
     * If true, non-translated segments will contain the source text in ms
     */
    private boolean allowBlank = false;
    /**
     * If false, the blank source segments will be skipped (not shown in editor)
     */
    private boolean allowEditingBlankSegment = false;
    /**
     * If true, the header will be skipped (not shown in editor)
     */
    private boolean skipHeader = false;
    /**
     * If true, wrong but widely used format support, where msgid contains ID,
     * msgstr contains original text.
     */
    private boolean formatMonolingual = false;

    /**
     * If true, the "Plural-Forms: nplurals=INTEGER; plural=EXPRESSION;" section
     * in the header will be updated with the correct INTEGER and EXPRESSION
     * based on the chosen targetLanguage
     */
    private boolean autoFillInPluralStatement = false;

    protected static final Pattern COMMENT_FUZZY = Pattern.compile("#, fuzzy");
    protected static final Pattern COMMENT_FUZZY_OTHER = Pattern.compile("#,.* fuzzy.*");
    protected static final Pattern COMMENT_FUZZY_MSGID = Pattern.compile("#\\|.* msgid.*\"(.*)\"");
    protected static final Pattern COMMENT_FUZZY_MSGCTX = Pattern.compile("#\\|.* msgctxt\\s+\"(.*)\"");
    protected static final Pattern COMMENT_NOWRAP = Pattern.compile("#,.* no-wrap.*");
    protected static final Pattern COMMENT_TRANSLATOR = Pattern.compile("# (.*)");
    protected static final Pattern COMMENT_EXTRACTED = Pattern.compile("#\\. (.*)");
    protected static final Pattern COMMENT_REFERENCE = Pattern.compile("#: (.*)");
    protected static final Pattern MSG_ID = Pattern.compile("msgid(_plural)?\\s+\"(.*)\"");
    protected static final Pattern MSG_STR = Pattern.compile("msgstr(\\[([0-9]+)\\])?\\s+\"(.*)\"");
    protected static final Pattern MSG_CTX = Pattern.compile("msgctxt\\s+\"(.*)\"");
    protected static final Pattern MSG_OTHER = Pattern.compile("\"(.*)\"");
    protected static final Pattern PLURAL_FORMS = Pattern
            .compile("Plural-Forms: *nplurals= *([0-9]+) *; *plural", Pattern.CASE_INSENSITIVE);
    protected static final Pattern MSG_FUZZY = Pattern.compile("#\\|\\s\"(.*)\"");

    enum MODE {
        MSGID, MSGSTR, MSGID_PLURAL, MSGSTR_PLURAL, MSGCTX
    }

    private StringBuilder[] sources, targets;
    private StringBuilder translatorComments, extractedComments, references, sourceFuzzyTrue;
    private int plurals = 2;
    private String path;
    private boolean nowrap, fuzzy, fuzzyTrue;
    private boolean headerProcessed;

    private BufferedWriter out;

    @Override
    public String getFileFormatName() {
        return OStrings.getString("POFILTER_FILTER_NAME");
    }

    @Override
    public Instance[] getDefaultInstances() {
<<<<<<< HEAD
        return new Instance[]
        { new Instance("*.po", StandardCharsets.UTF_8.name(), StandardCharsets.UTF_8.name()),
          new Instance("*.pot", StandardCharsets.UTF_8.name(), StandardCharsets.UTF_8.name()) };
    }

    /**
     * return BufferdReader for PoFile reading.
     * 
     * @param inFile
     *            The source file.
     * @param inEncoding
     *            Encoding of the input file, if the filter supports it. Otherwise, null.
     * @return
     * @throws IOException
     */
    @Override
    protected BufferedReader createReader(File inFile, String inEncoding) throws IOException {
        BOMInputStream bomInputStream = BOMInputStream.builder().setFile(inFile)
                .setByteOrderMarks(ByteOrderMark.UTF_8, ByteOrderMark.UTF_16LE).get();
        ByteOrderMark bom = bomInputStream.getBOM();
        String charset;
        if (bom != null) {
            charset = bom.getCharsetName();
        } else if (inEncoding == null) {
            charset = StandardCharsets.UTF_8.name();
        } else {
            charset = inEncoding;
        }
        return new BufferedReader(new InputStreamReader(bomInputStream, charset));
    }

    @Override
    protected BufferedWriter createWriter(File outFile, String outEncoding) throws IOException {
        if (outFile == null) {
            return null;
        }
        Charset charset;
        if (outEncoding != null) {
            charset = Charset.forName(outEncoding);
        } else {
            charset = StandardCharsets.UTF_8;
        }
        return Files.newBufferedWriter(outFile.toPath(), charset);
=======
        return new Instance[] {
                new Instance("*.po", StandardCharsets.UTF_8.name(), StandardCharsets.UTF_8.name()),
                new Instance("*.pot", StandardCharsets.UTF_8.name(), StandardCharsets.UTF_8.name()) };
>>>>>>> 7fc2c08a
    }

    @Override
    public boolean isSourceEncodingVariable() {
        return true;
    }

    @Override
    public boolean isTargetEncodingVariable() {
        return true;
    }

    @Override
    public String getFuzzyMark() {
        return "PO-fuzzy";
    }

    @Override
    public void processFile(File inFile, File outFile, FilterContext fc)
            throws IOException, TranslationException {

        String allowBlankStr = processOptions.get(OPTION_ALLOW_BLANK);
        allowBlank = allowBlankStr == null || allowBlankStr.equalsIgnoreCase("true");

        String allowEditingBlankSegmentStr = processOptions.get(OPTION_ALLOW_EDITING_BLANK_SEGMENT);
        allowEditingBlankSegment = allowEditingBlankSegmentStr == null
                || allowEditingBlankSegmentStr.equalsIgnoreCase("true");

        String skipHeaderStr = processOptions.get(OPTION_SKIP_HEADER);
        skipHeader = "true".equalsIgnoreCase(skipHeaderStr);

        String autoFillInPluralStatementStr = processOptions.get(OPTION_AUTO_FILL_IN_PLURAL_STATEMENT);
        autoFillInPluralStatement = "true".equalsIgnoreCase(autoFillInPluralStatementStr);

        String formatMonolingualStr = processOptions.get(OPTION_FORMAT_MONOLINGUAL);
        formatMonolingual = "true".equalsIgnoreCase(formatMonolingualStr);

        inEncodingLastParsedFile = fc.getInEncoding();
        try (BufferedReader reader = createReader(inFile, inEncodingLastParsedFile);
                BufferedWriter writer = createWriter(outFile, fc.getOutEncoding())) {
            processFile(reader, writer, fc);
        }
    }

    @Override
    protected void alignFile(BufferedReader sourceFile, BufferedReader translatedFile, FilterContext fc)
            throws Exception {
        out = null;
        processPoFile(translatedFile, fc);
    }

    @Override
    public void processFile(BufferedReader in, BufferedWriter writer, FilterContext fc) throws IOException {
        out = writer;
        processPoFile(in, fc);
    }

    // CHECKSTYLE.OFF: MethodLength
    private void processPoFile(BufferedReader in, FilterContext fc) throws IOException {
        fuzzy = false;
        fuzzyTrue = false;
        nowrap = false;
        MODE currentMode = null;
        int currentPlural = 0;
        headerProcessed = false;

        sources = new StringBuilder[2];
        sources[0] = new StringBuilder();
        sources[1] = new StringBuilder();
        // can be overridden when header has been read and the number of
        // plurals is different.
        targets = new StringBuilder[2];
        targets[0] = new StringBuilder();
        targets[1] = new StringBuilder();

        translatorComments = new StringBuilder();
        extractedComments = new StringBuilder();
        references = new StringBuilder();
        sourceFuzzyTrue = new StringBuilder();
        path = "";

        String s;
        while ((s = in.readLine()) != null) {

            // We trim trailing spaces, otherwise the regexps could fail,
            // thus making some segments invisible to OmegaT
            s = s.trim();

            // We have a real fuzzy
            Matcher mTrueFuzzy = COMMENT_FUZZY_MSGID.matcher(s);
            if (mTrueFuzzy.matches()) {
                fuzzyTrue = true;
                sourceFuzzyTrue.append(mTrueFuzzy.group(1));
                continue;
            }

            // ignore a fuzzy context
            Matcher mFuzzyCtx = COMMENT_FUZZY_MSGCTX.matcher(s);
            if (mFuzzyCtx.matches()) {
                continue;
            }

            /*
             * Removing the fuzzy markers, as it has no meanings after being
             * processed by omegat
             */
            if (COMMENT_FUZZY.matcher(s).matches()) {
                currentPlural = 0;
                fuzzy = true;
                flushTranslation(currentMode, fc);
                continue;
            } else if (COMMENT_FUZZY_OTHER.matcher(s).matches()) {
                currentPlural = 0;
                fuzzy = true;
                flushTranslation(currentMode, fc);
                s = s.replaceAll("(.*), fuzzy(.*)", "$1$2");
            }

            // FSM for po files
            if (COMMENT_NOWRAP.matcher(s).matches()) {
                currentPlural = 0;
                flushTranslation(currentMode, fc);
                /*
                 * Read the no-wrap comment, indicating that the creator of the
                 * po-file did not want long messages to be wrapped on multiple
<<<<<<< HEAD
                 * lines. See 5.6.2 no-wrap of http://docs.oasis-open
                 * .org/xliff/v1.2/xliff-profile-po/xliff
                 * -profile-po-1.2-cd02.html for an example.
=======
                 * lines. See 5.6.2 no-wrap of
                 * http://docs.oasis-open.org/xliff/v1.2/xliff-profile-po/xliff-profile-po-1.2-cd02.html
                 * for an example.
>>>>>>> 7fc2c08a
                 */
                nowrap = true;
                eol(s);
                continue;
            }

            Matcher mId = MSG_ID.matcher(s);
            if (mId.matches()) { // msg_id(_plural)
                currentPlural = 0;
                String text = mId.group(2);
                if (mId.group(1) == null) {
                    // non-plural ID ('msg_id')
                    // we can start a new translation. Flush current
<<<<<<< HEAD
                    // translation.
                    // This has not happened when no empty lines are in between
                    // 'segments'.
=======
                    // translation. This has not happened when no empty
                    // lines are in between 'segments'.
>>>>>>> 7fc2c08a
                    if (sources[0].length() > 0) {
                        flushTranslation(currentMode, fc);
                    }
                    currentMode = MODE.MSGID;
                    sources[0].append(text);
                } else {
                    // plural ID ('msg_id_plural')
                    currentMode = MODE.MSGID_PLURAL;
                    sources[1].append(text);
                }
                eol(s);

                continue;
            }

            Matcher mStr = MSG_STR.matcher(s);
            if (mStr.matches()) {

                // Hack to be able to translate empty segments
                // If the source segment is empty and there is a reference then
                // it copies the reference of the segment and the localization
                // note into the source segment
                if (allowEditingBlankSegment && sources[0].length() == 0 && references.length() > 0
                        && headerProcessed) {
                    String aux = references + extractedComments.toString();
                    sources[0].append(aux);
                }

                String text = mStr.group(3);
                if (mStr.group(1) == null) {
                    // non-plural lines
                    currentMode = MODE.MSGSTR;
                    targets[0].append(text);
                    currentPlural = 0;
                } else {
                    currentMode = MODE.MSGSTR_PLURAL;
                    // plurals, i.e. msgstr[N] lines
                    currentPlural = Integer.parseInt(mStr.group(2));
                    if (currentPlural < plurals) {
                        targets[currentPlural].append(text);
                    }
                }
                continue;
            }

            Matcher mCtx = MSG_CTX.matcher(s);
            if (mCtx.matches()) {
                currentMode = MODE.MSGCTX;
                currentPlural = 0;
                path = mCtx.group(1);
                eol(s);

                continue;
            }

            Matcher mReference = COMMENT_REFERENCE.matcher(s);
            if (mReference.matches()) {
                currentPlural = 0;
                references.append(mReference.group(1));
                references.append("\n");
                eol(s);

                continue;
            }
            Matcher mExtracted = COMMENT_EXTRACTED.matcher(s);
            if (mExtracted.matches()) {
                currentPlural = 0;
                extractedComments.append(mExtracted.group(1));
                extractedComments.append("\n");
                eol(s);

                continue;
            }
            Matcher mTranslator = COMMENT_TRANSLATOR.matcher(s);
            if (mTranslator.matches()) {
                currentPlural = 0;
                translatorComments.append(mTranslator.group(1));
                translatorComments.append("\n");
                eol(s);

                continue;
            }

            // True fuzzy
            Matcher mMsgFuzzy = MSG_FUZZY.matcher(s);
            if (mMsgFuzzy.matches()) {
                sourceFuzzyTrue.append(mMsgFuzzy.group(1));
                continue;
            }

            Matcher mOther = MSG_OTHER.matcher(s);
            if (mOther.matches()) {
                String text = mOther.group(1);
                if (currentMode == null) {
                    throw new IOException(OStrings.getString("POFILTER_INVALID_FORMAT"));
                }
                switch (currentMode) {
                case MSGID:
                    sources[0].append(text);
                    eol(s);
                    break;
                case MSGID_PLURAL:
                    sources[1].append(text);
                    eol(s);
                    break;
                case MSGSTR:
                    targets[0].append(text);
                    break;
                case MSGSTR_PLURAL:
                    targets[currentPlural].append(text);
                    break;
                case MSGCTX:
                    eol(s);
                    break;
                default:
                    throw new IllegalArgumentException();
                }
                continue;
            }

            flushTranslation(currentMode, fc);
            eol(s);
        }
        flushTranslation(currentMode, fc);
    }
    // CHECKSTYLE.ON: MethodLength

    protected void eol(String s) throws IOException {
        if (out != null) {
            out.write(s);
            out.write(BR);
        }
    }

    protected void parseOrAlign(int pair) {
        String pathSuffix;
        String s;
        String c = "";
        if (pair > 0) {
            s = unescape(sources[1].toString());
            pathSuffix = "[" + pair + "]";
            c += StringUtil.format(OStrings.getString("POFILTER_PLURAL_FORM_COMMENT"), pair) + "\n";
        } else {
            s = unescape(sources[pair].toString());
            pathSuffix = "";
        }
        String t = unescape(targets[pair].toString());

        if (translatorComments.length() > 0) {
            c += OStrings.getString("POFILTER_TRANSLATOR_COMMENTS") + "\n"
                    + unescape(translatorComments.toString() + "\n");
        }
        if (extractedComments.length() > 0) {
            c += OStrings.getString("POFILTER_EXTRACTED_COMMENTS") + "\n"
                    + unescape(extractedComments.toString() + "\n");
        }
        if (references.length() > 0) {
            c += OStrings.getString("POFILTER_REFERENCES") + "\n" + unescape(references.toString() + "\n");
        }
        if (c.isEmpty()) {
            c = null;
        }
        parseOrAlign(s, t, c, pathSuffix);
    }

    /**
     *
     * @param source unescaped source string.
     * @param translation unescaped translated string in po file.
     * @param comments unescaped comment in po file.
     * @param pathSuffix
     *            suffix for path to distinguish plural forms. It will be empty
     *            for first one, and [1],[2],... for next
     */
    protected void parseOrAlign(String source, String translation, String comments, String pathSuffix) {
        if (translation.isEmpty()) {
            translation = null;
        }
        if (entryParseCallback != null) {
            if (formatMonolingual) {
                List<ProtectedPart> protectedParts = TagUtil.applyCustomProtectedParts(translation,
                        PatternConsts.PRINTF_VARS, null);
                entryParseCallback.addEntry(source, translation, null, fuzzy, comments, path + pathSuffix,
                        this, protectedParts);
            } else {
                List<ProtectedPart> protectedParts = TagUtil.applyCustomProtectedParts(source,
                        PatternConsts.PRINTF_VARS, null);
                if (fuzzyTrue) { // We add a reference entry
                    String[] props = { SegmentProperties.COMMENT, comments, SegmentProperties.REFERENCE,
                            "true" };
                    entryParseCallback.addEntryWithProperties(null, sourceFuzzyTrue.toString(), translation,
                            false, props, path + pathSuffix, this, null);
                    fuzzyTrue = false;
                    // Do not load false fuzzy when there is a real one
                    fuzzy = false;
                    translation = null;
                }
                entryParseCallback.addEntry(null, source, translation, fuzzy, comments, path + pathSuffix,
                        this, protectedParts);
            }
        } else if (entryAlignCallback != null) {
            entryAlignCallback.addTranslation(null, source, translation, fuzzy, path + pathSuffix, this);
        }
    }

    /**
     * Parse PO file header.
     * @param header header block in the file.
     * @param fc filter context to process.
     */
    protected void parseHeader(String header, FilterContext fc) {
        if (entryParseCallback != null && !skipHeader) {
            header = unescape(autoFillInPluralStatement(header, fc));
            List<ProtectedPart> protectedParts = TagUtil.applyCustomProtectedParts(header,
                    PatternConsts.PRINTF_VARS, null);
            entryParseCallback.addEntry(null, header, null, false, null, path, this, protectedParts);
        }
    }

    protected void flushTranslation(MODE currentMode, FilterContext fc) throws IOException {
        if (sources[0].length() == 0 && path.isEmpty()) {
            headerProcessed = true;
            if (targets[0].length() == 0) {
                // there is no text to translate yet
                return;
            } else {
                // header

                // Check an existing plural statement. If it contains the
                // number of plurals, then use it!
                StringBuilder targets0 = targets[0];
                String header = targets[0].toString();
                Matcher pluralMatcher = PLURAL_FORMS.matcher(header);
                if (pluralMatcher.find()) {
                    String nrOfPluralsString = header.substring(pluralMatcher.start(1), pluralMatcher.end(1));
                    plurals = Integer.parseInt(nrOfPluralsString);
                } else {
                    // else use predefined number of plurals, if it exists
                    Language targetLang = fc.getTargetLang();
                    String lang = targetLang.getLanguageCode().toLowerCase(Locale.ENGLISH);
                    PluralInfo pluralInfo = PLURAL_INFOS.get(lang);
                    if (pluralInfo != null) {
                        plurals = pluralInfo.plurals;
                    }
                }
                // update the number of targets according to new plural number
                targets = new StringBuilder[plurals];
                targets[0] = targets0;
                for (int i = 1; i < plurals; i++) {
                    targets[i] = new StringBuilder();
                }

                if (out != null) {
                    // Header is always written
                    out.write("msgstr " + getTranslation(null, targets[0], false, true, fc, 0) + BR);
                } else {
                    parseHeader(targets[0].toString(), fc);
                }
            }
            fuzzy = false;
        } else {
            // source exist
            if (sources[1].length() == 0) {
                // non-plurals
                if (out != null) {
                    if (formatMonolingual) {
                        out.write("msgstr "
                                + getTranslation(sources[0].toString(), targets[0], allowBlank, false, fc, 0)
                                + BR);
                    } else {
                        out.write("msgstr " + getTranslation(null, sources[0], allowBlank, false, fc, 0)
                                + BR);
                    }
                } else {
                    parseOrAlign(0);
                }
            } else {
                // plurals
                if (out != null) {
                    out.write("msgstr[0] " + getTranslation(null, sources[0], allowBlank, false, fc, 0) + BR);
                    for (int i = 1; i < plurals; i++) {
                        out.write("msgstr[" + i + "] " + getTranslation(null, sources[1], allowBlank, false, fc, i)
                                + BR);
                    }
                } else {
                    parseOrAlign(0);
                    for (int i = 1; i < plurals; i++) {
                        parseOrAlign(i);
                    }
                }
            }
            fuzzy = false;
        }
        sources[0].setLength(0);
        sources[1].setLength(0);
        for (int i = 0; i < plurals; i++) {
            targets[i].setLength(0);
        }
        path = "";
        translatorComments.setLength(0);
        extractedComments.setLength(0);
        references.setLength(0);
        sourceFuzzyTrue.setLength(0);
    }

    protected static final Pattern R1 = Pattern.compile("(?<!\\\\)((\\\\\\\\)*)\\\\\"");
    protected static final Pattern R2 = Pattern.compile("(?<!\\\\)((\\\\\\\\)*)\\\\n");
    protected static final Pattern R3 = Pattern.compile("(?<!\\\\)((\\\\\\\\)*)\\\\t");
    protected static final Pattern R4 = Pattern.compile("^\\\\n");

    /**
     * Private processEntry to do pre- and postprocessing.<br>
     * The given entry is interpreted to a string (e.g. escaped quotes are
     * unescaped, '\n' is translated into newline character, '\t' into tab
     * character.) then translated and then returned as a PO-string-notation
     * (e.g. double quotes escaped, newline characters represented as '\n' and
     * surrounded by double quotes, possibly split up over multiple lines)<Br>
     * Long translations are not split up over multiple lines as some PO editors
     * do, but when there are newline characters in a translation, it is split
     * up at the newline markers.<Br>
     * If the nowrap parameter is true, a translation that exists of multiple
     * lines starts with an empty string-line to left-align all lines. [With
     * nowrap set to true, long lines are also never wrapped (except for at
     * newline characters), but that was already not done without nowrap.] [
     * 1869069 ] Escape support for PO
     *
     * @param en
     *            The entire source text
     * @param allowNull
     *            Allow outputting a blank translation in msgstr
     * @param isHeader
     *            is the given string the PO-header string?
     * @param fc
     *            The FilterContext, for targetLanguage
     * @param plural
     *            if the source text is a plural, which plural number / variant
     *            are we on? 0 = no plural, 1.. are the plurals for the given
     *            target language.
     * @return The translated entry, within double quotes on each line (thus
     *         ready to be printed to target file immediately)
     **/
    private String getTranslation(String id, StringBuilder en, boolean allowNull, boolean isHeader,
            FilterContext fc, int plural) {
        String entry = unescape(en.toString());

        String pathSuffix;
        if (plural > 0) {
            pathSuffix = "[" + plural + "]";
        } else {
            pathSuffix = "";
        }

        // Do real translation
        String translation;
        if (isHeader) {
            entry = autoFillInPluralStatement(entry, fc);
        }
        if (isHeader && skipHeader) {
            translation = entry;
        } else {
            translation = entryTranslateCallback.getTranslation(id, entry, path + pathSuffix);
        }

        if (translation == null && !allowNull) {
            // We write the source in translation
            translation = entry;
        }

        if (translation != null) {
            return "\"" + escape(translation) + "\"";
        } else {
            return "\"\"";
        }
    }

    /**
     * Replaces Plural-Forms: nplurals=INTEGER; plural=EXPRESSION; when selected
     * 
     * @param header
     *            The header text that contains the Plural-forms line.
     * @return Header with the correct plural forms line according to target
     *         language.
     */
    private String autoFillInPluralStatement(String header, FilterContext fc) {
        if (autoFillInPluralStatement) {
            Language targetLang = fc.getTargetLang();
            String lang = targetLang.getLanguageCode().toLowerCase(Locale.ENGLISH);
            PluralInfo pluralInfo = PLURAL_INFOS.get(lang);
            if (pluralInfo != null) {
                return header.replaceAll("Plural-Forms: nplurals=INTEGER; plural=EXPRESSION;",
                        "Plural-Forms: nplurals=" + pluralInfo.plurals + "; plural=" + pluralInfo.expression
                                + ";");
            }
        }
        return header;
    }

    /**
     * Unescape text from .po format.
     */
    private String unescape(String entry) {
        // Removes escapes from quotes. ( \" becomes " unless the \
        // was escaped itself.) The number of preceding slashes before \"
        // should not be odd, else the \ is escaped and not part of \".
        // The regex is: no backslash before an optional even number
        // of backslashes before \". Replace only the \" with " and keep the
        // other escaped backslashes )
        entry = R1.matcher(entry).replaceAll("$1\"");
        // Interprets a newline sequence, except when preceded by \
        // \n becomes Linefeed, unless the \ was escaped itself.
        // The number of preceding slashes before \n should not be odd,
        // else the \ is escaped and not part of \n.
        // The regex is: no backslash before an optional even number of
        // backslashes before \n. Replace only the \n with <newline> and
        // keep
        // the other escaped backslashes.
        entry = R2.matcher(entry).replaceAll("$1\n");
        // same for \t, the tab character
        entry = R3.matcher(entry).replaceAll("$1\t");
        // Interprets a newline sequence at the beginning of a line
        entry = R4.matcher(entry).replaceAll("\\\n");
        // Removes escape from backslash
        entry = entry.replace("\\\\", "\\");

        return entry;
    }

    /**
     * Escape text to .po format.
     */
    private String escape(String translation) {
        // Escapes backslash
        translation = translation.replace("\\", "\\\\");
        // Adds escapes to quotes. ( " becomes \" )
        translation = translation.replace("\"", "\\\"");

        /*
         * Normally, long lines are wrapped at 'output page width', which
         * defaults to ?76?, and always at newlines. IF the no-wrap indicator is
         * present, long lines should not be wrapped, except on newline
         * characters, in which case the first line should be empty, so that the
         * different lines are aligned the same. OmegaT < 2.0 has never wrapped
         * any line, and it is quite useless when the po-file is not edited with
         * a plain-text-editor. But it is simple to wrap at least at newline
         * characters (which is necessary for the translation of the po-header
         * anyway) We can also honor the no-wrap instruction at least by letting
         * the first line of a multi-line translation not be on the same line as
         * 'msgstr'.
         */

        // Interprets newline chars.
        if (translation.contains("\n")) {
            final String newLine = "\"" + BR + "\"";
            // 'blah<br>blah' becomes 'blah\n"<br>"blah'
            translation = translation.replace("\n", "\\n" + newLine);
            // don't make empty new line at the end (in case the last 'blah' is
            // empty string)
            if (translation.endsWith(newLine)) {
                translation = translation.substring(0, translation.length() - newLine.length());
            }
            if (nowrap) {
                // start with empty string, to align all lines of translation
                translation = newLine + translation;
            }
        }

        // Interprets tab chars. 'blah<tab>blah' becomes 'blah\tblah'
        // (<tab> representing the tab character '\u0009')
        translation = translation.replace("\t", "\\t");

        return translation;
    }

    @Override
    public Map<String, String> changeOptions(Window parent, Map<String, String> config) {
        try {
            PoOptionsDialog dialog = new PoOptionsDialog(parent, config);
            dialog.setVisible(true);
            if (PoOptionsDialog.RET_OK == dialog.getReturnStatus()) {
                return dialog.getOptions();
            } else {
                return null;
            }
        } catch (Exception e) {
            Log.log(OStrings.getString("POFILTER_EXCEPTION"));
            Log.log(e);
            return null;
        }
    }

    /**
     * Returns true to indicate that Text filter has options.
     *
     * @return True, because the PO filter has options.
     */
    @Override
    public boolean hasOptions() {
        return true;
    }

    @Override
    public boolean isBilingual() {
        return true;
    }
}<|MERGE_RESOLUTION|>--- conflicted
+++ resolved
@@ -317,55 +317,9 @@
 
     @Override
     public Instance[] getDefaultInstances() {
-<<<<<<< HEAD
-        return new Instance[]
-        { new Instance("*.po", StandardCharsets.UTF_8.name(), StandardCharsets.UTF_8.name()),
-          new Instance("*.pot", StandardCharsets.UTF_8.name(), StandardCharsets.UTF_8.name()) };
-    }
-
-    /**
-     * return BufferdReader for PoFile reading.
-     * 
-     * @param inFile
-     *            The source file.
-     * @param inEncoding
-     *            Encoding of the input file, if the filter supports it. Otherwise, null.
-     * @return
-     * @throws IOException
-     */
-    @Override
-    protected BufferedReader createReader(File inFile, String inEncoding) throws IOException {
-        BOMInputStream bomInputStream = BOMInputStream.builder().setFile(inFile)
-                .setByteOrderMarks(ByteOrderMark.UTF_8, ByteOrderMark.UTF_16LE).get();
-        ByteOrderMark bom = bomInputStream.getBOM();
-        String charset;
-        if (bom != null) {
-            charset = bom.getCharsetName();
-        } else if (inEncoding == null) {
-            charset = StandardCharsets.UTF_8.name();
-        } else {
-            charset = inEncoding;
-        }
-        return new BufferedReader(new InputStreamReader(bomInputStream, charset));
-    }
-
-    @Override
-    protected BufferedWriter createWriter(File outFile, String outEncoding) throws IOException {
-        if (outFile == null) {
-            return null;
-        }
-        Charset charset;
-        if (outEncoding != null) {
-            charset = Charset.forName(outEncoding);
-        } else {
-            charset = StandardCharsets.UTF_8;
-        }
-        return Files.newBufferedWriter(outFile.toPath(), charset);
-=======
         return new Instance[] {
                 new Instance("*.po", StandardCharsets.UTF_8.name(), StandardCharsets.UTF_8.name()),
                 new Instance("*.pot", StandardCharsets.UTF_8.name(), StandardCharsets.UTF_8.name()) };
->>>>>>> 7fc2c08a
     }
 
     @Override
@@ -491,15 +445,9 @@
                 /*
                  * Read the no-wrap comment, indicating that the creator of the
                  * po-file did not want long messages to be wrapped on multiple
-<<<<<<< HEAD
-                 * lines. See 5.6.2 no-wrap of http://docs.oasis-open
-                 * .org/xliff/v1.2/xliff-profile-po/xliff
-                 * -profile-po-1.2-cd02.html for an example.
-=======
                  * lines. See 5.6.2 no-wrap of
                  * http://docs.oasis-open.org/xliff/v1.2/xliff-profile-po/xliff-profile-po-1.2-cd02.html
                  * for an example.
->>>>>>> 7fc2c08a
                  */
                 nowrap = true;
                 eol(s);
@@ -513,14 +461,8 @@
                 if (mId.group(1) == null) {
                     // non-plural ID ('msg_id')
                     // we can start a new translation. Flush current
-<<<<<<< HEAD
-                    // translation.
-                    // This has not happened when no empty lines are in between
-                    // 'segments'.
-=======
                     // translation. This has not happened when no empty
                     // lines are in between 'segments'.
->>>>>>> 7fc2c08a
                     if (sources[0].length() > 0) {
                         flushTranslation(currentMode, fc);
                     }
