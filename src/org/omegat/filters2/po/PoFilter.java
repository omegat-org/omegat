--- conflicted
+++ resolved
@@ -100,18 +100,9 @@
     // CHECKSTYLE.OFF: LineLength
     private static final Map<String, PluralInfo> PLURAL_INFOS;
     static {
-<<<<<<< HEAD
-        HashMap<String, PluralInfo> info = new HashMap<String, PluralInfo>();
-        // list taken from
-        // http://translate.sourceforge.net/wiki/l10n/pluralforms d.d.
-        // 14-09-2012
-        // See also
-        // http://unicode.org/repos/cldr-tmp/trunk/diff/supplemental/language_plural_rules.html
-=======
         HashMap<String, PluralInfo> info = new HashMap<>();
         // list taken from http://translate.sourceforge.net/wiki/l10n/pluralforms d.d. 14-09-2012
         // See also http://unicode.org/repos/cldr-tmp/trunk/diff/supplemental/language_plural_rules.html
->>>>>>> c60b0b86
         info.put("ach", new PluralInfo(2, "(n > 1)"));
         info.put("af", new PluralInfo(2, "(n != 1)"));
         info.put("ak", new PluralInfo(2, "(n > 1)"));
@@ -326,59 +317,11 @@
 
     @Override
     public Instance[] getDefaultInstances() {
-<<<<<<< HEAD
         return new Instance[] {
                 new Instance("*.po", StandardCharsets.UTF_8.name(), StandardCharsets.UTF_8.name()),
                 new Instance("*.pot", StandardCharsets.UTF_8.name(), StandardCharsets.UTF_8.name()) };
     }
 
-=======
-        return new Instance[]
-        { new Instance("*.po", StandardCharsets.UTF_8.name(), StandardCharsets.UTF_8.name()),
-          new Instance("*.pot", StandardCharsets.UTF_8.name(), StandardCharsets.UTF_8.name()) };
-    }
-
-    /**
-     * return BufferdReader for PoFile reading.
-     * @param inFile
-     *            The source file.
-     * @param inEncoding
-     *            Encoding of the input file, if the filter supports it. Otherwise, null.
-     * @return
-     * @throws IOException
-     */
-    @Override
-    protected BufferedReader createReader(File inFile, String inEncoding) throws IOException {
-        BOMInputStream bomInputStream = new BOMInputStream(Files.newInputStream(inFile.toPath()),
-                ByteOrderMark.UTF_8, ByteOrderMark.UTF_16LE);
-        ByteOrderMark bom = bomInputStream.getBOM();
-        String charset;
-        if (bom != null) {
-            charset = bom.getCharsetName();
-        } else if (inEncoding == null) {
-            charset = StandardCharsets.UTF_8.name();
-        } else {
-            charset = inEncoding;
-        }
-        return new BufferedReader(new InputStreamReader(bomInputStream, charset));
-    }
-
-    @Override
-    protected BufferedWriter createWriter(File outFile, String outEncoding)
-            throws IOException {
-        if (outFile == null) {
-            return null;
-        }
-        Charset charset;
-        if (outEncoding != null) {
-            charset = Charset.forName(outEncoding);
-        } else {
-            charset = StandardCharsets.UTF_8;
-        }
-        return Files.newBufferedWriter(outFile.toPath(), charset);
-    }
-
->>>>>>> c60b0b86
     @Override
     public boolean isSourceEncodingVariable() {
         return true;
@@ -424,11 +367,7 @@
     @Override
     protected void alignFile(BufferedReader sourceFile, BufferedReader translatedFile, FilterContext fc)
             throws Exception {
-<<<<<<< HEAD
-        this.out = null;
-=======
         out = null;
->>>>>>> c60b0b86
         processPoFile(translatedFile, fc);
     }
 
@@ -450,13 +389,8 @@
         sources = new StringBuilder[2];
         sources[0] = new StringBuilder();
         sources[1] = new StringBuilder();
-<<<<<<< HEAD
-        // can be overridden when header has been read and the number of plurals
-        // is different.
-=======
         // can be overridden when header has been read and the number of
         // plurals is different.
->>>>>>> c60b0b86
         targets = new StringBuilder[2];
         targets[0] = new StringBuilder();
         targets[1] = new StringBuilder();
@@ -471,12 +405,7 @@
         while ((s = in.readLine()) != null) {
 
             // We trim trailing spaces, otherwise the regexps could fail, thus
-<<<<<<< HEAD
-            // making some segments
-            // invisible to OmegaT
-=======
             // making some segments invisible to OmegaT
->>>>>>> c60b0b86
             s = s.trim();
 
             // We have a real fuzzy
@@ -552,20 +481,11 @@
             Matcher mStr = MSG_STR.matcher(s);
             if (mStr.matches()) {
 
-<<<<<<< HEAD
-                // Hack to be able to translate empty segments
-                // If the source segment is empty and there is a reference then
-                // it copies the reference of the segment and the localization
-                // note into the source segment
-                if (allowEditingBlankSegment && sources[0].length() == 0 && references.length() > 0
-                        && headerProcessed) {
-=======
                 // Hack to be able to translate empty segments.
                 // If the source segment is empty and there is a reference, then
                 // it copies the reference of the segment and the localization
                 // note into the source segment
                 if (allowEditingBlankSegment && sources[0].length() == 0 && references.length() > 0 && headerProcessed) {
->>>>>>> c60b0b86
                     String aux = references + extractedComments.toString();
                     sources[0].append(aux);
                 }
@@ -713,13 +633,8 @@
      * @param translation unescaped translated string in po file.
      * @param comments unescaped comment in po file.
      * @param pathSuffix
-<<<<<<< HEAD
-     *            suffix for path to distinguish plural forms. It will be empty
-     *            for first one, and [1],[2],... for next
-=======
      *            suffix for a path to distinguish plural forms. It will be empty for the first one,
      *            and [1], [2], ... for next
->>>>>>> c60b0b86
      */
     protected void parseOrAlign(String source, String translation, String comments, String pathSuffix) {
         if (translation.isEmpty()) {
@@ -775,13 +690,8 @@
             } else {
                 // header
 
-<<<<<<< HEAD
-                // check existing plural statement. If it contains the number of
-                // plurals, then use it!
-=======
                 // Check an existing plural statement. If it contains the
                 // number of plurals, then use it!
->>>>>>> c60b0b86
                 StringBuilder targets0 = targets[0];
                 String header = targets[0].toString();
                 Matcher pluralMatcher = PLURAL_FORMS.matcher(header);
@@ -789,11 +699,7 @@
                     String nrOfPluralsString = header.substring(pluralMatcher.start(1), pluralMatcher.end(1));
                     plurals = Integer.parseInt(nrOfPluralsString);
                 } else {
-<<<<<<< HEAD
                     // else use predefined number of plurals, if it exists
-=======
-                    // else use predefined number of plurals if it exists
->>>>>>> c60b0b86
                     Language targetLang = fc.getTargetLang();
                     String lang = targetLang.getLanguageCode().toLowerCase(Locale.ENGLISH);
                     PluralInfo pluralInfo = PLURAL_INFOS.get(lang);
@@ -835,18 +741,10 @@
             } else {
                 // plurals
                 if (out != null) {
-<<<<<<< HEAD
-                    out.write(
-                            "msgstr[0] " + getTranslation(null, sources[0], allowBlank, false, fc, 0) + "\n");
-                    for (int i = 1; i < plurals; i++) {
-                        out.write("msgstr[" + i + "] "
-                                + getTranslation(null, sources[1], allowBlank, false, fc, i) + "\n");
-=======
                     out.write("msgstr[0] " + getTranslation(null, sources[0], allowBlank, false, fc, 0) + BR);
                     for (int i = 1; i < plurals; i++) {
                         out.write("msgstr[" + i + "] " + getTranslation(null, sources[1], allowBlank, false, fc, i)
                                 + BR);
->>>>>>> c60b0b86
                     }
                 } else {
                     parseOrAlign(0);
@@ -876,7 +774,6 @@
 
     /**
      * Private processEntry to do pre- and postprocessing.<br>
-<<<<<<< HEAD
      * The given entry is interpreted to a string (e.g. escaped quotes are
      * unescaped, '\n' is translated into newline character, '\t' into tab
      * character.) then translated and then returned as a PO-string-notation
@@ -890,17 +787,6 @@
      * nowrap set to true, long lines are also never wrapped (except for at
      * newline characters), but that was already not done without nowrap.] [
      * 1869069 ] Escape support for PO
-=======
-     * The given entry is interpreted to a string (e.g. escaped quotes are unescaped, '\n' is translated into newline
-     * character, '\t' into tab character.) then translated and then returned as a PO-string-notation (e.g. double
-     * quotes escaped, newline characters represented as '\n' and surrounded by double quotes, possibly split up over
-     * multiple lines)<br>
-     * Long translations are not split up over multiple lines as some PO editors do, but when there are newline
-     * characters in a translation, it is split up at the newline markers.<br>
-     * If the nowrap parameter is true, a translation that exists of multiple lines starts with an empty string-line to
-     * left-align all lines. [With nowrap set to true, long lines are also never wrapped (except for at newline
-     * characters), but that was yet not done without nowrap.] [ 1869069 ] Escape support for PO
->>>>>>> c60b0b86
      *
      * @param en
      *            The entire source text
@@ -939,13 +825,8 @@
             translation = entryTranslateCallback.getTranslation(id, entry, path + pathSuffix);
         }
 
-<<<<<<< HEAD
-        if (translation == null && !allowNull) { // We write the source in
-                                                 // translation
-=======
         if (translation == null && !allowNull) {
             // We write the source in translation
->>>>>>> c60b0b86
             translation = entry;
         }
 
