--- conflicted
+++ resolved
@@ -692,10 +692,6 @@
     /**
      * Return new properties or null if dialog cancelled.
      */
-<<<<<<< HEAD
-    @SuppressWarnings("NullAway")
-=======
->>>>>>> 2f1b1ba1
     public @Nullable ProjectProperties getResult() {
         return controller.getResult();
 
