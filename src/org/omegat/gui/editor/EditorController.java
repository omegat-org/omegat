--- conflicted
+++ resolved
@@ -110,11 +110,7 @@
 import org.omegat.gui.main.MainWindowUI;
 import org.omegat.gui.main.ProjectUICommands;
 import org.omegat.help.Help;
-<<<<<<< HEAD
 import org.omegat.util.BiDiUtils;
-import org.omegat.util.Java8Compat;
-=======
->>>>>>> ebff1d4e
 import org.omegat.util.Language;
 import org.omegat.util.Log;
 import org.omegat.util.OConsts;
@@ -134,9 +130,10 @@
 /**
  * Class for control all editor operations.
  * <p>
- * You can find good description of java text editor working at
- * <a href="https://www.comp.nus.edu.sg/~cs3283/ftp/Java/swingConnect/text/text/text.html">Using the Swing Text Package</a>
- * that was originally found at http://java.sun.com/products/jfc/tsc/articles/text/overview/
+ * You can find good description of java text editor working at <a href=
+ * "https://www.comp.nus.edu.sg/~cs3283/ftp/Java/swingConnect/text/text/text.html">Using
+ * the Swing Text Package</a> that was originally found at
+ * http://java.sun.com/products/jfc/tsc/articles/text/overview/
  *
  * @author Keith Godfrey
  * @author Benjamin Siband
@@ -197,7 +194,8 @@
     protected int displayedFileIndex;
     protected int previousDisplayedFileIndex;
     /**
-     * Current active segment in current file, if there are segments in file (can be fale if filter active!)
+     * Current active segment in current file, if there are segments in file
+     * (can be fale if filter active!)
      */
     protected int displayedEntryIndex;
 
@@ -320,10 +318,11 @@
                 int visiblePos = editor.viewToModel2D(scrollPane.getViewport().getViewPosition());
                 // Try to load enough segments to restore scrollbar value to
                 // the range (PAGE_LOAD_THRESHOLD, 1 - PAGE_LOAD_THRESHOLD).
-                // Formula is obtained by solving the following equations for loadCount:
-                //   PAGE_LOAD_THRESHOLD = newVal / newMax
-                //   newVal = curVal + loadCount * unitsPerSeg
-                //   newMax = curMax + loadCount * unitsPerSeg
+                // Formula is obtained by solving the following equations for
+                // loadCount:
+                // PAGE_LOAD_THRESHOLD = newVal / newMax
+                // newVal = curVal + loadCount * unitsPerSeg
+                // newMax = curMax + loadCount * unitsPerSeg
                 double loadCount = (PAGE_LOAD_THRESHOLD * bar.getMaximum() - bar.getValue())
                         / (unitsPerSeg * (1 - PAGE_LOAD_THRESHOLD));
                 loadUp((int) Math.ceil(loadCount));
@@ -333,18 +332,20 @@
                 // the correct location and scroll there.
                 int sizeDelta = editor.getDocument().getLength() - docSize;
                 try {
-                    scrollPane.getViewport()
-                            .setViewPosition(editor.modelToView2D(visiblePos + sizeDelta).getBounds().getLocation());
+                    scrollPane.getViewport().setViewPosition(
+                            editor.modelToView2D(visiblePos + sizeDelta).getBounds().getLocation());
                 } catch (BadLocationException ex) {
                     Log.log(ex);
                 }
             } else if (lastLoaded < m_docSegList.length - 1 && scrollPercent >= 1 - PAGE_LOAD_THRESHOLD) {
                 // Load enough segments to restore scrollbar value to the
                 // range (PAGE_LOAD_THRESHOLD, 1 - PAGE_LOAD_THRESHOLD).
-                // Formula is obtained by solving the following equations for loadCount:
-                //   (1 - PAGE_LOAD_THRESHOLD) = curVal / newMax
-                //   newMax = curMax + loadCount * unitsPerSeg
-                double loadCount = (bar.getValue() / (1 - PAGE_LOAD_THRESHOLD) - bar.getMaximum()) / unitsPerSeg;
+                // Formula is obtained by solving the following equations for
+                // loadCount:
+                // (1 - PAGE_LOAD_THRESHOLD) = curVal / newMax
+                // newMax = curMax + loadCount * unitsPerSeg
+                double loadCount = (bar.getValue() / (1 - PAGE_LOAD_THRESHOLD) - bar.getMaximum())
+                        / unitsPerSeg;
                 loadDown((int) Math.ceil(loadCount));
             }
         });
@@ -461,7 +462,8 @@
         case FIRST_ENTRY:
             displayedFileIndex = 0;
             displayedEntryIndex = 0;
-            updatedTitle = StringUtil.format(OStrings.getString("GUI_SUBWINDOWTITLE_Editor"), getCurrentFile());
+            updatedTitle = StringUtil.format(OStrings.getString("GUI_SUBWINDOWTITLE_Editor"),
+                    getCurrentFile());
             data = editor;
             SwingUtilities.invokeLater(() -> {
                 // need to run later because some other event listeners
@@ -472,7 +474,8 @@
             });
             break;
         case NO_CHANGE:
-            updatedTitle = StringUtil.format(OStrings.getString("GUI_SUBWINDOWTITLE_Editor"), getCurrentFile());
+            updatedTitle = StringUtil.format(OStrings.getString("GUI_SUBWINDOWTITLE_Editor"),
+                    getCurrentFile());
             data = editor;
             break;
         }
@@ -571,7 +574,8 @@
     }
 
     /**
-     * Decide what document orientation should be default for source/target languages.
+     * Decide what document orientation should be default for source/target
+     * languages.
      */
     private void setInitialOrientation() {
         getValuesToDetermineOrientation();
@@ -696,8 +700,10 @@
         // Clamp displayedSegment to actually available entries.
         displayedEntryIndex = Math.max(0, Math.min(m_docSegList.length - 1, displayedEntryIndex));
         // Calculate start, end indices of a span of initialSegCount segments
-        // centered around displayedEntryIndex and clamped to [0, m_docSegList.length).
-        final int initialSegCount = Preferences.getPreferenceDefault(Preferences.EDITOR_INITIAL_SEGMENT_LOAD_COUNT,
+        // centered around displayedEntryIndex and clamped to [0,
+        // m_docSegList.length).
+        final int initialSegCount = Preferences.getPreferenceDefault(
+                Preferences.EDITOR_INITIAL_SEGMENT_LOAD_COUNT,
                 Preferences.EDITOR_INITIAL_SEGMENT_LOAD_COUNT_DEFAULT);
         firstLoaded = Math.max(0, displayedEntryIndex - initialSegCount / 2);
         lastLoaded = Math.min(file.entries.size() - 1, firstLoaded + initialSegCount - 1);
@@ -724,7 +730,7 @@
         editor.undoManager.reset();
 
         doc.addDocumentListener(new DocumentListener() {
-            //we cannot edit the document here, only other stuff.
+            // we cannot edit the document here, only other stuff.
             public void changedUpdate(DocumentEvent e) {
                 showLengthMessage();
                 onTextChanged();
@@ -752,8 +758,9 @@
                 doc.trustedChangesInProgress = true;
                 StaticUIUtils.setCaretUpdateEnabled(editor, false);
                 try {
-                    doc.insertString(startOffset, Preferences.getPreferenceDefault(
-                            Preferences.MARK_PARA_TEXT, Preferences.MARK_PARA_TEXT_DEFAULT) + "\n\n",
+                    doc.insertString(startOffset,
+                            Preferences.getPreferenceDefault(Preferences.MARK_PARA_TEXT,
+                                    Preferences.MARK_PARA_TEXT_DEFAULT) + "\n\n",
                             settings.getParagraphStartAttributeSet());
                 } catch (BadLocationException ex) {
                     throw new RuntimeException(ex);
@@ -773,10 +780,11 @@
     }
 
     /**
-     * Activates the current entry (if available) by displaying source text and embedding displayed text in
-     * markers.
+     * Activates the current entry (if available) by displaying source text and
+     * embedding displayed text in markers.
      * <p>
-     * Also moves document focus to current entry, and makes sure fuzzy info displayed if available.
+     * Also moves document focus to current entry, and makes sure fuzzy info
+     * displayed if available.
      */
     public void activateEntry(CaretPosition pos) {
         UIThreadsUtil.mustBeSwingThread();
@@ -840,7 +848,11 @@
             pos.position = Math.max(0, pos.position);
             pos.position = Math.min(pos.position, te - ts);
         }
-        if (pos.selectionStart != null && pos.selectionEnd != null) { // check if outside of entry
+        if (pos.selectionStart != null && pos.selectionEnd != null) { // check
+                                                                      // if
+                                                                      // outside
+                                                                      // of
+                                                                      // entry
             pos.selectionStart = Math.max(0, pos.selectionStart);
             pos.selectionEnd = Math.min(pos.selectionEnd, te - ts);
             if (pos.selectionStart >= pos.selectionEnd) { // if end after start
@@ -884,7 +896,8 @@
     }
 
     /**
-     * Called on the text changed in document. Required for recalculate marks for active segment.
+     * Called on the text changed in document. Required for recalculate marks
+     * for active segment.
      */
     void onTextChanged() {
         Document3 doc = editor.getOmDocument();
@@ -946,7 +959,8 @@
     }
 
     /**
-     * Calculate statistic for file, request statistic for project and display in status bar.
+     * Calculate statistic for file, request statistic for project and display
+     * in status bar.
      */
     public void showStat() {
         IProject project = Core.getProject();
@@ -970,9 +984,8 @@
 
         StatisticsInfo stat = project.getStatistics();
 
-        final MainWindowUI.StatusBarMode progressMode =
-                Preferences.getPreferenceEnumDefault(Preferences.SB_PROGRESS_MODE,
-                        MainWindowUI.StatusBarMode.DEFAULT);
+        final MainWindowUI.StatusBarMode progressMode = Preferences
+                .getPreferenceEnumDefault(Preferences.SB_PROGRESS_MODE, MainWindowUI.StatusBarMode.DEFAULT);
 
         if (progressMode == MainWindowUI.StatusBarMode.DEFAULT) {
             StringBuilder pMsg = new StringBuilder(1024).append(" ");
@@ -983,18 +996,22 @@
         } else {
             /*
              * Percentage mode based on idea by Yu Tang
-             * http://dirtysexyquery.blogspot.tw/2013/03/omegat-custom-progress-format.html
+             * http://dirtysexyquery.blogspot.tw/2013/03/omegat-custom-progress-
+             * format.html
              */
             java.text.NumberFormat nfPer = java.text.NumberFormat.getPercentInstance();
             nfPer.setRoundingMode(java.math.RoundingMode.DOWN);
             nfPer.setMaximumFractionDigits(1);
 
             String message = StringUtil.format(OStrings.getString("MW_PROGRESS_DEFAULT_PERCENTAGE"),
-                    (translatedUniqueInFile == 0) ? "0%" : nfPer.format((double) translatedUniqueInFile / uniqueInFile),
+                    (translatedUniqueInFile == 0) ? "0%"
+                            : nfPer.format((double) translatedUniqueInFile / uniqueInFile),
                     uniqueInFile - translatedUniqueInFile,
                     (stat.numberOfTranslatedSegments == 0) ? "0%"
-                            : nfPer.format((double) stat.numberOfTranslatedSegments / stat.numberOfUniqueSegments),
-                    stat.numberOfUniqueSegments - stat.numberOfTranslatedSegments, stat.numberOfSegmentsTotal);
+                            : nfPer.format(
+                                    (double) stat.numberOfTranslatedSegments / stat.numberOfUniqueSegments),
+                    stat.numberOfUniqueSegments - stat.numberOfTranslatedSegments,
+                    stat.numberOfSegmentsTotal);
 
             mw.showProgressMessage(message);
         }
@@ -1041,23 +1058,25 @@
     }
 
     /**
-     * Refresh some entries. Usually after external translation changes replacement.
+     * Refresh some entries. Usually after external translation changes
+     * replacement.
      */
     public void refreshEntries(Set<Integer> entryNumbers) {
         for (int i = 0; i < m_docSegList.length; i++) {
             if (entryNumbers.contains(m_docSegList[i].ste.entryNum())) {
                 // the same source text - need to update
-                m_docSegList[i].createSegmentElement(false, Core.getProject().getTranslationInfo(m_docSegList[i].ste));
-            }
-        }
-    }
-
-    /**
-     * Commits the translation. Reads current entry text and commit it to memory if it's changed. Also clears
-     * out segment markers while we're at it.
+                m_docSegList[i].createSegmentElement(false,
+                        Core.getProject().getTranslationInfo(m_docSegList[i].ste));
+            }
+        }
+    }
+
+    /**
+     * Commits the translation. Reads current entry text and commit it to memory
+     * if it's changed. Also clears out segment markers while we're at it.
      * <p>
-     * Since 1.6: Translation equal to source may be validated as OK translation if appropriate option is set
-     * in Workflow options dialog.
+     * Since 1.6: Translation equal to source may be validated as OK translation
+     * if appropriate option is set in Workflow options dialog.
      * <p>
      * All displayed segments with the same source text updated also.
      *
@@ -1078,7 +1097,8 @@
 
         // remove internal bidi chars
         String transWithControlChars = doc.extractTranslation();
-        String newTrans = EditorUtils.removeDirectionCharsAroundTags(transWithControlChars, getCurrentEntry());
+        String newTrans = EditorUtils.removeDirectionCharsAroundTags(transWithControlChars,
+                getCurrentEntry());
         if (newTrans != null) {
             commitAndDeactivate(null, newTrans);
         }
@@ -1134,7 +1154,8 @@
                     }
                 }
             } else {
-                // new translation is not empty and not equals to source - just change
+                // new translation is not empty and not equals to source - just
+                // change
                 newen.translation = newTrans;
                 if (currentEntryOrigin != null && newTrans.equals(translationFromOrigin)) {
                     if (newen.otherProperties == null) {
@@ -1153,7 +1174,8 @@
         resetOrigin();
 
         if (!isNewAltTrans && !translationChanged && noteChanged) {
-            // Only note was changed, and we are not making a new alt translation.
+            // Only note was changed, and we are not making a new alt
+            // translation.
             Core.getProject().setNote(entry, oldTE, newen.note);
         } else if (isNewDefaultTrans || translationChanged || noteChanged) {
             while (true) {
@@ -1177,7 +1199,8 @@
         }
 
         m_docSegList[displayedEntryIndex].createSegmentElement(false,
-                Core.getProject().getTranslationInfo(m_docSegList[displayedEntryIndex].ste), defaultTranslation);
+                Core.getProject().getTranslationInfo(m_docSegList[displayedEntryIndex].ste),
+                defaultTranslation);
 
         // find all identical sources and redraw them
         for (int i = 0; i < m_docSegList.length; i++) {
@@ -1192,8 +1215,8 @@
             }
             if (builder.ste.getSrcText().equals(entry.getSrcText())) {
                 // the same source text - need to update
-                builder.createSegmentElement(false,
-                        Core.getProject().getTranslationInfo(builder.ste), !defaultTranslation);
+                builder.createSegmentElement(false, Core.getProject().getTranslationInfo(builder.ste),
+                        !defaultTranslation);
                 // then add new marks
                 markerController.reprocessImmediately(builder);
             }
@@ -1239,7 +1262,8 @@
     }
 
     /**
-     * Deactivate active translation without save. Required on project close postprocessing, for example.
+     * Deactivate active translation without save. Required on project close
+     * postprocessing, for example.
      */
     protected void deactivateWithoutCommit() {
         UIThreadsUtil.mustBeSwingThread();
@@ -1264,11 +1288,12 @@
         if (Core.getProject().getAllEntries().isEmpty()) {
             return; // empty project
         }
-    //
-    // Memorize current position of cursor.
-    // After deactivating and activating with shrinking and expanding text, we might
-    // be able to position the current at this position again.
-    //
+        //
+        // Memorize current position of cursor.
+        // After deactivating and activating with shrinking and expanding text,
+        // we might
+        // be able to position the current at this position again.
+        //
         int currentPosition = getCurrentPositionInEntryTranslation();
         commitAndDeactivate();
         activateEntry(new CaretPosition(currentPosition));
@@ -1357,7 +1382,9 @@
 
     /**
      * Find the next (un)translated entry.
-     * @param findTranslated should the next entry be translated or not.
+     * 
+     * @param findTranslated
+     *            should the next entry be translated or not.
      */
     private void nextTranslatedEntry(final boolean findTranslated) {
         iterateToEntry(true, ste -> {
@@ -1398,9 +1425,9 @@
 
     private void linkedEntry(boolean forward, String linked) {
         iterateToEntry(forward, ste -> {
-                TMXEntry info = Core.getProject().getTranslationInfo(ste);
-                return String.valueOf(info.linked).equals(linked);
-            });
+            TMXEntry info = Core.getProject().getTranslationInfo(ste);
+            return String.valueOf(info.linked).equals(linked);
+        });
     }
 
     /**
@@ -1409,6 +1436,7 @@
     public void nextXAutoEntry() {
         linkedEntry(true, "xAUTO");
     }
+
     public void prevXAutoEntry() {
         linkedEntry(false, "xAUTO");
     }
@@ -1419,6 +1447,7 @@
     public void nextXEnforcedEntry() {
         linkedEntry(true, "xENFORCED");
     }
+
     public void prevXEnforcedEntry() {
         linkedEntry(false, "xENFORCED");
     }
@@ -1545,14 +1574,16 @@
         UIThreadsUtil.mustBeSwingThread();
 
         /*
-         * Goto segment with contains matched source. Since it enough rarely executed code, it
-         * will be better to find this segment each time, instead use additional memory storage.
+         * Goto segment with contains matched source. Since it enough rarely
+         * executed code, it will be better to find this segment each time,
+         * instead use additional memory storage.
          */
         List<SourceTextEntry> entries = Core.getProject().getAllEntries();
         for (int i = 0; i < entries.size(); i++) {
             SourceTextEntry ste = entries.get(i);
             if (srcString != null && !ste.getSrcText().equals(srcString)) {
-                // source text not equals - there is no sense to checking this entry
+                // source text not equals - there is no sense to checking this
+                // entry
                 continue;
             }
             if (key != null) {
@@ -1605,7 +1636,8 @@
     }
 
     /**
-     * Change case of the selected text or if none is selected, of the current word.
+     * Change case of the selected text or if none is selected, of the current
+     * word.
      *
      * @param toWhat
      *            : lower, title, upper or cycle
@@ -1694,8 +1726,8 @@
         setOrigin(text, origin);
         SegmentBuilder builder = m_docSegList[displayedEntryIndex];
         if (builder.hasRTL && targetLangIsRTL) {
-            text = EditorUtils.addBidiAroundTags(EditorUtils.removeDirectionCharsAroundTags(text, builder.ste),
-                    builder.ste);
+            text = EditorUtils.addBidiAroundTags(
+                    EditorUtils.removeDirectionCharsAroundTags(text, builder.ste), builder.ste);
         }
 
         // build local offsets
@@ -1724,6 +1756,7 @@
         editor.select(start + off, end + off);
         editor.replaceSelection(text);
     }
+
     /**
      * {@inheritDoc}
      */
@@ -1815,8 +1848,8 @@
         resetOrigin();
         SegmentBuilder builder = m_docSegList[displayedEntryIndex];
         if (builder.hasRTL && targetLangIsRTL) {
-            text = EditorUtils.addBidiAroundTags(EditorUtils.removeDirectionCharsAroundTags(text, builder.ste),
-                    builder.ste);
+            text = EditorUtils.addBidiAroundTags(
+                    EditorUtils.removeDirectionCharsAroundTags(text, builder.ste), builder.ste);
         }
         editor.replaceSelection(text);
     }
@@ -1944,9 +1977,8 @@
         try {
             String language = detectFirstStepsLanguage();
             introPane = new JTextPane();
-            introPane
-                    .setComponentOrientation(BiDiUtils.isRtl(language) ? ComponentOrientation.RIGHT_TO_LEFT
-                            : ComponentOrientation.LEFT_TO_RIGHT);
+            introPane.setComponentOrientation(BiDiUtils.isRtl(language) ? ComponentOrientation.RIGHT_TO_LEFT
+                    : ComponentOrientation.LEFT_TO_RIGHT);
             introPane.setEditable(false);
             DragTargetOverlay.apply(introPane, dropInfo);
             URI uri = Help.getHelpFileURI(language, OConsts.HELP_FIRST_STEPS);
@@ -1965,10 +1997,12 @@
     }
 
     /**
-     * Detects the language of the first steps guide (checks if present in default locale's language).
+     * Detects the language of the first steps guide (checks if present in
+     * default locale's language).
      *
-     * If there is no first steps guide in the default locale's language, "en" (English) is returned,
-     * otherwise the acronym for the default locale's language.
+     * If there is no first steps guide in the default locale's language, "en"
+     * (English) is returned, otherwise the acronym for the default locale's
+     * language.
      */
     private String detectFirstStepsLanguage() {
         // Get the system language and country
@@ -2049,7 +2083,8 @@
         SourceTextEntry curEntry = getCurrentEntry();
         Document3 doc = editor.getOmDocument();
         IProject project = Core.getProject();
-        // Prevent NullPointerErrors in loadDocument. Only load if there is a document.
+        // Prevent NullPointerErrors in loadDocument. Only load if there is a
+        // document.
         if (doc != null && project != null && project.getProjectFiles() != null && curEntry != null) {
             int curEntryNum = curEntry.entryNum();
             loadDocument(); // rebuild entrylist
@@ -2175,7 +2210,9 @@
 
             @Override
             protected Map<Integer, Point> getViewableSegmentLocations() {
-                Map<Integer, Point> map = new LinkedHashMap<Integer, Point>(); // keep putting order
+                Map<Integer, Point> map = new LinkedHashMap<Integer, Point>(); // keep
+                                                                               // putting
+                                                                               // order
 
                 // no segments
                 if (m_docSegList == null) {
@@ -2183,14 +2220,14 @@
                 }
 
                 JViewport viewport = scrollPane.getViewport();
-                int x = sourceLangIsRTL
-                        ? editor.getWidth() - editor.getInsets().right
+                int x = sourceLangIsRTL ? editor.getWidth() - editor.getInsets().right
                         : editor.getInsets().left;
                 Rectangle viewRect = viewport.getViewRect();
 
-                // expand a bit rect for the segment at the upper end of the editor.
-                viewRect.setBounds(viewRect.x, viewRect.y - UPPER_GAP,
-                                    viewRect.width, viewRect.height + UPPER_GAP);
+                // expand a bit rect for the segment at the upper end of the
+                // editor.
+                viewRect.setBounds(viewRect.x, viewRect.y - UPPER_GAP, viewRect.width,
+                        viewRect.height + UPPER_GAP);
 
                 Point viewPosition = viewport.getViewPosition();
                 for (SegmentBuilder sb : m_docSegList) {
@@ -2198,12 +2235,16 @@
                         continue;
                     }
                     try {
-                        Point location =
-                                editor.modelToView2D(sb.getStartPosition()).getBounds().getLocation();
-                        if (viewRect.contains(location)) { // location is viewable
+                        Point location = editor.modelToView2D(sb.getStartPosition()).getBounds()
+                                .getLocation();
+                        if (viewRect.contains(location)) { // location is
+                                                           // viewable
                             int segmentNo = sb.segmentNumberInProject;
-                            location.translate(0, -viewPosition.y); // adjust to vertically view position
-                            location.x = x;                          // align in the left or right border
+                            location.translate(0, -viewPosition.y); // adjust to
+                                                                    // vertically
+                                                                    // view
+                                                                    // position
+                            location.x = x; // align in the left or right border
                             map.put(segmentNo, location);
                         }
                     } catch (BadLocationException ex) {
