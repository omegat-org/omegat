--- conflicted
+++ resolved
@@ -128,13 +128,8 @@
 import org.omegat.util.gui.UIThreadsUtil;
 
 import com.vlsolutions.swing.docking.DockingDesktop;
-<<<<<<< HEAD
-import org.slf4j.Logger;
-import org.slf4j.LoggerFactory;
-=======
 import tokyo.northside.logging.ILogger;
 import tokyo.northside.logging.LoggerFactory;
->>>>>>> 5b4025ad
 
 /**
  * Class for control all editor operations.
@@ -161,11 +156,7 @@
 public class EditorController implements IEditor {
 
     /** Local logger. */
-<<<<<<< HEAD
-    private static final Logger LOGGER = LoggerFactory.getLogger(EditorController.class);
-=======
     private static final ILogger LOGGER = LoggerFactory.getLogger(EditorController.class);
->>>>>>> 5b4025ad
 
     private static final double PAGE_LOAD_THRESHOLD = 0.25;
 
@@ -349,14 +340,8 @@
         });
 
         // register Swing error logger
-<<<<<<< HEAD
-        Thread.setDefaultUncaughtExceptionHandler((t, e) -> {
-            LOGGER.atError().setMessage("Uncatched exception in thread [{}]").addArgument(t.getName()).setCause(e).log();
-        });
-=======
         Thread.setDefaultUncaughtExceptionHandler((t, e) -> LOGGER.atError().setCause(e)
                 .setMessage("Uncatched exception in thread [{0}]").addArgument(t.getName()).log());
->>>>>>> 5b4025ad
 
         EditorPopups.init(this);
 
@@ -1265,11 +1250,7 @@
                             Core.getIssues().showForFiles(Pattern.quote(file), entry.entryNum());
                         }
                     } catch (InterruptedException | ExecutionException e) {
-<<<<<<< HEAD
-                        LOGGER.atError().setMessage("Exception when validating tags on leave").setCause(e).log();
-=======
                         LOGGER.atError().setCause(e).setMessage("Exception when validating tags on leave").log();
->>>>>>> 5b4025ad
                     }
                 }
             }.execute();
