--- conflicted
+++ resolved
@@ -243,18 +243,12 @@
     Token[] tokenize(String str) {
         // Make comparison case-insensitive
         String strLower = str.toLowerCase(srcLang.getLocale());
-<<<<<<< HEAD
-        if (Preferences.isPreferenceDefault(Preferences.GLOSSARY_STEMMING,
-                Preferences.GLOSSARY_STEMMING_DEFAULT)) {
+        if (isGlossaryStemming()) {
             if (Preferences.isPreference(Preferences.GLOSSARY_STEMMING_FULL)) {
                 return tok.tokenizeWords(strLower, StemmingMode.GLOSSARY_FULL);
             } else {
                 return tok.tokenizeWords(strLower, StemmingMode.GLOSSARY);
             }
-=======
-        if (isGlossaryStemming()) {
-            return tok.tokenizeWords(strLower, StemmingMode.GLOSSARY);
->>>>>>> d5cd6f2f
         } else {
             // skip whitespace tokens
             return Arrays.stream(tok.tokenizeVerbatim(strLower)).filter(tok -> !StringUtil.isWhiteSpace(
