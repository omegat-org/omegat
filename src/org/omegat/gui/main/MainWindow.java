/**************************************************************************
 OmegaT - Computer Assisted Translation (CAT) tool
          with fuzzy matching, translation memory, keyword search,
          glossaries, and translation leveraging into updated projects.

 Copyright (C) 2000-2006 Keith Godfrey, Maxym Mykhalchuk, Henry Pijffers,
                         Benjamin Siband, and Kim Bruning
               2007 Zoltan Bartko
               2008 Andrzej Sawula, Alex Buloichik, Didier Briel
               2013 Yu Tang, Aaron Madlon-Kay
               2014 Piotr Kulik
               2015 Yu Tang, Aaron Madlon-Kay
               2016 Didier Briel
               2023 Hiroshi Miura
               Home page: https://www.omegat.org/
               Support center: https://omegat.org/support

 This file is part of OmegaT.

 OmegaT is free software: you can redistribute it and/or modify
 it under the terms of the GNU General Public License as published by
 the Free Software Foundation, either version 3 of the License, or
 (at your option) any later version.

 OmegaT is distributed in the hope that it will be useful,
 but WITHOUT ANY WARRANTY; without even the implied warranty of
 MERCHANTABILITY or FITNESS FOR A PARTICULAR PURPOSE.  See the
 GNU General Public License for more details.

 You should have received a copy of the GNU General Public License
 along with this program.  If not, see <https://www.gnu.org/licenses/>.
 **************************************************************************/

package org.omegat.gui.main;

import java.awt.BorderLayout;
import java.awt.Container;
import java.awt.Dimension;
import java.awt.Font;
import java.awt.Frame;
import java.awt.HeadlessException;
import java.awt.Toolkit;
import java.awt.Window;
import java.awt.datatransfer.StringSelection;
import java.awt.event.WindowAdapter;
import java.awt.event.WindowEvent;
import java.io.IOException;
import java.util.ArrayList;
import java.util.Arrays;
import java.util.Collections;
import java.util.List;

import javax.swing.BorderFactory;
import javax.swing.Box;
import javax.swing.BoxLayout;
import javax.swing.JButton;
import javax.swing.JFrame;
import javax.swing.JLabel;
import javax.swing.JOptionPane;
import javax.swing.JPanel;
import javax.swing.JScrollPane;
import javax.swing.JTextArea;
import javax.swing.ScrollPaneConstants;
import javax.swing.SwingUtilities;
import javax.swing.Timer;
import javax.swing.WindowConstants;
import javax.swing.plaf.FontUIResource;
import javax.swing.text.JTextComponent;

import org.omegat.core.Core;
import org.omegat.core.CoreEvents;
import org.omegat.core.data.DataUtils;
import org.omegat.core.events.IApplicationEventListener;
import org.omegat.core.events.IProjectEventListener;
import org.omegat.core.matching.NearString;
import org.omegat.gui.filelist.ProjectFilesListController;
import org.omegat.gui.matches.IMatcher;
import org.omegat.gui.search.SearchWindowController;
import org.omegat.util.OStrings;
import org.omegat.util.Platform;
import org.omegat.util.Preferences;
import org.omegat.util.StaticUtils;
import org.omegat.util.StringUtil;
import org.omegat.util.gui.FontUtil;
import org.omegat.util.gui.StaticUIUtils;
import org.omegat.util.gui.UIDesignManager;
import org.omegat.util.gui.UIScale;
import org.omegat.util.gui.UIThreadsUtil;

import com.vlsolutions.swing.docking.Dockable;
import com.vlsolutions.swing.docking.DockableState;
import com.vlsolutions.swing.docking.DockingDesktop;
import com.vlsolutions.swing.docking.FloatingDialog;

/**
 * The main window of OmegaT application (unless the application is started in
 * consoleMode).
 *
 * @author Keith Godfrey
 * @author Benjamin Siband
 * @author Maxym Mykhalchuk
 * @author Kim Bruning
 * @author Henry Pijffers (henry.pijffers@saxnot.com)
 * @author Zoltan Bartko - bartkozoltan@bartkozoltan.com
 * @author Andrzej Sawula
 * @author Alex Buloichik (alex73mail@gmail.com)
 * @author Yu Tang
 * @author Aaron Madlon-Kay
 * @author Piotr Kulik
 * @author Didier Briel
 */
@SuppressWarnings("serial")
public class MainWindow extends JFrame implements IMainWindow {
    public final BaseMainWindowMenu menu;

    protected ProjectFilesListController projWin;

    /**
     * The font for main window (source and target text) and for match and
     * glossary windows
     */
    private FontUIResource font;

    /** Set of all open search windows. */
    private final List<SearchWindowController> searches = new ArrayList<>();

    protected JLabel lengthLabel;
    protected JLabel progressLabel;
    protected JLabel statusLabel;
    protected JLabel lockInsertLabel;

    MainWindowAccessTools mainWindowAccessTools;

    protected DockingDesktop desktop;

    /** Creates new form MainWindow */
    public MainWindow() throws IOException {
        MainWindowMenuHandler mainWindowMenuHandler = new MainWindowMenuHandler(this);
        if (Preferences.isPreference(Preferences.APPLY_BURGER_SELECTOR_UI) && !Platform.isMacOSX()) {
            menu = new MainWindowBurgerMenu(this, mainWindowMenuHandler);
            menu.initComponents();
            mainWindowAccessTools = MainWindowAccessTools.of(menu.mainMenu, mainWindowMenuHandler);
        } else {
            menu = new MainWindowMenu(this, mainWindowMenuHandler);
            menu.initComponents();
            if (Preferences.isPreference(Preferences.APPLY_BURGER_SELECTOR_UI) && Platform.isMacOSX()) {
                JPanel toolsPanel = new JPanel();
                mainWindowAccessTools = MainWindowAccessTools.of(toolsPanel, mainWindowMenuHandler);
                getContentPane().add(toolsPanel, BorderLayout.NORTH);
            }
        }
        setJMenuBar(menu.mainMenu);
        setDefaultCloseOperation(WindowConstants.DO_NOTHING_ON_CLOSE);
        addWindowListener(new WindowAdapter() {
            public void windowClosing(WindowEvent e) {
                menu.mainWindowMenuHandler.projectExitMenuItemActionPerformed();
            }

            @Override
            public void windowDeactivated(WindowEvent we) {
                Core.getEditor().windowDeactivated();
            }
        });

        font = FontUtil.getScaledFont();

        MainWindowUI.createMainComponents(this, font);

        getContentPane().add(MainWindowUI.initDocking(this), BorderLayout.CENTER);
        pack();
        getContentPane().add(MainWindowUI.createStatusBar(this), BorderLayout.SOUTH);

        StaticUIUtils.setWindowIcon(this);

        CoreEvents.registerProjectChangeListener(eventType -> {
            updateTitle();
            if (eventType == IProjectEventListener.PROJECT_CHANGE_TYPE.CLOSE) {
                closeSearchWindows();
            }
        });

        CoreEvents.registerApplicationEventListener(new IApplicationEventListener() {
            public void onApplicationStartup() {
                MainWindowUI.initializeScreenLayout(MainWindow.this);

                UIDesignManager.removeUnusedMenuSeparators(menu.getOptionsMenu().getPopupMenu());
            }

            public void onApplicationShutdown() {
            }
        });

        UIScale.addPropertyChangeListener(evt -> CoreEvents.fireFontChanged(FontUtil.getScaledFont()));
        CoreEvents.registerFontChangedEventListener(
                newFont -> font = (newFont instanceof FontUIResource) ? (FontUIResource) newFont
                        : new FontUIResource(newFont));

        MainWindowUI.handlePerProjectLayouts(this);

        updateTitle();

        // Set up prompt to reload if segmentation or filters settings change
        Preferences.addPropertyChangeListener(evt -> {
            if (Core.getProject().isProjectLoaded()) {
                String prop = evt.getPropertyName();
                if (prop.equals(Preferences.PROPERTY_SRX)
                        && Core.getProject().getProjectProperties().getProjectSRX() == null) {
                    SwingUtilities.invokeLater(ProjectUICommands::promptReload);
                } else if (prop.equals(Preferences.PROPERTY_FILTERS)
                        && Core.getProject().getProjectProperties().getProjectFilters() == null) {
                    SwingUtilities.invokeLater(ProjectUICommands::promptReload);
                }
            }
        });
    }

    /**
     * {@inheritDoc}
     */
    public JFrame getApplicationFrame() {
        return this;
    }

    /**
     * {@inheritDoc}
     */
    public Font getApplicationFont() {
        return font;
    }

    /**
     * {@inheritDoc}
     */
    public IMainMenu getMainMenu() {
        return menu;
    }

    /**
     * {@inheritDoc}
     */
    public void addDockable(Dockable pane) {
        desktop.addDockable(pane);
    }

    /**
     * Sets the title of the main window appropriately
     */
    private void updateTitle() {
        String s = OStrings.getDisplayNameAndVersion();
        if (Core.getProject().isProjectLoaded()) {
            s += " :: " + Core.getProject().getProjectProperties().getProjectName();
        }
        setTitle(s);
    }

    /** insert current fuzzy match or selection at cursor position */
    public void doInsertTrans() {
        if (!Core.getProject().isProjectLoaded()) {
            return;
        }

        String text = getSelectedTextInMatcher();
        boolean fromMT = false;
        if (StringUtil.isEmpty(text)) {
            NearString near = Core.getMatcher().getActiveMatch();
            if (near != null) {
                text = near.translation;
                if (Preferences.isPreference(Preferences.CONVERT_NUMBERS)) {
                    text = Core.getMatcher().substituteNumbers(
                            Core.getEditor().getCurrentEntry().getSrcText(), near.source, near.translation);
                }

                if (DataUtils.isFromMTMemory(near)) {
                    fromMT = true;
                }
            }
        }
        if (!StringUtil.isEmpty(text)) {
            if (fromMT) {
                Core.getEditor().insertTextAndMark(text);
            } else {
                Core.getEditor().insertText(text);
            }
            Core.getEditor().requestFocus();
        }
    }

    /** replace entire edit area with active fuzzy match or selection */
    public void doRecycleTrans() {
        if (!Core.getProject().isProjectLoaded()) {
            return;
        }

        String selection = getSelectedTextInMatcher();
        if (!StringUtil.isEmpty(selection)) {
            Core.getEditor().replaceEditText(selection);
            Core.getEditor().requestFocus();
            return;
        }

        NearString near = Core.getMatcher().getActiveMatch();
        if (near != null) {
            String translation = near.translation;
            if (Preferences.isPreference(Preferences.CONVERT_NUMBERS)) {
                translation = Core.getMatcher().substituteNumbers(
                        Core.getEditor().getCurrentEntry().getSrcText(), near.source, near.translation);
            }
            if (DataUtils.isFromMTMemory(near)) {
                Core.getEditor().replaceEditTextAndMark(translation, "TM:[tm/mt]");
            } else {
                Core.getEditor().replaceEditText(translation, "TM:[generic]");
            }
            Core.getEditor().requestFocus();
        }
    }

    private String getSelectedTextInMatcher() {
        IMatcher matcher = Core.getMatcher();
        return matcher instanceof JTextComponent ? ((JTextComponent) matcher).getSelectedText() : null;
    }

    protected void addSearchWindow(final SearchWindowController newSearchWindow) {
        newSearchWindow.addWindowListener(new WindowAdapter() {
            @Override
            public void windowClosed(WindowEvent e) {
                removeSearchWindow(newSearchWindow);
            }
        });
        synchronized (searches) {
            searches.add(newSearchWindow);
        }
    }

    private void removeSearchWindow(SearchWindowController searchWindow) {
        synchronized (searches) {
            searches.remove(searchWindow);
        }
    }

    private void closeSearchWindows() {
        synchronized (searches) {
            // dispose other windows
            for (SearchWindowController sw : searches) {
                sw.dispose();
            }
            searches.clear();
        }
    }

    protected List<SearchWindowController> getSearchWindows() {
        return Collections.unmodifiableList(searches);
    }

    /**
     * {@inheritDoc}
     */
    public void showStatusMessageRB(final String messageKey, final Object... params) {
        final String msg = getLocalizedString(messageKey, params);
        UIThreadsUtil.executeInSwingThread(new Runnable() {
            @Override
            public void run() {
                statusLabel.setText(msg);
            }
        });
    }

    private String getLocalizedString(String messageKey, Object... params) {
        if (messageKey == null) {
            return " ";
        } else if (params == null) {
            return OStrings.getString(messageKey);
        } else {
            return StringUtil.format(OStrings.getString(messageKey), params);
        }
    }

    /**
     * {@inheritDoc}
     */
    @Override
    public void showTimedStatusMessageRB(String messageKey, Object... params) {
        showStatusMessageRB(messageKey, params);

        if (messageKey == null) {
            return;
        }

        // clear the message after 10 seconds
        String localizedString = getLocalizedString(messageKey, params);
        Timer timer = new Timer(10_000, evt -> {
            String text = statusLabel.getText();
            if (localizedString.equals(text)) {
                statusLabel.setText(null);
            }
        });
        timer.setRepeats(false); // one-time only
        timer.start();
    }

    /**
     * Show message in progress bar.
     *
     * @param messageText
     *            message text
     */
    public void showProgressMessage(String messageText) {
        progressLabel.setText(messageText);
    }

    /*
     * Set progress bar tooltip text.
     *
     * @param tooltipText tooltip text
     */
    public void setProgressToolTipText(String toolTipText) {
        progressLabel.setToolTipText(toolTipText);
    }

    /**
     * Show message in length label.
     *
     * @param messageText
     *            message text
     */
    public void showLengthMessage(String messageText) {
        lengthLabel.setText(messageText);
    }

    public void showLockInsertMessage(String messageText, String toolTip) {
        lockInsertLabel.setText(messageText);
        lockInsertLabel.setToolTipText(toolTip);
    }

    // /////////////////////////////////////////////////////////////
    // /////////////////////////////////////////////////////////////
    // display oriented code

    private JPanel lastDialogText;
    private String lastDialogKey;

    /**
     * {@inheritDoc}
     */
    public void displayWarningRB(String warningKey, Object... params) {
        displayWarningRB(warningKey, null, params);
    };

    /**
     * {@inheritDoc}
     */
    public void displayWarningRB(final String warningKey, final String supercedesKey,
            final Object... params) {
        UIThreadsUtil.executeInSwingThread(() -> {
            String msg;
            if (params != null) {
                msg = StringUtil.format(OStrings.getString(warningKey), params);
            } else {
                msg = OStrings.getString(warningKey);
            }

            if (supercedesKey != null && lastDialogText != null && supercedesKey.equals(lastDialogKey)) {
                Window w = SwingUtilities.getWindowAncestor(lastDialogText);
                if (w != null) {
                    w.dispose();
                }
            }

            lastDialogText = new JPanel();
            lastDialogText.setLayout(new BoxLayout(lastDialogText, BoxLayout.PAGE_AXIS));
<<<<<<< HEAD
=======
            lastDialogText.setBorder(BorderFactory.createEmptyBorder());
>>>>>>> 730f095b
            String[] messages = msg.split("\\n");
            Arrays.stream(messages).forEach(m -> {
                lastDialogText.add(new JLabel(m));
            });
            lastDialogKey = warningKey;

            statusLabel.setText(messages[0]);

            JOptionPane.showMessageDialog(MainWindow.this, lastDialogText, OStrings.getString("TF_WARNING"),
                    JOptionPane.WARNING_MESSAGE);
        });
    }

    /**
     * {@inheritDoc}
     */
    public void displayErrorRB(final Throwable ex, final String errorKey, final Object... params) {
        UIThreadsUtil.executeInSwingThread(() -> {
            String msg;
            if (params != null) {
                msg = StringUtil.format(OStrings.getString(errorKey), params);
            } else {
                msg = OStrings.getString(errorKey);
            }

            String[] messages = msg.split("\\n");
            statusLabel.setText(messages[0]);
            JPanel pane = new JPanel();
            pane.setLayout(new BoxLayout(pane, BoxLayout.PAGE_AXIS));
            pane.setSize(new Dimension(900, 400));
            Arrays.stream(messages).forEach(m -> {
                JLabel jlabel = new JLabel(m);
                jlabel.setAlignmentX(LEFT_ALIGNMENT);
                pane.add(jlabel);
            });

            if (ex != null && ex.getLocalizedMessage() != null) {
                pane.add(Box.createRigidArea(new Dimension(0, 5)));
                JTextArea message = new JTextArea();
                message.setBorder(BorderFactory.createEmptyBorder());
                message.setText(ex.getLocalizedMessage());
                message.setLineWrap(true);
                message.setEditable(false);
                JScrollPane jScrollPane = new JScrollPane(message,
                        ScrollPaneConstants.VERTICAL_SCROLLBAR_ALWAYS,
                        ScrollPaneConstants.HORIZONTAL_SCROLLBAR_NEVER);
                jScrollPane.setAlignmentX(LEFT_ALIGNMENT);
                jScrollPane.setPreferredSize(new Dimension(800, 200));
                jScrollPane.getVerticalScrollBar().setValue(0);
                pane.add(jScrollPane);
                pane.setBorder(BorderFactory.createEmptyBorder(10, 10, 10, 10));
                JButton jbutton = new JButton(OStrings.getString("TF_ERROR_COPY_CLIPBOARD"));
                // Copy to clipboard action
                jbutton.addActionListener(l -> {
                    String clipboardMsg = String.format("%s%n---%n%s%n---%n%s%n", msg,
                            ex.getLocalizedMessage(), StaticUtils.getSupportInfo());
                    Toolkit.getDefaultToolkit().getSystemClipboard()
                            .setContents(new StringSelection(clipboardMsg), null);
                });
                jbutton.setAlignmentX(LEFT_ALIGNMENT);
                pane.add(jbutton);
            }

            JOptionPane.showMessageDialog(MainWindow.this, pane, OStrings.getString("TF_ERROR"),
                    JOptionPane.ERROR_MESSAGE);
        });
    }

    /**
     * {@inheritDoc}
     */
    public void lockUI() {
        UIThreadsUtil.mustBeSwingThread();

        // lock application frame
        setEnabled(false);
        for (Frame f : Frame.getFrames()) {
            f.setEnabled(false);
        }
        // lock undocked dockables
        for (DockableState dock : desktop.getDockables()) {
            if (!dock.isDocked()) {
                dock.getDockable().getComponent().setEnabled(false);
                for (Container parent = dock.getDockable().getComponent()
                        .getParent(); parent != null; parent = parent.getParent()) {
                    if (parent instanceof FloatingDialog) {
                        parent.setEnabled(false);
                        break;
                    }
                }
            }
        }
    }

    /**
     * {@inheritDoc}
     */
    public void unlockUI() {
        UIThreadsUtil.mustBeSwingThread();

        // unlock undocked dockables
        for (DockableState dock : desktop.getDockables()) {
            if (!dock.isDocked()) {
                for (Container parent = dock.getDockable().getComponent()
                        .getParent(); parent != null; parent = parent.getParent()) {
                    if (parent instanceof FloatingDialog) {
                        parent.setEnabled(true);
                        break;
                    }
                }
                dock.getDockable().getComponent().setEnabled(true);
            }
        }
        for (Frame f : Frame.getFrames()) {
            f.setEnabled(true);
        }
        // unlock application frame
        setEnabled(true);
    }

    /**
     * {@inheritDoc}
     */
    public void showErrorDialogRB(String title, String message, Object... args) {

        JOptionPane.showMessageDialog(this.getApplicationFrame(),
                StringUtil.format(OStrings.getString(message), args), OStrings.getString(title),
                JOptionPane.ERROR_MESSAGE);
    }

    /**
     * {@inheritDoc}
     *
     * @see JOptionPane#showConfirmDialog(java.awt.Component, Object, String,
     *      int, int)
     */
    public int showConfirmDialog(Object message, String title, int optionType, int messageType)
            throws HeadlessException {
        return JOptionPane.showConfirmDialog(this, message, title, optionType, messageType);
    }

    public void showMessageDialog(String message) {
        JOptionPane.showMessageDialog(this, message);
    }

    /**
     * get DockableDesktop object.
     */
    public DockingDesktop getDesktop() {
        return desktop;
    }
}<|MERGE_RESOLUTION|>--- conflicted
+++ resolved
@@ -467,10 +467,7 @@
 
             lastDialogText = new JPanel();
             lastDialogText.setLayout(new BoxLayout(lastDialogText, BoxLayout.PAGE_AXIS));
-<<<<<<< HEAD
-=======
             lastDialogText.setBorder(BorderFactory.createEmptyBorder());
->>>>>>> 730f095b
             String[] messages = msg.split("\\n");
             Arrays.stream(messages).forEach(m -> {
                 lastDialogText.add(new JLabel(m));
