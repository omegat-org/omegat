--- conflicted
+++ resolved
@@ -462,21 +462,9 @@
         SearchWindowManager.createSearchWindow(SearchMode.SEARCH);
     }
 
-<<<<<<< HEAD
     public void editReplaceInProjectMenuItemActionPerformed() {
         if (!Core.getProject().isProjectLoaded()) {
             return;
-=======
-    private String getTrimmedSelectedTextInMainWindow() {
-        String selection = null;
-        Component component = Core.getMainWindow().getApplicationFrame().getMostRecentFocusOwner();
-        if (component instanceof JTextComponent) {
-            selection = ((JTextComponent) component).getSelectedText();
-            if (!StringUtil.isEmpty(selection)) {
-                selection = EditorUtils.removeDirectionChars(selection);
-                selection = selection.trim();
-            }
->>>>>>> ab63fa63
         }
         SearchWindowManager.createSearchWindow(SearchMode.REPLACE);
     }
