--- conflicted
+++ resolved
@@ -27,13 +27,8 @@
 
 package org.omegat.languagetools;
 
-<<<<<<< HEAD
 import java.beans.PropertyChangeEvent;
 import java.beans.PropertyChangeListener;
-=======
-import java.util.Arrays;
-import java.util.Collections;
->>>>>>> 3117087a
 import java.util.List;
 
 import javax.swing.text.Highlighter.HighlightPainter;
@@ -67,7 +62,6 @@
     static final HighlightPainter PAINTER = new UnderlineFactory.WaveUnderline(
             Styles.EditorColor.COLOR_LANGUAGE_TOOLS.getColor());
 
-<<<<<<< HEAD
     private final static String DEFAULT_DISABLED_CATEGORIES = "SPELL,TYPOS";
     private final static String DEFAULT_DISABLED_RULES = "SAME_TRANSLATION,TRANSLATION_LENGTH,DIFFERENT_PUNCTUATION";
 
@@ -76,11 +70,6 @@
     }
 
     private ILanguageToolBridge bridge;
-=======
-    private ThreadLocal<JLanguageTool> sourceLt;
-    private ThreadLocal<JLanguageTool> targetLt;
-    private List<BitextRule> bRules;
->>>>>>> 3117087a
 
     public LanguageToolWrapper() throws Exception {
         CoreEvents.registerProjectChangeListener(this);
@@ -148,27 +137,12 @@
         switch (eventType) {
         case CREATE:
         case LOAD:
-<<<<<<< HEAD
             Language sourceLang = Core.getProject().getProjectProperties().getSourceLanguage();
             Language targetLang = Core.getProject().getProjectProperties().getTargetLanguage();
             bridge = createBridgeFromPrefs(sourceLang, targetLang);
             break;
         case CLOSE:
             bridge.stop();
-=======
-            Optional<Language> sourceLang = getLTLanguage(Core.getProject().getProjectProperties().getSourceLanguage());
-            Optional<Language> targetLang = getLTLanguage(Core.getProject().getProjectProperties().getTargetLanguage());
-            sourceLt = ThreadLocal
-                    .withInitial(() -> sourceLang.flatMap(LanguageToolWrapper::getLanguageToolInstance).orElse(null));
-            targetLt = ThreadLocal
-                    .withInitial(() -> targetLang.flatMap(LanguageToolWrapper::getLanguageToolInstance).orElse(null));
-            sourceLang.ifPresent(s -> targetLang.ifPresent(t -> bRules = getBiTextRules(s, t)));
-            break;
-        case CLOSE:
-            sourceLt = null;
-            targetLt = null;
-            bRules = null;
->>>>>>> 3117087a
             break;
         default:
             // Nothing
@@ -179,11 +153,19 @@
     public synchronized List<Mark> getMarksForEntry(SourceTextEntry ste, String sourceText, String translationText,
             boolean isActive) throws Exception {
 
-<<<<<<< HEAD
         if (translationText == null || !isEnabled()) {
             // Return when disabled or translation text is empty
             return null;
-=======
+        }
+
+        // LanguageTool claims to expect text in NFKC, but that actually causes problems for some rules:
+        // https://github.com/languagetool-org/languagetool/issues/379
+        // From the discussion it seems the intent behind NFKC was to break up multi-letter codepoints such as
+        // U+FB00 LATIN SMALL LIGATURE FF. These are unlikely to be found in user input in our case, so
+        // instead we will use NFC. We already normalize our source to NFC when loading, so we only need to
+        // handle the translation here:
+        translationText = StringUtil.normalizeUnicode(translationText);
+
         // sourceText represents the displayed source text: it may be null (not
         // displayed) or have extra bidi characters for display. Since we need
         // it for linguistic comparison here, if it's null then we pull from the
@@ -194,47 +176,7 @@
             sourceText = ste.getSrcText();
         }
 
-        return getRuleMatches(sourceText, translationText).stream().map(match -> {
-            Mark m = new Mark(Mark.ENTRY_PART.TRANSLATION, match.getFromPos(), match.getToPos());
-            m.toolTipText = match.getMessage();
-            m.painter = PAINTER;
-            return m;
-        }).collect(Collectors.toList());
-    }
-
-    List<RuleMatch> getRuleMatches(String sourceText, String translationText) throws Exception {
-        JLanguageTool ltTarget = targetLt.get();
-        if (ltTarget == null) {
-            // LT doesn't know anything about target language
-            return Collections.emptyList();
->>>>>>> 3117087a
-        }
-        JLanguageTool ltSource = sourceLt.get();
-
-        // LanguageTool claims to expect text in NFKC, but that actually causes problems for some rules:
-        // https://github.com/languagetool-org/languagetool/issues/379
-        // From the discussion it seems the intent behind NFKC was to break up multi-letter codepoints such as
-        // U+FB00 LATIN SMALL LIGATURE FF. These are unlikely to be found in user input in our case, so
-        // instead we will use NFC. We already normalize our source to NFC when loading, so we only need to
-        // handle the translation here:
-        translationText = StringUtil.normalizeUnicode(translationText);
-
-<<<<<<< HEAD
         return bridge.getMarksForEntry(ste, sourceText, translationText);
-=======
-        if (ltSource != null && bRules != null) {
-            // LT knows about source and target languages both and has bitext rules.
-            return Tools.checkBitext(sourceText, translationText, ltSource, ltTarget, bRules);
-        } else {
-            // LT knows about target language only
-            return ltTarget.check(translationText);
-        }
-    }
-
-    public static Optional<Language> getLTLanguage(org.omegat.util.Language lang) {
-        String omLang = lang.getLanguageCode();
-        return Languages.get().stream().filter(ltLang -> omLang.equalsIgnoreCase(ltLang.getShortName())).findFirst();
->>>>>>> 3117087a
     }
 
     @Override
