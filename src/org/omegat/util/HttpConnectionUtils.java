--- conflicted
+++ resolved
@@ -150,22 +150,6 @@
                 return false;
             }
             String contentType = httpURLConnection.getContentType();
-<<<<<<< HEAD
-            int contentLength = httpURLConnection.getContentLength();
-            if (contentType.equals("application/octet-stream") || contentType.equals("application/jar-archive")) {
-                try (InputStream inputStream = httpURLConnection.getInputStream();
-                     FileOutputStream outputStream = new FileOutputStream(saveFilePath)) {
-                    int bytesRead = -1;
-                    int readLength = 0;
-                    byte[] buffer = new byte[BUFFER_SIZE];
-                    while ((bytesRead = inputStream.read(buffer)) != -1) {
-                        outputStream.write(buffer, 0, bytesRead);
-                    }
-                    result = true;
-                } catch (Exception ex) {
-                    Log.log("Connection error");
-                } finally {
-=======
             if (!expectedMime.contains(contentType)) {
                 Log.logErrorRB("HCU_MIME_ERROR", contentType);
                 return false;
@@ -174,19 +158,10 @@
                     FileOutputStream outputStream = new FileOutputStream(saveFilePath)) {
                 long transferred = IOUtils.copy(inputStream, outputStream, BUFFER_SIZE);
                 if (transferred != httpURLConnection.getContentLength()) {
->>>>>>> 7ca54529
                     httpURLConnection.disconnect();
                     throw new FlakyDownloadException(
                             "Downloaded file length differs from expected content length reported in header.");
                 }
-<<<<<<< HEAD
-            } else {
-                Log.log("MIME type is wrong.");
-                httpURLConnection.disconnect();
-            }
-        } else {
-            Log.log("Response is not HTTP 200");
-=======
                 return true;
             } catch (Exception ex) {
                 Log.log(ex);
@@ -194,7 +169,6 @@
             }
         } finally {
             httpURLConnection.disconnect();
->>>>>>> 7ca54529
         }
     }
 
