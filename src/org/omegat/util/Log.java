--- conflicted
+++ resolved
@@ -63,16 +63,6 @@
         LOGGER = LoggerFactory.getLogger(Logger.ROOT_LOGGER_NAME);
 
         boolean loaded = false;
-<<<<<<< HEAD
-        File usersLogSettings = new File(StaticUtils.getConfigDir(), "logger.properties");
-
-        if (usersLogSettings.isFile() && usersLogSettings.canRead()) {
-            // try to load logger settings from user home dir
-            try (InputStream in = new FileInputStream(usersLogSettings)) {
-                init(in);
-                loaded = true;
-            } catch (Exception ignored) {
-=======
 
         String customLogConfig = System.getProperty("java.util.logging.config.file");
         if (customLogConfig != null) {
@@ -95,7 +85,6 @@
                     loaded = true;
                 } catch (Exception ignored) {
                 }
->>>>>>> 98479165
             }
         }
         if (!loaded) {
