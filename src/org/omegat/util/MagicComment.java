--- conflicted
+++ resolved
@@ -90,13 +90,8 @@
      * @return Key-Value map of String.
      */
     public static Map<String, String> parse(final String str) {
-<<<<<<< HEAD
-        if (str == null || str.length() < 11) { // minimum = "-*- a:b
-                                                // -*-".length()
-=======
         // minimum = "-*- a:b -*-".length()
         if (str == null || str.length() < 11) {
->>>>>>> 7fc2c08a
             return Collections.emptyMap();
         }
         int startMarker = str.indexOf("-*- ");
