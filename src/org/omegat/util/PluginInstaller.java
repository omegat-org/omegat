--- conflicted
+++ resolved
@@ -36,10 +36,7 @@
 import java.net.URLClassLoader;
 import java.nio.file.Files;
 import java.nio.file.Path;
-<<<<<<< HEAD
-=======
 import java.nio.file.Paths;
->>>>>>> db8c4f50
 import java.util.ArrayList;
 import java.util.Comparator;
 import java.util.Enumeration;
@@ -124,16 +121,12 @@
                     e.getLocalizedMessage());
             return false;
         }
-<<<<<<< HEAD
-
-        // Get plugin name and version to be installed.
-=======
+
         Map<String, PluginInformation> installed = getInstalledPlugins();
         Set<PluginInformation> currentSet = infoSet.stream().map(PluginInformation::getClassName)
                 .map(installed::get).filter(Objects::nonNull).collect(Collectors.toSet());
         PluginInformation info = infoSet.iterator().next();
         // Get a plugin name and version to be installed.
->>>>>>> db8c4f50
         String pluginName = info.getName();
         String version = info.getVersion();
         // detect current installation
@@ -156,11 +149,10 @@
                     version);
         }
 
-<<<<<<< HEAD
         if (background) {
             return doInstall(currentInfo, pluginJarFile.toFile());
         }
-=======
+
         JPanel confirmPanel = new JPanel();
         confirmPanel.setLayout(new BorderLayout());
         JTextArea msg = new JTextArea(message);
@@ -181,7 +173,6 @@
             confirmPanel.add(msg, BorderLayout.CENTER);
         }
 
->>>>>>> db8c4f50
         // confirm installation
         if (JOptionPane.YES_OPTION == JOptionPane.showConfirmDialog(
                 Core.getMainWindow().getApplicationFrame(), confirmPanel, title, JOptionPane.OK_CANCEL_OPTION,
@@ -229,7 +220,6 @@
     }
 
     /**
-<<<<<<< HEAD
      * Return known available plugins.
      * It can has plugins that has already installed.
      * @return Map of PluginInformation
@@ -262,7 +252,6 @@
 
     /**
      * Unpack plugin file when necessary and copy it.
-=======
      * Check if jarFile is placed in OmegaT installed system directory.
      *
      * @param jarFile
@@ -278,7 +267,6 @@
 
     /**
      * Unpack a plugin file when necessary and copy it.
->>>>>>> db8c4f50
      *
      * @param sourceFile
      *            plugin source file to be installed (jar or zip)
@@ -388,7 +376,6 @@
         return installedPlugins;
     }
 
-<<<<<<< HEAD
     /**
      * Download the plugin database from GitHub repository.
      * @return set of PluginInformation
@@ -420,7 +407,8 @@
 
     private int compareVersion(String a, String b) {
         return Version.parse(a).compareTo(Version.parse(b));
-=======
+    }
+      
     @SuppressWarnings("serial")
     static class PluginInstallerTableModel extends AbstractTableModel {
 
@@ -481,6 +469,5 @@
             }
             return null;
         }
->>>>>>> db8c4f50
     }
 }