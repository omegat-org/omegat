/**************************************************************************
 OmegaT - Computer Assisted Translation (CAT) tool
          with fuzzy matching, translation memory, keyword search,
          glossaries, and translation leveraging into updated projects.

 Copyright (C) 2000-2006 Keith Godfrey, Maxym Mykhalchuk, and Henry Pijffers
               2007 Didier Briel, Zoltan Bartko, Alex Buloichik
               2008-2011 Didier Briel
               2012 Martin Fleurke, Didier Briel
               2013 Aaron Madlon-Kay, Zoltan Bartko, Didier Briel, Alex Buloichik
               2014 Aaron Madlon-Kay, Alex Buloichik
               2015 Aaron Madlon-Kay
               Home page: https://www.omegat.org/
               Support center: https://omegat.org/support

 This file is part of OmegaT.

 OmegaT is free software: you can redistribute it and/or modify
 it under the terms of the GNU General Public License as published by
 the Free Software Foundation, either version 3 of the License, or
 (at your option) any later version.

 OmegaT is distributed in the hope that it will be useful,
 but WITHOUT ANY WARRANTY; without even the implied warranty of
 MERCHANTABILITY or FITNESS FOR A PARTICULAR PURPOSE.  See the
 GNU General Public License for more details.

 You should have received a copy of the GNU General Public License
 along with this program.  If not, see <https://www.gnu.org/licenses/>.
 **************************************************************************/

package org.omegat.util;

import java.awt.GraphicsEnvironment;
import java.awt.event.KeyEvent;
import java.io.File;
import java.io.IOException;
import java.io.InputStream;
import java.io.PushbackInputStream;
import java.lang.reflect.Field;
import java.net.URI;
import java.net.URISyntaxException;
import java.net.URL;
import java.nio.file.Paths;
import java.util.ArrayList;
import java.util.Collections;
import java.util.List;
import java.util.Objects;
import java.util.function.Predicate;
import java.util.regex.Pattern;
import java.util.zip.ZipEntry;
import java.util.zip.ZipInputStream;

import org.apache.commons.io.FileUtils;

/**
 * Static functions taken from CommandThread to reduce file size.
 *
 * @author Keith Godfrey
 * @author Maxym Mykhalchuk
 * @author Henry Pijffers (henry.pijffers@saxnot.com)
 * @author Didier Briel
 * @author Zoltan Bartko - bartkozoltan@bartkozoltan.com
 * @author Alex Buloichik
 * @author Martin Fleurke
 * @author Aaron Madlon-Kay
 */
public final class StaticUtils {

    private StaticUtils() {
    }

    /**
     * Configuration directory on Windows platforms
     */
    private static final String WINDOWS_CONFIG_DIR = "\\OmegaT\\";

    /**
     * Configuration directory on UNIX platforms
     */
    private static final String UNIX_CONFIG_DIR = "/.omegat/";

    /**
     * Configuration directory on Mac OS X
     */
    private static final String OSX_CONFIG_DIR = "/Library/Preferences/OmegaT/";

    /**
     * Script directory
     */
    private static final String SCRIPT_DIR = "script";

    /**
     * Char which should be used instead protected parts. It should be
     * non-letter char, to be able to have correct words counter.
     *
     * This char can be placed around protected text for separate words inside
     * protected text and words outside if there are no spaces between they.
     */
    public static final char TAG_REPLACEMENT_CHAR = '\b';
    public static final String TAG_REPLACEMENT = "\b";

    /**
     * Contains the location of the directory containing the configuration
     * files.
     */
    private static String configDir = null;

    /**
     * Contains the location of the script dir containing the exported text
     * files.
     */
    private static String scriptDir = null;

    /**
     * Check if specified key pressed.
     *
     * @param e
     *            pressed key event
     * @param code
     *            required key code
     * @param modifiers
     *            required modifiers
     * @return true if checked key pressed
     */
    public static boolean isKey(KeyEvent e, int code, int modifiers) {
        return e.getKeyCode() == code && e.getModifiersEx() == modifiers;
    }

    /**
     * Returns the names of all font families available.
     */
    public static String[] getFontNames() {
        GraphicsEnvironment graphics;
        graphics = GraphicsEnvironment.getLocalGraphicsEnvironment();
        return graphics.getAvailableFontFamilyNames();
    }

    /** Caching install dir */
    private static String installDir = null;

    /**
     * Returns OmegaT installation directory.
     */
    public static String installDir() {
        if (installDir == null) {
            File file = null;
            try {
                URI sourceUri = StaticUtils.class.getProtectionDomain().getCodeSource().getLocation().toURI();
                if (sourceUri.getScheme().equals("file")) {
                    File uriFile = Paths.get(sourceUri).toFile();
                    // If running from a JAR, get the enclosing folder
                    // (the JAR is assumed to be at the installation root,
                    //  and there is also "readme.txt" file).
                    if (uriFile.getName().endsWith(".jar") && new File(uriFile.getParentFile(),
                            "readme.txt").exists()) {
                        file = uriFile.getParentFile();
                    } else {
                        // Running from an IDE or build tool; use CWD.
                        // Sometimes running from build/libs/OmegaT.jar
                    }
                } else {
                    // Running from Java WebStart; use CWD.
                }
            } catch (URISyntaxException e) {
            }
            if (file == null) {
                file = Paths.get(".").toFile();
            }
            installDir = file.getAbsolutePath();
        }
        return installDir;
    }

    /**
     * Returns the location of the configuration directory, depending on the
     * user's platform. Also creates the configuration directory, if necessary.
     * If any problems occur while the location of the configuration directory
     * is being determined, an empty string will be returned, resulting in the
     * current working directory being used.
     *
     * <ul>
     * <li>Windows XP: &lt;Documents and Settings&gt;\&lt;User
     * name&gt;\Application Data\OmegaT
     * <li>Windows Vista: User\&lt;User name&gt;\AppData\Roaming
     * <li>Linux: ~/.omegat
     * <li>Solaris/SunOS: ~/.omegat
     * <li>FreeBSD: ~/.omegat
     * <li>Mac OS X: ~/Library/Preferences/OmegaT
     * <li>Other: User home directory
     * </ul>
     *
     * @return The full path of the directory containing the OmegaT
     *         configuration files, including trailing path separator.
     */
    public static String getConfigDir() {
        // if the configuration directory has already been determined, return it
        if (configDir != null) {
            return configDir;
        }

        String cd = RuntimePreferences.getConfigDir();
        if (cd != null) {
            // use the forced specified directory
            configDir = new File(cd).getAbsolutePath() + File.separator;
            return configDir;
        }

        String home; // user home directory

        // get os and user home properties
        try {
            // get the user's home directory
            home = System.getProperty("user.home");
        } catch (SecurityException e) {
            // access to the os/user home properties is restricted,
            // the location of the config dir cannot be determined,
            // set the config dir to the current working dir
            configDir = new File(".").getAbsolutePath() + File.separator;

            // log the exception, only do this after the config dir
            // has been set to the current working dir, otherwise
            // the log method will probably fail
            Log.logErrorRB("SU_USERHOME_PROP_ACCESS_ERROR");
            Log.log(e.toString());

            return configDir;
        }

        // if os or user home is null or empty, we cannot reliably determine
        // the config dir, so we use the current working dir (= empty string)
        if (StringUtil.isEmpty(home)) {
            // set the config dir to the current working dir
            configDir = new File(".").getAbsolutePath() + File.separator;
            return configDir;
        }

        // check for Windows versions
        if (Platform.isWindows) {
            String appData = null;

            // We do not use %APPDATA%
            // Trying first Vista/7, because "Application Data" exists also as
            // virtual folder,
            // so we would not be able to differentiate with 2000/XP otherwise
            File appDataFile = new File(home, "AppData\\Roaming");
            if (appDataFile.exists()) {
                appData = appDataFile.getAbsolutePath();
            } else {
                // Trying to locate "Application Data" for 2000 and XP
                // C:\Documents and Settings\<User>\Application Data
                appDataFile = new File(home, "Application Data");
                if (appDataFile.exists()) {
                    appData = appDataFile.getAbsolutePath();
                }
            }

            if (!StringUtil.isEmpty(appData)) {
                // if a valid application data dir has been found,
                // append an OmegaT subdir to it
                configDir = appData + WINDOWS_CONFIG_DIR;
            } else {
                // otherwise set the config dir to the user's home directory,
                // usually
                // C:\Documents and Settings\<User>\OmegaT
                configDir = home + WINDOWS_CONFIG_DIR;
            }
<<<<<<< HEAD
        // Check for UNIX varieties
        // Solaris is generally detected as SunOS
        } else if (Platform.isLinux()) {
=======
            // Check for UNIX varieties
            // Solaris is generally detected as SunOS
        } else if (os == OsType.LINUX32 || os == OsType.LINUX64 || os == OsType.OTHER) {
>>>>>>> cc9bc70b
            // set the config dir to the user's home dir + "/.omegat/", so it's
            // hidden
            configDir = home + UNIX_CONFIG_DIR;
            // check for Mac OS X
        } else if (Platform.isMacOSX()) {
            // set the config dir to the user's home dir +
            // "/Library/Preferences/OmegaT/"
            configDir = home + OSX_CONFIG_DIR;
            // other OSes / default
        } else {
            // use the user's home directory by default
            configDir = home + File.separator;
        }

        // create the path to the configuration dir, if necessary
        if (!configDir.isEmpty()) {
            try {
                // check if the dir exists
                File dir = new File(configDir);
                if (!dir.exists()) {
                    // create the dir
                    boolean created = dir.mkdirs();

                    // if the dir could not be created,
                    // set the config dir to the current working dir
                    if (!created) {
                        Log.logErrorRB("SU_CONFIG_DIR_CREATE_ERROR");
                        configDir = new File(".").getAbsolutePath() + File.separator;
                    }
                }
            } catch (SecurityException e) {
                // the system doesn't want us to write where we want to write
                // reset the config dir to the current working dir
                configDir = new File(".").getAbsolutePath() + File.separator;

                // log the exception, but only after the config dir has been
                // reset
                Log.logErrorRB("SU_CONFIG_DIR_CREATE_ERROR");
                Log.log(e.toString());
            }
        }

        // we should have a correct, existing config dir now
        return configDir;
    }

    public static String getScriptDir() {
        // If the script directory has already been determined, return it
        if (scriptDir != null) {
            return scriptDir;
        }
        scriptDir = getConfigDir() + SCRIPT_DIR + File.separator;

        try {
            // Check if the directory exists
            File dir = new File(scriptDir);
            if (!dir.exists()) {
                // Create the directory
                boolean created = dir.mkdirs();

                // If the directory could not be created,
                // set the script directory to config directory
                if (!created) {
                    Log.logErrorRB("SU_SCRIPT_DIR_CREATE_ERROR");
                    scriptDir = getConfigDir();
                }
            }
        } catch (SecurityException e) {
            // The system doesn't want us to write where we want to write
            // reset the script dir to the current config dir
            scriptDir = getConfigDir();

            // log the exception, but only after the script dir has been reset
            Log.logErrorRB("SU_SCRIPT_DIR_CREATE_ERROR");
            Log.log(e.toString());
        }
        return scriptDir;
    }

    /**
     * Encodes the array of bytes to store them in a plain text file.
     */
    public static String uuencode(byte[] buf) {
        if (buf.length <= 0) {
            return "";
        }
        StringBuilder res = new StringBuilder();
        res.append(buf[0]);
        for (int i = 1; i < buf.length; i++) {
            res.append('#');
            res.append(buf[i]);
        }
        return res.toString();
    }

    /**
     * Decodes the array of bytes that was stored in a plain text file as a
     * string, back to array of bytes.
     */
    public static byte[] uudecode(String buf) {
        String[] bytes = buf.split("#");
        byte[] res = new byte[bytes.length];
        for (int i = 0; i < bytes.length; i++) {
            try {
                res[i] = Byte.parseByte(bytes[i]);
            } catch (NumberFormatException e) {
                res[i] = 0;
            }
        }
        return res;
    }

    /**
     * Makes the file name relative to the given path.
     */
    public static String makeFilenameRelative(String filename, String path) {
        if (filename.toLowerCase().startsWith(path.toLowerCase())) {
            return filename.substring(path.length());
        } else {
            return filename;
        }
    }

    /**
     * Translates a string containing word-processing "glob"-style wildcards
     * (<code>?</code> matches a single non-whitespace character, <code>*</code>
     * matches zero or more non-whitespace characters) to standard regex.
     * <p>
     * If <code>spaceMatchesNbsp</code> is <code>true</code>, non-breaking
     * spaces (<code>U+00A0</code>) will also be considered whitespace.
     * <ul>
     * <li><code>?</code> is translated to <code>\S</code> (or
     * <code>[^\s\u00A0]</code>)
     * <li><code>*</code> is translated to <code>\S*</code> (or
     * <code>[^\s\u00A0]*</code>)
     * <li>If <code>spaceMatchesNbsp</code> is <code>true</code>, then
     * '<code> </code>' is translated to <code>( |\u00A0)</code>
     * <li>All other special regex characters are escaped as literals
     * </ul>
     *
     * @param text
     *            The text to escape
     * @param spaceMatchesNbsp
     *            Whether to consider regular spaces to also match non-breaking
     *            spaces
     * @return The escaped text
     */
    public static String globToRegex(String text, boolean spaceMatchesNbsp) {
        String quoted = Pattern.quote(text);

        StringBuilder sb = new StringBuilder(quoted);

        // We should blow up if the standard library implementation ever
        // switches to a scheme other than using \Q and \E.
        assert quoted.startsWith("\\Q");
        assert quoted.endsWith("\\E");

        if (spaceMatchesNbsp) {
            replaceGlobs(sb, "*", "[^\\s\u00A0]*");
            replaceGlobs(sb, "?", "[^\\s\u00A0]");
            replaceGlobs(sb, " ", "(?: |\u00A0)");
        } else {
            replaceGlobs(sb, "*", "\\S*");
            replaceGlobs(sb, "?", "\\S");
        }

        return sb.toString();
    }

    private static void replaceGlobs(StringBuilder haystack, String needle, String replacement) {
        replacement = "\\E" + replacement + "\\Q";
        int current = 0;
        int globIndex = 0;
        while ((globIndex = haystack.indexOf(needle, current)) != -1) {
            haystack.replace(globIndex, globIndex + 1, replacement);
            current = globIndex + replacement.length();
        }
    }

    /**
     * Download a file to memory.
     * 
     * @Deprecated This method is replaced to HttpConnectionUtils.getURL(url,
     *             timeout)
     */
    @Deprecated
    public static String downloadFileToString(URL url, int timeout) throws IOException {
        return HttpConnectionUtils.getURL(url, timeout);
    }

    /**
     * Extracts files from an InputStream representing a zip archive to the
     * specified destination path.
     *
     * @param in
     *            InputStream representing a zip archive
     * @param destination
     *            Path where archive entries will be saved
     * @param filenameFilter
     *            Filter for entry names. Return false to skip extracting an
     *            entry
     * @return List of extracted entry names
     * @throws IOException
     */
    public static List<String> extractFromZip(InputStream in, File destination,
            Predicate<String> filenameFilter) throws IOException {
        List<String> extracted = new ArrayList<>();
        try (PushbackInputStream pis = new PushbackInputStream(in, 2)) {
            byte[] sig = new byte[2];
            pis.read(sig);
            if (!(sig[0] == 0x50 && sig[1] == 0x4b)) {
                throw new IllegalArgumentException("Input stream was not a zip file");
            }
            pis.unread(sig);
            try (ZipInputStream zis = new ZipInputStream(pis)) {
                // parse the entries
                ZipEntry entry;
                while ((entry = zis.getNextEntry()) != null) {
                    if (filenameFilter.test(entry.getName())) {
                        // match found
                        File f = new File(destination, entry.getName());
                        FileUtils.copyToFile(zis, f);
                        extracted.add(entry.getName());
                    }
                }
            }
        }
        return extracted;
    }

    /**
     * Parse a command line string into arguments, interpreting double and
     * single quotes as Bash does.
     * 
     * @param cmd
     *            Command string
     * @return Array of arguments
     */
    public static String[] parseCLICommand(String cmd) {
        cmd = cmd.trim();
        if (cmd.isEmpty()) {
            return new String[] { "" };
        }

        StringBuilder arg = new StringBuilder();
        List<String> result = new ArrayList<String>();

        final char noQuote = '\0';
        char currentQuote = noQuote;
        for (int cp, i = 0; i < cmd.length(); i += Character.charCount(cp)) {
            cp = cmd.codePointAt(i);
            if (cp == currentQuote) {
                currentQuote = noQuote;
            } else if (cp == '"' && currentQuote == noQuote) {
                currentQuote = '"';
            } else if (cp == '\'' && currentQuote == noQuote) {
                currentQuote = '\'';
            } else if (cp == '\\' && i + 1 < cmd.length()) {
                int ncp = cmd.codePointAt(cmd.offsetByCodePoints(i, 1));
                if ((currentQuote == noQuote && Character.isWhitespace(ncp))
                        || (currentQuote == '"' && ncp == '"')) {
                    arg.appendCodePoint(ncp);
                    i += Character.charCount(ncp);
                } else {
                    arg.appendCodePoint(cp);
                }
            } else {
                if (Character.isWhitespace(cp) && currentQuote == noQuote) {
                    if (arg.length() > 0) {
                        result.add(arg.toString());
                        arg = new StringBuilder();
                    } else {
                        // Discard
                    }
                } else {
                    arg.appendCodePoint(cp);
                }
            }
        }
        // Catch last arg
        if (arg.length() > 0) {
            result.add(arg.toString());
        }
        return result.toArray(new String[result.size()]);
    }

    public static boolean isProjectDir(File f) {
        if (f == null || f.getName().isEmpty()) {
            return false;
        }
        File projFile = new File(f.getAbsolutePath(), OConsts.FILE_PROJECT);
        return projFile.isFile();
    }

    /**
     * Check to see if an array contains another array.
     *
     * @param needles
     *            The contained array
     * @param haystack
     *            The containing array
     * @param offset
     *            The offset of {@code haystack} at which to start checking
     * @return Whether or not {@code haystack} contains {@code needles} at
     *         {@code offset}
     * @throws ArrayIndexOutOfBoundsException
     *             If {@code offset} is not a valid index in {@code haystack}
     */
    public static <T> boolean arraysMatchAt(T[] needles, T[] haystack, int offset) {
        if (offset < 0 || offset >= haystack.length) {
            throw new ArrayIndexOutOfBoundsException(offset);
        }
        if (haystack.length - offset < needles.length) {
            return false;
        }
        for (int i = 0; i < needles.length; i++) {
            if (!Objects.equals(haystack[i + offset], needles[i])) {
                return false;
            }
        }
        return true;
    }

    public static String getSupportInfo() {
        Runtime runtime = Runtime.getRuntime();
        String memory = String.format("%dMiB total / %dMiB free / %dMiB max", getMB(runtime.totalMemory()),
                getMB(runtime.freeMemory()), getMB(runtime.maxMemory()));
        return String.format("Version: %s%nPlatform: %s %s%nJava: %s %s%nMemory: %s",
                OStrings.getNameAndVersion(), System.getProperty("os.name"), System.getProperty("os.version"),
                System.getProperty("java.version"), System.getProperty("os.arch"), memory);
    }

    /** Convert bytes into Megabytes */
    public static int getMB(long bytes) {
        return (int) (bytes >> 20);
    }

    /**
     * Get fields declared in the class and its super classes.
     * {@see https://stackoverflow.com/questions/1667854/copy-all-values-from-fields-in-one-class-to-another-through-reflection/35103361#35103361}
     * 
     * @param aClass
     *            target model class.
     * @return list of fields.
     */
    public static List<Field> getAllModelFields(Class<?> aClass) {
        List<Field> fields = new ArrayList<>();
        do {
            Collections.addAll(fields, aClass.getDeclaredFields());
            aClass = aClass.getSuperclass();
        } while (aClass != null);
        return fields;
    }
} // StaticUtils<|MERGE_RESOLUTION|>--- conflicted
+++ resolved
@@ -265,15 +265,9 @@
                 // C:\Documents and Settings\<User>\OmegaT
                 configDir = home + WINDOWS_CONFIG_DIR;
             }
-<<<<<<< HEAD
-        // Check for UNIX varieties
-        // Solaris is generally detected as SunOS
-        } else if (Platform.isLinux()) {
-=======
             // Check for UNIX varieties
             // Solaris is generally detected as SunOS
-        } else if (os == OsType.LINUX32 || os == OsType.LINUX64 || os == OsType.OTHER) {
->>>>>>> cc9bc70b
+        } else if (Platform.isLinux()) {
             // set the config dir to the user's home dir + "/.omegat/", so it's
             // hidden
             configDir = home + UNIX_CONFIG_DIR;
