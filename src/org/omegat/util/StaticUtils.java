/**************************************************************************
 OmegaT - Computer Assisted Translation (CAT) tool
          with fuzzy matching, translation memory, keyword search,
          glossaries, and translation leveraging into updated projects.

 Copyright (C) 2000-2006 Keith Godfrey, Maxym Mykhalchuk, and Henry Pijffers
               2007 Didier Briel, Zoltan Bartko, Alex Buloichik
               2008-2011 Didier Briel
               2012 Martin Fleurke, Didier Briel
               2013 Aaron Madlon-Kay, Zoltan Bartko, Didier Briel, Alex Buloichik
               2014 Aaron Madlon-Kay, Alex Buloichik
               2015 Aaron Madlon-Kay
               Home page: http://www.omegat.org/
               Support center: https://omegat.org/support

 This file is part of OmegaT.

 OmegaT is free software: you can redistribute it and/or modify
 it under the terms of the GNU General Public License as published by
 the Free Software Foundation, either version 3 of the License, or
 (at your option) any later version.

 OmegaT is distributed in the hope that it will be useful,
 but WITHOUT ANY WARRANTY; without even the implied warranty of
 MERCHANTABILITY or FITNESS FOR A PARTICULAR PURPOSE.  See the
 GNU General Public License for more details.

 You should have received a copy of the GNU General Public License
 along with this program.  If not, see <http://www.gnu.org/licenses/>.
 **************************************************************************/

package org.omegat.util;

import java.awt.GraphicsEnvironment;
import java.awt.event.KeyEvent;
import java.io.File;
import java.io.IOException;
import java.io.InputStream;
import java.io.PushbackInputStream;
import java.net.URI;
import java.net.URISyntaxException;
<<<<<<< HEAD
=======
import java.net.URL;
>>>>>>> 181796c8
import java.nio.file.Paths;
import java.util.ArrayList;
import java.util.List;
import java.util.Objects;
import java.util.function.Predicate;
import java.util.regex.Pattern;
import java.util.zip.ZipEntry;
import java.util.zip.ZipInputStream;

import org.apache.commons.io.FileUtils;
import org.omegat.util.Platform.OsType;

/**
 * Static functions taken from CommandThread to reduce file size.
 *
 * @author Keith Godfrey
 * @author Maxym Mykhalchuk
 * @author Henry Pijffers (henry.pijffers@saxnot.com)
 * @author Didier Briel
 * @author Zoltan Bartko - bartkozoltan@bartkozoltan.com
 * @author Alex Buloichik
 * @author Martin Fleurke
 * @author Aaron Madlon-Kay
 */
public final class StaticUtils {

    private StaticUtils() {
    }

    /**
     * Configuration directory on Windows platforms
     */
    private static final String WINDOWS_CONFIG_DIR = "\\OmegaT\\";

    /**
     * Configuration directory on UNIX platforms
     */
    private static final String UNIX_CONFIG_DIR = "/.omegat/";

    /**
     * Configuration directory on Mac OS X
     */
    private static final String OSX_CONFIG_DIR = "/Library/Preferences/OmegaT/";

    /**
     * Script directory
     */
    private static final String SCRIPT_DIR = "script";

    /**
     * Char which should be used instead protected parts. It should be non-letter char, to be able to have
     * correct words counter.
     *
     * This char can be placed around protected text for separate words inside protected text and words
     * outside if there are no spaces between they.
     */
    public static final char TAG_REPLACEMENT_CHAR = '\b';
    public static final String TAG_REPLACEMENT = "\b";

    /**
     * Contains the location of the directory containing the configuration
     * files.
     */
    private static String configDir = null;

    /**
     * Contains the location of the script dir containing the exported text
     * files.
     */
    private static String scriptDir = null;

    /**
     * Check if specified key pressed.
     *
     * @param e
     *            pressed key event
     * @param code
     *            required key code
     * @param modifiers
     *            required modifiers
     * @return true if checked key pressed
     */
    public static boolean isKey(KeyEvent e, int code, int modifiers) {
        return e.getKeyCode() == code && e.getModifiersEx() == modifiers;
    }

    /**
     * Returns the names of all font families available.
     */
    public static String[] getFontNames() {
        GraphicsEnvironment graphics;
        graphics = GraphicsEnvironment.getLocalGraphicsEnvironment();
        return graphics.getAvailableFontFamilyNames();
    }

    /** Caching install dir */
    private static String installDir = null;

    /**
     * Returns OmegaT installation directory.
     */
    public static String installDir() {
        if (installDir == null) {
            File file = null;
            try {
                URI sourceUri = StaticUtils.class.getProtectionDomain().getCodeSource().getLocation().toURI();
                if (sourceUri.getScheme().equals("file")) {
                    File uriFile = Paths.get(sourceUri).toFile();
                    // If running from a JAR, get the enclosing folder
                    // (the JAR is assumed to be at the installation root)
                    if (uriFile.getName().endsWith(".jar")) {
                        file = uriFile.getParentFile();
                    } else {
                        // Running from an IDE or build tool; use CWD.
                    }
                } else {
                    // Running from Java WebStart; use CWD.
                }
            } catch (URISyntaxException e) {
            }
            if (file == null) {
                file = Paths.get(".").toFile();
            }
            installDir = file.getAbsolutePath();
        }
        return installDir;
    }

    /**
     * Returns the location of the configuration directory, depending on the
     * user's platform. Also creates the configuration directory, if necessary.
     * If any problems occur while the location of the configuration directory
     * is being determined, an empty string will be returned, resulting in the
     * current working directory being used.
     *
     * <ul><li>Windows XP: &lt;Documents and Settings>\&lt;User name>\Application Data\OmegaT
     * <li>Windows Vista: User\&lt;User name>\AppData\Roaming
     * <li>Linux: ~/.omegat
     * <li>Solaris/SunOS: ~/.omegat
     * <li>FreeBSD: ~/.omegat
     * <li>Mac OS X: ~/Library/Preferences/OmegaT
     * <li>Other: User home directory
     * </ul>
     *
     * @return The full path of the directory containing the OmegaT
     *         configuration files, including trailing path separator.
     */
    public static String getConfigDir() {
        // if the configuration directory has already been determined, return it
        if (configDir != null) {
            return configDir;
        }

        String cd = RuntimePreferences.getConfigDir();
        if (cd != null) {
            // use the forced specified directory
            configDir = new File(cd).getAbsolutePath() + File.separator;
            return configDir;
        }

        OsType os = Platform.getOsType(); // name of operating system
        String home; // user home directory

        // get os and user home properties
        try {
            // get the user's home directory
            home = System.getProperty("user.home");
        } catch (SecurityException e) {
            // access to the os/user home properties is restricted,
            // the location of the config dir cannot be determined,
            // set the config dir to the current working dir
            configDir = new File(".").getAbsolutePath() + File.separator;

            // log the exception, only do this after the config dir
            // has been set to the current working dir, otherwise
            // the log method will probably fail
            Log.logErrorRB("SU_USERHOME_PROP_ACCESS_ERROR");
            Log.log(e.toString());

            return configDir;
        }

        // if os or user home is null or empty, we cannot reliably determine
        // the config dir, so we use the current working dir (= empty string)
        if (os == null || StringUtil.isEmpty(home)) {
            // set the config dir to the current working dir
            configDir = new File(".").getAbsolutePath() + File.separator;
            return configDir;
        }

        // check for Windows versions
        if (os == OsType.WIN32 || os == OsType.WIN64) {
            String appData = null;

            // We do not use %APPDATA%
            // Trying first Vista/7, because "Application Data" exists also as virtual folder,
            // so we would not be able to differentiate with 2000/XP otherwise
            File appDataFile = new File(home, "AppData\\Roaming");
            if (appDataFile.exists()) {
                appData = appDataFile.getAbsolutePath();
            } else {
                // Trying to locate "Application Data" for 2000 and XP
                // C:\Documents and Settings\<User>\Application Data
                appDataFile = new File(home, "Application Data");
                if (appDataFile.exists()) {
                    appData = appDataFile.getAbsolutePath();
                }
            }

            if (!StringUtil.isEmpty(appData)) {
                // if a valid application data dir has been found,
                // append an OmegaT subdir to it
                configDir = appData + WINDOWS_CONFIG_DIR;
            } else {
                // otherwise set the config dir to the user's home directory,
                // usually
                // C:\Documents and Settings\<User>\OmegaT
                configDir = home + WINDOWS_CONFIG_DIR;
            }
        // Check for UNIX varieties
        // Solaris is generally detected as SunOS
        } else if (os == OsType.LINUX32 || os == OsType.LINUX64 || os == OsType.OTHER) {
            // set the config dir to the user's home dir + "/.omegat/", so it's
            // hidden
            configDir = home + UNIX_CONFIG_DIR;
        // check for Mac OS X
        } else if (Platform.isMacOSX()) {
            // set the config dir to the user's home dir +
            // "/Library/Preferences/OmegaT/"
            configDir = home + OSX_CONFIG_DIR;
        // other OSes / default
        } else {
            // use the user's home directory by default
            configDir = home + File.separator;
        }

        // create the path to the configuration dir, if necessary
        if (!configDir.isEmpty()) {
            try {
                // check if the dir exists
                File dir = new File(configDir);
                if (!dir.exists()) {
                    // create the dir
                    boolean created = dir.mkdirs();

                    // if the dir could not be created,
                    // set the config dir to the current working dir
                    if (!created) {
                        Log.logErrorRB("SU_CONFIG_DIR_CREATE_ERROR");
                        configDir = new File(".").getAbsolutePath() + File.separator;
                    }
                }
            } catch (SecurityException e) {
                // the system doesn't want us to write where we want to write
                // reset the config dir to the current working dir
                configDir = new File(".").getAbsolutePath() + File.separator;

                // log the exception, but only after the config dir has been
                // reset
                Log.logErrorRB("SU_CONFIG_DIR_CREATE_ERROR");
                Log.log(e.toString());
            }
        }

        // we should have a correct, existing config dir now
        return configDir;
    }

    public static String getScriptDir() {
        // If the script directory has already been determined, return it
        if (scriptDir != null) {
            return scriptDir;
        }
        scriptDir = getConfigDir() + SCRIPT_DIR + File.separator;

        try {
            // Check if the directory exists
            File dir = new File(scriptDir);
            if (!dir.exists()) {
                // Create the directory
                boolean created = dir.mkdirs();

                // If the directory could not be created,
                // set the script directory to config directory
                if (!created) {
                    Log.logErrorRB("SU_SCRIPT_DIR_CREATE_ERROR");
                    scriptDir = getConfigDir();
                }
            }
        } catch (SecurityException e) {
            // The system doesn't want us to write where we want to write
            // reset the script dir to the current config dir
            scriptDir = getConfigDir();

            // log the exception, but only after the script dir has been reset
            Log.logErrorRB("SU_SCRIPT_DIR_CREATE_ERROR");
            Log.log(e.toString());
        }
        return scriptDir;
    }

    /**
     * Encodes the array of bytes to store them in a plain text file.
     */
    public static String uuencode(byte[] buf) {
        if (buf.length <= 0) {
            return "";
        }
        StringBuilder res = new StringBuilder();
        res.append(buf[0]);
        for (int i = 1; i < buf.length; i++) {
            res.append('#');
            res.append(buf[i]);
        }
        return res.toString();
    }

    /**
     * Decodes the array of bytes that was stored in a plain text file as a
     * string, back to array of bytes.
     */
    public static byte[] uudecode(String buf) {
        String[] bytes = buf.split("#");
        byte[] res = new byte[bytes.length];
        for (int i = 0; i < bytes.length; i++) {
            try {
                res[i] = Byte.parseByte(bytes[i]);
            } catch (NumberFormatException e) {
                res[i] = 0;
            }
        }
        return res;
    }

    /**
     * Makes the file name relative to the given path.
     */
    public static String makeFilenameRelative(String filename, String path) {
        if (filename.toLowerCase().startsWith(path.toLowerCase())) {
            return filename.substring(path.length());
        } else {
            return filename;
        }
    }

    /**
     * Translates a string containing word-processing "glob"-style wildcards
     * (<code>?</code> matches a single non-whitespace character, <code>*</code>
     * matches zero or more non-whitespace characters) to standard regex.
     * <p>
     * If <code>spaceMatchesNbsp</code> is <code>true</code>, non-breaking
     * spaces (<code>U+00A0</code>) will also be considered whitespace.
     * <ul>
     * <li><code>?</code> is translated to <code>\S</code> (or
     * <code>[^\s\u00A0]</code>)
     * <li><code>*</code> is translated to <code>\S*</code> (or
     * <code>[^\s\u00A0]*</code>)
     * <li>If <code>spaceMatchesNbsp</code> is <code>true</code>, then
     * '<code> </code>' is translated to <code>( |\u00A0)</code>
     * <li>All other special regex characters are escaped as literals
     * </ul>
     *
     * @param text
     *            The text to escape
     * @param spaceMatchesNbsp
     *            Whether to consider regular spaces to also match non-breaking
     *            spaces
     * @return The escaped text
     */
    public static String globToRegex(String text, boolean spaceMatchesNbsp) {
        String quoted = Pattern.quote(text);

        StringBuilder sb = new StringBuilder(quoted);

        // We should blow up if the standard library implementation ever
        // switches to a scheme other than using \Q and \E.
        assert quoted.startsWith("\\Q");
        assert quoted.endsWith("\\E");

        if (spaceMatchesNbsp) {
            replaceGlobs(sb, "*", "[^\\s\u00A0]*");
            replaceGlobs(sb, "?", "[^\\s\u00A0]");
            replaceGlobs(sb, " ", "(?: |\u00A0)");
        } else {
            replaceGlobs(sb, "*", "\\S*");
            replaceGlobs(sb, "?", "\\S");
        }

        return sb.toString();
    }

    private static void replaceGlobs(StringBuilder haystack, String needle, String replacement) {
        replacement = "\\E" + replacement + "\\Q";
        int current = 0;
        int globIndex = 0;
        while ((globIndex = haystack.indexOf(needle, current)) != -1) {
            haystack.replace(globIndex, globIndex + 1, replacement);
            current = globIndex + replacement.length();
        }
    }

    /**
<<<<<<< HEAD
=======
     * Download a file to memory.
     * @Deprecated
     * This method is replaced to HttpConnectionUtils.getURL(url, timeout)
     */
    @Deprecated
    public static String downloadFileToString(URL url, int timeout) throws IOException {
        return HttpConnectionUtils.getURL(url, timeout);
    }

    /**
>>>>>>> 181796c8
     * Extracts files from an InputStream representing a zip archive to the specified destination path.
     *
     * @param in
     *            InputStream representing a zip archive
     * @param destination
     *            Path where archive entries will be saved
     * @param filenameFilter
     *            Filter for entry names. Return false to skip extracting an entry
     * @return List of extracted entry names
     * @throws IOException
     */
    public static List<String> extractFromZip(InputStream in, File destination,
            Predicate<String> filenameFilter) throws IOException {
        List<String> extracted = new ArrayList<>();
        try (PushbackInputStream pis = new PushbackInputStream(in, 2)) {
            byte[] sig = new byte[2];
            pis.read(sig);
            if (!(sig[0] == 0x50 && sig[1] == 0x4b)) {
                throw new IllegalArgumentException("Input stream was not a zip file");
            }
            pis.unread(sig);
            try (ZipInputStream zis = new ZipInputStream(pis)) {
                // parse the entries
                ZipEntry entry;
                while ((entry = zis.getNextEntry()) != null) {
                    if (filenameFilter.test(entry.getName())) {
                        // match found
                        File f = new File(destination, entry.getName());
                        FileUtils.copyToFile(zis, f);
                        extracted.add(entry.getName());
                    }
                }
            }
        }
        return extracted;
    }

    /**
     * Parse a command line string into arguments, interpreting
     * double and single quotes as Bash does.
     * @param cmd Command string
     * @return Array of arguments
     */
    public static String[] parseCLICommand(String cmd) {
        cmd = cmd.trim();
        if (cmd.isEmpty()) {
            return new String[] { "" };
        }

        StringBuilder arg = new StringBuilder();
        List<String> result = new ArrayList<String>();

        final char noQuote = '\0';
        char currentQuote = noQuote;
        for (int cp, i = 0; i < cmd.length(); i += Character.charCount(cp)) {
            cp = cmd.codePointAt(i);
            if (cp == currentQuote) {
                currentQuote = noQuote;
            } else if (cp == '"' && currentQuote == noQuote) {
                currentQuote = '"';
            } else if (cp == '\'' && currentQuote == noQuote) {
                currentQuote = '\'';
            } else if (cp == '\\' && i + 1 < cmd.length()) {
                int ncp = cmd.codePointAt(cmd.offsetByCodePoints(i, 1));
                if ((currentQuote == noQuote && Character.isWhitespace(ncp))
                        || (currentQuote == '"' && ncp == '"')) {
                    arg.appendCodePoint(ncp);
                    i += Character.charCount(ncp);
                } else {
                    arg.appendCodePoint(cp);
                }
            } else {
                if (Character.isWhitespace(cp) && currentQuote == noQuote) {
                    if (arg.length() > 0) {
                        result.add(arg.toString());
                        arg = new StringBuilder();
                    } else {
                        // Discard
                    }
                } else {
                    arg.appendCodePoint(cp);
                }
            }
        }
        // Catch last arg
        if (arg.length() > 0) {
            result.add(arg.toString());
        }
        return result.toArray(new String[result.size()]);
    }

    public static boolean isProjectDir(File f) {
        if (f == null || f.getName().isEmpty()) {
            return false;
        }
        File projFile = new File(f.getAbsolutePath(), OConsts.FILE_PROJECT);
        return projFile.isFile();
    }

    /**
     * Check to see if an array contains another array.
     *
     * @param needles
     *            The contained array
     * @param haystack
     *            The containing array
     * @param offset
     *            The offset of {@code haystack} at which to start checking
     * @return Whether or not {@code haystack} contains {@code needles} at {@code offset}
     * @throws ArrayIndexOutOfBoundsException
     *             If {@code offset} is not a valid index in {@code haystack}
     */
    public static <T> boolean arraysMatchAt(T[] needles, T[] haystack, int offset) {
        if (offset < 0 || offset >= haystack.length) {
            throw new ArrayIndexOutOfBoundsException(offset);
        }
        if (haystack.length - offset < needles.length) {
            return false;
        }
        for (int i = 0; i < needles.length; i++) {
            if (!Objects.equals(haystack[i + offset], needles[i])) {
                return false;
            }
        }
        return true;
    }

} // StaticUtils<|MERGE_RESOLUTION|>--- conflicted
+++ resolved
@@ -39,10 +39,7 @@
 import java.io.PushbackInputStream;
 import java.net.URI;
 import java.net.URISyntaxException;
-<<<<<<< HEAD
-=======
 import java.net.URL;
->>>>>>> 181796c8
 import java.nio.file.Paths;
 import java.util.ArrayList;
 import java.util.List;
@@ -445,8 +442,6 @@
     }
 
     /**
-<<<<<<< HEAD
-=======
      * Download a file to memory.
      * @Deprecated
      * This method is replaced to HttpConnectionUtils.getURL(url, timeout)
@@ -457,7 +452,6 @@
     }
 
     /**
->>>>>>> 181796c8
      * Extracts files from an InputStream representing a zip archive to the specified destination path.
      *
      * @param in
