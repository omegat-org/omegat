/**************************************************************************
 OmegaT - Computer Assisted Translation (CAT) tool
          with fuzzy matching, translation memory, keyword search,
          glossaries, and translation leveraging into updated projects.

 Copyright (C) 2000-2006 Keith Godfrey and Maxym Mykhalchuk
               2007 Didier Briel and Tiago Saboga
               2007 Zoltan Bartko - bartkozoltan@bartkozoltan.com
               2008 Andrzej Sawula
               2010-2013 Alex Buloichik
               2015 Zoltan Bartko, Aaron Madlon-Kay
               2016 Aaron Madlon-Kay
               2018 Thomas Cordonnier
               Home page: https://www.omegat.org/
               Support center: https://omegat.org/support

 This file is part of OmegaT.

 OmegaT is free software: you can redistribute it and/or modify
 it under the terms of the GNU General Public License as published by
 the Free Software Foundation, either version 3 of the License, or
 (at your option) any later version.

 OmegaT is distributed in the hope that it will be useful,
 but WITHOUT ANY WARRANTY; without even the implied warranty of
 MERCHANTABILITY or FITNESS FOR A PARTICULAR PURPOSE.  See the
 GNU General Public License for more details.

 You should have received a copy of the GNU General Public License
 along with this program.  If not, see <https://www.gnu.org/licenses/>.
 **************************************************************************/
package org.omegat.util;

import org.jetbrains.annotations.NotNull;

import java.nio.ByteBuffer;
import java.nio.CharBuffer;
import java.nio.charset.Charset;
import java.text.MessageFormat;
import java.text.Normalizer;
import java.util.Arrays;
import java.util.ArrayList;
import java.util.Collections;
import java.util.HashMap;
import java.util.List;
import java.util.Locale;
import java.util.Map;

import javax.xml.bind.DatatypeConverter;

/**
 * Utilities for string processing.
 *
 * @author Maxym Mykhalchuk
 * @author Didier Briel
 * @author Tiago Saboga
 * @author Zoltan Bartko
 * @author Andrzej Sawula
 * @author Alex Buloichik (alex73mail@gmail.com)
 * @author Aaron Madlon-Kay
 * @author Thomas Cordonnier
 */
public final class StringUtil {

    private StringUtil() {
    }

    public static final char TRUNCATE_CHAR = '…';

    /**
     * Check if string is empty, i.e. null or length==0
     */
    public static boolean isEmpty(final String str) {
        return str == null || str.isEmpty();
    }

    /**
     * Returns true if the input has at least one letter and all letters are
     * lower case.
     */
    public static boolean isLowerCase(final String input) {
        if (input.isEmpty()) {
            return false;
        }
        boolean hasLetters = false;
        int i = 0;
        int cp;
        while (i < input.length()) {
            cp = input.codePointAt(i);
            if (Character.isLetter(cp)) {
                hasLetters = true;
                if (!Character.isLowerCase(cp)) {
                    return false;
                }
            }
            i += Character.charCount(cp);
        }
        return hasLetters;
    }

    /**
     * Returns true if the input is upper case.
     */
    public static boolean isUpperCase(final String input) {
        if (input.isEmpty()) {
            return false;
        }
        boolean hasLetters = false;
        int i = 0;
        int cp;
        while (i < input.length()) {
            cp = input.codePointAt(i);
            if (Character.isLetter(cp)) {
                hasLetters = true;
                if (!Character.isUpperCase(cp)) {
                    return false;
                }
            }
            i += Character.charCount(cp);
        }
        return hasLetters;
    }

    /**
     * Returns true if the input has both upper case and lower case letters, but
     * is not title case.
     */
    public static boolean isMixedCase(final String input) {
        if (input.isEmpty() || input.codePointCount(0, input.length()) < 2) {
            return false;
        }
        boolean hasUpper = false;
        boolean hasLower = false;
        int i = 0;
        int cp;
        while (i < input.length()) {
            cp = input.codePointAt(i);
            if (Character.isLetter(cp)) {
                // Don't count the first cp as upper to allow for title case
                if (Character.isUpperCase(cp) && i > 0) {
                    hasUpper = true;
                } else if (Character.isLowerCase(cp)) {
                    hasLower = true;
                }
                if (hasUpper && hasLower) {
                    return true;
                }
            }
            i += Character.charCount(cp);
        }
        return false;
    }

    /**
     * Returns true if the input is title case, meaning the first character is
     * UpperCase or TitleCase* and the rest of the string (if present) is
     * LowerCase.
     * <p>
     * *There are exotic characters that are neither UpperCase nor LowerCase,
     * but are TitleCase: e.g. LATIN CAPITAL LETTER L WITH SMALL LETTER J
     * (U+01C8)<br>
     * These are handled correctly.
     */
    public static boolean isTitleCase(final String input) {
        if (input.isEmpty()) {
            return false;
        }
        if (input.codePointCount(0, input.length()) > 1) {
            return isTitleCase(input.codePointAt(0))
                    && isLowerCase(input.substring(input.offsetByCodePoints(0, 1)));
        } else {
            return isTitleCase(input.codePointAt(0));
        }
    }

    public static boolean isTitleCase(int codePoint) {
        // True if is actual title case, or if is upper case and has no separate
        // title case variant.
        return Character.isTitleCase(codePoint)
                || (Character.isUpperCase(codePoint) && Character.toTitleCase(codePoint) == codePoint);
    }

    /**
     * Returns true if the input consists only of whitespace characters
     * (including non-breaking characters that are false according to
     * {@link Character#isWhitespace(int)}).
     */
    public static boolean isWhiteSpace(final String input) {
        if (input.isEmpty()) {
            return false;
        }
        int i = 0;
        int cp;
        while (i < input.length()) {
            cp = input.codePointAt(i);
            if (!isWhiteSpace(cp)) {
                return false;
            }
            i += Character.charCount(cp);
        }
        return true;
    }

    /**
     * Returns true if the input is a whitespace character (including
     * non-breaking characters that are false according to
     * {@link Character#isWhitespace(int)}).
     */
    public static boolean isWhiteSpace(int codePoint) {
        return Character.isWhitespace(codePoint) || codePoint == '\u00A0' || codePoint == '\u2007'
                || codePoint == '\u202F';
    }

    public static boolean isCJK(String input) {
        if (input.isEmpty()) {
            return false;
        }
        int i = 0;
        int cp;
        while (i < input.length()) {
            cp = input.codePointAt(i);
            // Anything less than CJK Radicals Supplement is "not CJK".
            // Everything else is.
            if (cp < '⺀') {
                return false;
            }
            i += Character.charCount(cp);
        }
        return true;
    }

    public static String capitalizeFirst(String text, Locale locale) {
        if (text.isEmpty()) {
            return text;
        }
        int remainder = text.offsetByCodePoints(0, 1);
        String firstCP = text.substring(0, remainder);
        return StringUtil.toTitleCase(firstCP, locale) + text.substring(remainder);
    }

    /**
     * Interpret the case replacement language used in regular expressions:
     * <ul>
     * <li>backslash u = uppercase next letter
     * <li>backslash l = lowercase next letter
     * <li>backslash U = uppercase next letters until backslash E or end
     * <li>backslash L = lowercase next letters until backslash E or end
     * <li>backslash u + backslash L = uppercase next letter then lowercase all
     * until backslash E
     * <li>backslash l + backslash U = lowercase next letter then uppercase all
     * until backslash E
     * </ul>
     * <p>
     * Warning: This method works directly with the input string. Perform other
     * substitutions (e.g., variable conversion) before calling this method;
     * otherwise, unconverted substitutions will not receive proper case
     * handling.
     */
    public static String replaceCase(@NotNull String input, Locale locale) {
        if (!input.startsWith("\\")) {
            int firstBackslashIndex = input.indexOf("\\");
            if (firstBackslashIndex == -1) {
                return input; // No special formatting required
            }
            // Handle prefix before the backslash and process the rest
            // recursively
            return input.substring(0, firstBackslashIndex)
                    + replaceCase(input.substring(firstBackslashIndex), locale);
        }
        // Double symbols are longer, so they must be treated first
        if (input.startsWith("\\u\\L")) {
            return input.substring(4, 5).toUpperCase(locale)
                    + replaceCase("\\L" + input.substring(5), locale);
        }
        if (input.startsWith("\\l\\U")) {
            return input.substring(4, 5).toLowerCase(locale)
                    + replaceCase("\\U" + input.substring(5), locale);
        }
        // Handle specific escape sequences and transformations
        if (input.startsWith("\\\\")) { // Escaped backslash
            return "\\" + replaceCase(input.substring(2), locale);
        }
        if (input.startsWith("\\$")) { // Escaped dollar sign
            return "$" + replaceCase(input.substring(2), locale);
        }

        // Handle case transformations
        if (input.startsWith("\\U") || input.startsWith("\\L")) {
            return extractTransformedText(input, locale);
        }
        if (input.startsWith("\\u") || input.startsWith("\\l")) {
            return handleCapitalizationReplacement(input, locale);
        }

        // For unrecognized escape sequences, preserve the slash
        return "\\" + replaceCase(input.substring(1), locale);
    }

    /**
     * Handles single-letter capitalization transformations: \\u and \l.
     */
    private static String handleCapitalizationReplacement(String input, Locale locale) {
        String firstLetter = input.substring(2, 3);
        String remainingText = input.substring(3);

        if (input.startsWith("\\u")) {
            return firstLetter.toUpperCase(locale) + replaceCase(remainingText, locale);
        }
        if (input.startsWith("\\l")) {
            return firstLetter.toLowerCase(locale) + replaceCase(remainingText, locale);
        }
        return input;
    }

    /**
     * Handles multi-character transformations up to delimiters: \U...\E and
     * \L...\E.
     */
    private static String extractTransformedText(String input, Locale locale) {
        boolean toUpperCase = input.startsWith("\\U");
        String transformedText;
        if (input.contains("\\E")) {
            transformedText = input.substring(2);
        } else {
            transformedText = input.substring(2).replace("\\L", "\\E\\L").replace("\\U", "\\E\\U");
        }

        int delimiterIndex = transformedText.indexOf("\\E");
        if (delimiterIndex == -1) {
            return toUpperCase ? transformedText.toUpperCase(locale) : transformedText.toLowerCase(locale);
        }

        String prefix = transformedText.substring(0, delimiterIndex);
        String suffix = transformedText.substring(delimiterIndex + 2);
        return (toUpperCase ? prefix.toUpperCase(locale) : prefix.toLowerCase(locale))
                + replaceCase(suffix, locale);
    }

    public static String matchCapitalization(String text, String matchTo, Locale locale) {
        if (StringUtil.isEmpty(matchTo) || StringUtil.isEmpty(text)) {
            return text;
        }
        // If input matches term exactly, don't change anything
        if (text.startsWith(matchTo)) {
            return text;
        }

        // If matching to title case (or 1 upper char), capitalize first letter.
        // Don't turn into title case because the text may be e.g. a phrase
        // with intentional mixed casing.
        if (StringUtil.isTitleCase(matchTo)) {
            return capitalizeFirst(text, locale);
        }
        // If matching to lower, turn into lower.
        if (StringUtil.isLowerCase(matchTo)) {
            return text.toLowerCase(locale);
        }
        // If matching to upper (at least 2 chars; otherwise would have hit
        // isTitleCase()
        // above), turn into upper.
        if (StringUtil.isUpperCase(matchTo)) {
            return text.toUpperCase(locale);
        }
        return text;
    }

    /**
     * Convert text to title case according to the supplied locale.
     */
    public static String toTitleCase(String text, Locale locale) {
        if (text.isEmpty()) {
            return text;
        }
        int firstLetterIndex = 0;
        int cp;
        while (firstLetterIndex < text.length()) {
            cp = text.codePointAt(firstLetterIndex);
            if (Character.isLetter(cp)) {
                break;
            }
            firstLetterIndex += Character.charCount(cp);
        }
        if (firstLetterIndex == text.length()) {
            return text;
        }
        int firstTitleCase = Character.toTitleCase(text.codePointAt(firstLetterIndex));
        int remainderOffset = text.offsetByCodePoints(firstLetterIndex, 1);
        // If the first codepoint has an actual title case variant (rare), use
        // that.
        // Otherwise convert first codepoint to upper case according to locale.
        String first = Character.isTitleCase(firstTitleCase)
                ? String.valueOf(Character.toChars(firstTitleCase))
                : text.substring(0, remainderOffset).toUpperCase(locale);
        return first + text.substring(remainderOffset).toLowerCase(locale);
    }

    /**
     * Returns first not null object from list, or null if all values is null.
     */
    @SafeVarargs
    public static <T> T nvl(T... values) {
        for (T val : values) {
            if (val != null) {
                return val;
            }
        }
        return null;
    }

    /**
     * Returns first non-zero object from list, or zero if all values is null.
     */
    public static long nvlLong(long... values) {
        for (long value : values) {
            if (value != 0) {
                return value;
            }
        }
        return 0;
    }

    /**
     * Compares two objects of type T that may be null.
     *
     * @param <T> the type of objects to be compared, which must implement Comparable
     * @param v1 the first object to compare, which may be null
     * @param v2 the second object to compare, which may be null
     * @return a negative integer, zero, or a positive integer as the first argument
     *         is less than, equal to, or greater than the second
     * @deprecated
     */
    @Deprecated
    public static <T extends Comparable<T>> int compareToWithNulls(T v1, T v2) {
        return compareToNullable(v1, v2);
    }

    /**
     * Compares two objects of type T that may be null.
     * <p>
     * Compares two nullable values of a type that extends {@code Comparable}.
     * Handles {@code null} values by considering {@code null} as less than any non-null value.
     * If both values are {@code null}, they are considered equal.
     *
     * @param <T> The type of the values being compared, which must implement {@link Comparable}.
     * @param v1 The first value to compare. May be {@code null}.
     * @param v2 The second value to compare. May be {@code null}.
     * @return A negative integer, zero, or a positive integer if {@code v1} is less than,
     *         equal to, or greater than {@code v2}, respectively.
     */
    public static <T extends Comparable<T>> int compareToNullable(T v1, T v2) {
        if (v1 == null) {
            return v2 == null ? 0 : -1;
        } else if (v2 == null) {
            return 1;
        } else {
            return v1.compareTo(v2);
        }
    }

    /**
     * Extracts first N codepoints from string.
     */
    public static String firstN(String str, int len) {
        if (str.codePointCount(0, str.length()) <= len) {
            return str;
        } else {
            return str.substring(0, str.offsetByCodePoints(0, len));
        }
    }

    /**
     * Truncate the supplied text to a maximum of len codepoints. If truncated,
     * the result will be the first (len - 1) codepoints plus a trailing
     * ellipsis.
     *
     * @param text
     *            The text to truncate
     * @param len
     *            The desired length (in codepoints) of the result
     * @return The truncated string
     */
    public static String truncate(String text, int len) {
        if (text.codePointCount(0, text.length()) <= len) {
            return text;
        }
        return firstN(text, len - 1) + TRUNCATE_CHAR;
    }

    /**
     * Returns first letter in lowercase. Usually used for create tag shortcuts.
     */
    public static int getFirstLetterLowercase(String s) {
        if (s == null) {
            return 0;
        }

        int cp;
        int i = 0;
        while (i < s.length()) {
            cp = s.codePointAt(i);
            if (Character.isLetter(cp)) {
                return Character.toLowerCase(cp);
            }
            i += Character.charCount(cp);
        }

        return 0;
    }

    /**
     * Checks if text contains substring after specified position.
     */
    public static boolean isSubstringAfter(String text, int pos, String substring) {
        if (pos + substring.length() > text.length()) {
            return false;
        }
        return substring.equals(text.substring(pos, pos + substring.length()));
    }

    /**
     * Checks if text contains substring before specified position.
     */
    public static boolean isSubstringBefore(String text, int pos, String substring) {
        if (pos - substring.length() < 0) {
            return false;
        }
        return substring.equals(text.substring(pos - substring.length(), pos));
    }

    public static String stripFromEnd(String string, String... toStrip) {
        if (string == null) {
            return null;
        }
        if (toStrip == null) {
            return string;
        }
        for (String s : toStrip) {
            if (string.endsWith(s)) {
                string = string.substring(0, string.length() - s.length());
            }
        }
        return string;
    }

    /**
     * Apply Unicode NFC normalization to a string.
     */
    public static String normalizeUnicode(CharSequence text) {
        return Normalizer.isNormalized(text, Normalizer.Form.NFC) ? text.toString()
                : Normalizer.normalize(text, Normalizer.Form.NFC);
    }

    /**
     * Replace invalid XML chars by spaces.
     *
     * @param str
     *            input stream
     * @return result stream
     * @see <a href="http://www.w3.org/TR/2006/REC-xml-20060816/#charsets">
     *      Supported chars</a>
     */
    public static String removeXMLInvalidChars(String str) {
        StringBuilder sb = new StringBuilder(str.length());
        int c;
        int i = 0;
        while (i < str.length()) {
            c = str.codePointAt(i);
            if (!isValidXMLChar(c)) {
                c = ' ';
            }
            sb.appendCodePoint(c);
            i += Character.charCount(c);
        }
        return sb.toString();
    }

    private static final int MAX_BASIC_CHAR = 0xD7FF;
    private static final int MIN_SUPPLEMENTARY_CHAR = 0xE000;
    private static final int MAX_SUPPLEMENTARY_CHAR = 0xFFFD;
    private static final int MIN_NONBMP_CHAR = 0x10000;
    private static final int MAX_NONBMP_CHAR = 0x10FFFF;

    /**
     * Determines whether the provided code point is a valid XML character.
     *
     * @param codePoint
     *            the code point to validate
     * @return true if the code point is a valid XML character, otherwise false
     */
    public static boolean isValidXMLChar(int codePoint) {
        if (codePoint < 0x20) {
            return codePoint == 0x09 || codePoint == 0x0A || codePoint == 0x0D;
        }
        return (codePoint <= MAX_BASIC_CHAR)
                || (codePoint >= MIN_SUPPLEMENTARY_CHAR && codePoint <= MAX_SUPPLEMENTARY_CHAR)
                || (codePoint >= MIN_NONBMP_CHAR && codePoint <= MAX_NONBMP_CHAR);
    }

    /**
     * Converts a stream of plaintext into valid XML. Output stream must convert
     * stream to UTF-8 when saving to disk.
     */
    public static String makeValidXML(String plaintext) {
        StringBuilder out = new StringBuilder();
        String text = removeXMLInvalidChars(plaintext);
        int cp;
        int i = 0;
        while (i < text.length()) {
            cp = text.codePointAt(i);
            out.append(escapeXMLChars(cp));
            i += Character.charCount(cp);
        }
        return out.toString();
    }

    /** Compresses spaces in case of non-preformatting paragraph. */
    public static String compressSpaces(String str) {
        int strlen = str.length();
        StringBuilder res = new StringBuilder(strlen);
        boolean wasspace = true;
        int cp;
        int i = 0;
        while (i < strlen) {
            cp = str.codePointAt(i);
            if (Character.isWhitespace(cp)) {
                if (!wasspace) {
                    wasspace = true;
                }
            } else {
                if (wasspace && res.length() > 0) {
                    res.append(' ');
                }
                res.appendCodePoint(cp);
                wasspace = false;
            }
            i += Character.charCount(cp);
        }
        return res.toString();
    }

    /**
     * Converts a single code point into valid XML. Output stream must convert
     * stream to UTF-8 when saving to disk.
     */
    private static final String AMPERSAND_ESCAPED = "&amp;";
    private static final String GREATER_THAN_ESCAPED = "&gt;";
    private static final String LESS_THAN_ESCAPED = "&lt;";
    private static final String QUOTE_ESCAPED = "&quot;";
    private static final String LITER_SYMBOL = "ℓ";
    private static final String CUBIC_METER_SYMBOL = "m³";
    private static final String SQUARE_METER_SYMBOL = "m²";

    public static String escapeXMLChars(int cp) {
        switch (cp) {
        case '&':
            return AMPERSAND_ESCAPED;
        case '>':
            return GREATER_THAN_ESCAPED;
        case '<':
            return LESS_THAN_ESCAPED;
        case '"':
            return QUOTE_ESCAPED;
        default:
            return String.valueOf(Character.toChars(cp));
        }
    }

    /**
     * Converts XML entities to characters.
     */
    public static String unescapeXMLEntities(String text) {

        String[][] entities = { { GREATER_THAN_ESCAPED, ">" }, { LESS_THAN_ESCAPED, "<" },
                { QUOTE_ESCAPED, "\"" }, { AMPERSAND_ESCAPED, "&" } };

        for (String[] entity : entities) {
            if (text.contains(entity[0])) {
                text = text.replaceAll(entity[0], entity[1]);
            }
        }
        return text;
    }

    /**
     * Compares two strings for equality. Handles nulls: if both strings are
     * nulls they are considered equal.
     */
    public static boolean equal(String one, String two) {
        return (one == null && two == null) || (one != null && one.equals(two));
    }

    /**
     * Formats UI strings.
     * <p>
     * Note: This is only a first attempt at putting right what goes wrong in
     * MessageFormat. Currently it only duplicates single quotes, but it doesn't
     * even test if the string contains parameters (numbers in curly braces),
     * and it doesn't allow for string containg already escaped quotes.
     *
     * @param str
     *            The string to format
     * @param arguments
     *            Arguments to use in formatting the string
     *
     * @return The formatted string
     */
    public static String format(@NotNull String str, Object... arguments) {
        // MessageFormat.format expects single quotes to be escaped
        // by duplicating them, otherwise the string will not be formatted
        str = str.replace("'", "''");
        return MessageFormat.format(str, arguments);
    }

    /**
     * Normalize the
     * <a href="https://en.wikipedia.org/wiki/Halfwidth_and_fullwidth_forms">
     * width</a> of characters in the supplied text. Specifically:
     * <ul>
     * <li>ASCII characters will become halfwidth
     * <li>Katakana characters will become fullwidth
     * <li>Hangul will become fullwidth
     * <li>Letter-like symbols and squared Latin abbreviations will be
     * decomposed to ASCII
     * </ul>
     * This method was adapted from <a href=
     * "https://bitbucket.org/okapiframework/okapi/src/52143104fcfc7eda204d04dfbbc273189f3a7f0f/okapi/steps/fullwidthconversion/src/main/java/net/sf/okapi/steps/fullwidthconversion/FullWidthConversionStep.java">
     * FullWidthConversionStep.java</a> in the Okapi Framework under GPLv2+.
     *
     * @param text
     *            source text to convert
     * @return Normalized-width text
     */
    public static String normalizeWidth(String text) {
        StringBuilder sb = new StringBuilder(text);

        int ch;
        int i = 0;
        while (i < sb.length()) {
            ch = sb.charAt(i);
            // ASCII
            if ((ch >= 0xFF01) && (ch <= 0xFF5E)) {
                sb.setCharAt(i, (char) (ch - 0xFEE0));
                i++;
                continue;
            }
<<<<<<< HEAD
            if (ch == 0x00A0 ||  ch == 0x2007 || ch == 0x2008 || ch == 0x2009 || ch == 0x202F || ch == 0x3000 ) {
=======
            if (ch == 0x3000) {
>>>>>>> cd63ca5b
                sb.setCharAt(i, ' ');
            }
            processKatakana(ch, sb, i);
            // Hangul
            if ((ch > 0xFFA1) && (ch <= 0xFFBE)) {
                sb.setCharAt(i, (char) (ch - 0xCE70));
                i++;
                continue;
            }
            processHangle(ch, sb, i);
            i += processLetterLikeSymbol(ch, sb, i);
            i += replaceSquaredLatinAbbreviations(ch, sb, i);
            i++;
        }

        String result = sb.toString();

        if (text.equals(result)) {
            // No characters were changed. Return the original text so that
            // composition of unrelated characters is not affected.
            return text;
        }

        return normalizeUnicode(result);
    }

    private static final int[] KATAKANA_DATA = { /* 0xFF61 */ 0x3002, 0x300C, 0x300D, 0x3001, 0x30FB, 0x30F2,
            0x30A1, /* 0xFF68 */ 0x30A3, 0x30A5, 0x30A7, 0x30A9, 0x30E3, 0x30E5, 0x30E7, 0x30C3,
            /* 0xFF70 */ 0x30FC, 0x30A2, 0x30A4, 0x30A6, 0x30A8, 0x30AA, 0x30AB, 0x30AD,
            /* 0xFF78 */ 0x30AF, 0x30B1, 0x30B3, 0x30B5, 0x30B7, 0x30B9, 0x30BB, 0x30BD,
            /* 0xFF80 */ 0x30BF, 0x30C1, 0x30C4, 0x30C6, 0x30C8, 0x30CA, 0x30CB, 0x30CC,
            /* 0xFF88 */ 0x30CD, 0x30CE, 0x30CF, 0x30D2, 0x30D5, 0x30D8, 0x30DB, 0x30DE,
            /* 0xFF90 */ 0x30DF, 0x30E0, 0x30E1, 0x30E2, 0x30E4, 0x30E6, 0x30E8, 0x30E9,
            /* 0xFF98 */ 0x30EA, 0x30EB, 0x30EC, 0x30ED, 0x30EF, 0x30F3, 0x3099, 0x309A };

    static void processKatakana(int ch, StringBuilder sb, int i) {
        if (ch >= 0xFF61 && ch <= 0xFF9F) {
            sb.setCharAt(i, (char) KATAKANA_DATA[ch - 0xFF61]);
        }
    }

    private static final int[] HUNGLE_DATA = { /* Hungle from 0xFFDA */ 0x3161, 0x3162, 0x3163,
            /* no conversion from 0xFFDD to 0xFFE7 */ 0, 0, 0, 0, 0, 0, 0, 0, 0, 0, 0,
            /* Others from 0xFFE8 */ 0x2502, 0x2190, 0x2191, 0x2192, 0x2193, 0x25A0, 0x25CB };

    private static void processHangle(int ch, StringBuilder sb, int i) {
        if (ch == 0xFFA0) {
            sb.setCharAt(i, (char) 0x3164);
        } else if (ch >= 0xFFDA && ch <= 0xFFEE && HUNGLE_DATA[ch - 0xFFDA] != 0) {
            sb.setCharAt(i, (char) (HUNGLE_DATA[ch - 0xFFDA]));
        }
    }

    private static final Map<Integer, String> LETTER_LIKE_SYMBOL_DATA = new HashMap<>();

    private static void initLetterLikeSymbolData() {
        LETTER_LIKE_SYMBOL_DATA.put(0x2100, "a/c");
        LETTER_LIKE_SYMBOL_DATA.put(0x2101, "a/s");
        LETTER_LIKE_SYMBOL_DATA.put(0x2105, "c/o");
        LETTER_LIKE_SYMBOL_DATA.put(0x2103, "°C");
        LETTER_LIKE_SYMBOL_DATA.put(0x2109, "°F");
        LETTER_LIKE_SYMBOL_DATA.put(0x2116, "No");
        LETTER_LIKE_SYMBOL_DATA.put(0x212A, "K");
        LETTER_LIKE_SYMBOL_DATA.put(0x212B, "Å");
    }

    private static int processLetterLikeSymbol(int ch, StringBuilder sb, int i) {
        if (LETTER_LIKE_SYMBOL_DATA.isEmpty()) {
            initLetterLikeSymbolData();
        }
        int increment = 0;
        if (LETTER_LIKE_SYMBOL_DATA.containsKey(ch)) {
            sb.setCharAt(i, LETTER_LIKE_SYMBOL_DATA.get(ch).charAt(0));
            for (int j = 1; j < LETTER_LIKE_SYMBOL_DATA.get(ch).length(); j++) {
                sb.insert(i + j, LETTER_LIKE_SYMBOL_DATA.get(ch).charAt(j));
                increment++;
            }
        }
        return increment;
    }

    private static final int MIN_SQUARED_LATIN_ABBREVIATIONS_CHAR = 0x3371;
    private static final int MAX_SQUARED_LATIN_ABBREVIATIONS2_CHAR = 0x33DF;
    private static final int SPECIAL_SQUARED_LATIN_ABBREVIATION_CHAR = 0x33FF;

    private static final List<String> SQUARED_LATIN_ABBREVIATION_DATA = Collections.unmodifiableList(Arrays.asList(
            /* 0x3371 */ "hPa", "da", "AU", "bar", "oV", "pc", "dm", "d" + SQUARE_METER_SYMBOL,
            /* 0x3378 */ "d" + CUBIC_METER_SYMBOL, "IU", null, null, null, null, null,
            /* 0x3380 */ "pA", "nA", "μA", "mA", "kA", "KB", "MB", "GB",
            /* 0x3388 */ "cal", "kcal", "pF", "nF", "μF", "μg", "mg", "kg",
            /* 0x3390 */ "Hz", "kHz", "MHz", "GHz", "THz", "μ" + LITER_SYMBOL, "m" + LITER_SYMBOL,
            "d" + LITER_SYMBOL, /* 0x3398 */ "k" + LITER_SYMBOL, "fm", "nm", "μm", "mm", "cm", "km",
            "m" + SQUARE_METER_SYMBOL, /* 0x33A0 */ "c" + SQUARE_METER_SYMBOL, "m²",
            "k" + SQUARE_METER_SYMBOL, "m" + CUBIC_METER_SYMBOL, "c" + CUBIC_METER_SYMBOL, "m³",
            "k" + CUBIC_METER_SYMBOL, "m/s", /* 0x33A8 */ "m/s²", "Pa", "kPa", "MPa", "GPa", "rad",
            "rad/s", "rad/s²", /* 0x33B0 */ "Ps", "ns", "μs", "ms", "pV", "nV", "μV", "mV",
            /* 0x33B8 */ "kV", "MV", "pW", "nW", "μW", "mW", "kW", "MW",
            /* 0x33C0 */ "kΩ", "MΩ", "a.m.", "Bq", "cc", "cd", "C/kg", "Co.",
            /* 0x33C8 */ "dB", "Gy", "ha", "HP", "in", "KK", "KM", "Kt",
            /* 0x33D0 */ "lm", "ln", "log", "lx", "mb", "mil", "mol", "pH",
            /* 0x33D8 */ "p.m.", "PPM", "PR", "sr", "Sv", "Wb", "v/m", "a/m"
    ));

    private static int replaceSquaredLatinAbbreviations(int ch, StringBuilder sb, int i) {
        // Squared Latin Abbreviations 1 and 2
        if (ch >= MIN_SQUARED_LATIN_ABBREVIATIONS_CHAR && ch <= MAX_SQUARED_LATIN_ABBREVIATIONS2_CHAR) {
            return processLatinAbbreviationRange(ch, sb, i);
        }
        // Squared Latin Abbreviations 3
        if (ch == SPECIAL_SQUARED_LATIN_ABBREVIATION_CHAR) {
            sb.setCharAt(i, 'g');
            sb.insert(i + 1, "al");
            return 2;
        }
        return 0;
    }

    private static int processLatinAbbreviationRange(int ch, StringBuilder sb, int i) {
        String replacement = SQUARED_LATIN_ABBREVIATION_DATA.get(ch - MIN_SQUARED_LATIN_ABBREVIATIONS_CHAR);
        if (replacement == null) {
            return 0;
        }

        sb.setCharAt(i, replacement.charAt(0));
        for (int j = 1; j < replacement.length(); j++) {
            sb.insert(i + j, replacement.charAt(j));
        }
        return replacement.length() - 1;
    }

    /**
     * Strip whitespace from the end of a string. Uses
     * {@link Character#isWhitespace(int)}, so it does not strip the extra
     * non-breaking whitespace included in {@link #isWhiteSpace(int)}.
     *
     * @param text
     * @return text with trailing whitespace removed
     */
    public static String rstrip(@NotNull String text) {
        int cp;
        int i = text.length();
        while (i >= 0) {
            if (i == 0) {
                return "";
            }
            cp = text.codePointBefore(i);
            if (!Character.isWhitespace(cp)) {
                return text.substring(0, i);
            }
            i -= Character.charCount(cp);
        }
        return text;
    }

    /**
     * Convert a byte array into a Base64-encoded String. Convenience method for
     * {@link DatatypeConverter#printBase64Binary(byte[])} (available since Java
     * 1.6) because it's so well hidden.
     *
     * @param bytes
     *            Data bytes
     * @return Base64-encoded String
     */
    private static String encodeBase64(byte[] bytes) {
        return DatatypeConverter.printBase64Binary(bytes);
    }

    /**
     * Convert a string's <code>charset</code> bytes into a Base64-encoded
     * String.
     *
     * @param string
     *            a string
     * @param charset
     *            the charset with which to obtain the bytes
     * @return Base64-encoded String
     */
    public static String encodeBase64(String string, Charset charset) {
        return encodeBase64(string.getBytes(charset));
    }

    /**
     * Convert a char array's <code>charset</code> bytes into a Base64-encoded
     * String. Useful for handling passwords. Intermediate buffers are cleared
     * after use.
     *
     * @param chars
     *            a char array
     * @param charset
     *            the charset with which to obtain the bytes
     * @return Base64-encoded String
     */
    public static String encodeBase64(char[] chars, Charset charset) {
        CharBuffer charBuf = CharBuffer.wrap(chars);
        ByteBuffer byteBuf = charset.encode(charBuf);
        String result = encodeBase64(byteBuf.array());
        Arrays.fill(charBuf.array(), '\0');
        Arrays.fill(byteBuf.array(), (byte) 0);
        return result;
    }

    /**
     * Convert a Base64-encoded String into an array of bytes. Convenience
     * method for {@link DatatypeConverter#parseBase64Binary(String)} (available
     * since Java 1.6) because it's so well hidden.
     *
     * @param b64data
     *            Base64-encoded String
     * @return Data bytes
     */
    private static byte[] decodeBase64(String b64data) {
        return DatatypeConverter.parseBase64Binary(b64data);
    }

    /**
     * Decode the Base64-encoded <code>charset</code> bytes back to a String.
     *
     * @param b64data
     *            Base64-encoded String
     * @param charset
     *            charset of decoded bytes
     * @return String
     */
    public static String decodeBase64(String b64data, Charset charset) {
        return new String(decodeBase64(b64data), charset);
    }

    /**
     * For a string delimited by some separator, retrieve the last
     * {@code segments} segments.
     *
     * @param str
     *            The string
     * @param separator
     *            The separator delimiting the string's segments
     * @param segments
     *            The number of segments to return, starting at the end
     * @return The trailing segments, or, if {@code segments} is greater than
     *         the number of segments contained in {@code str}, then {@code str}
     *         itself.
     */
    public static String getTailSegments(@NotNull String str, int separator, int segments) {
        int start = str.length();
        for (int i = 0; i < segments; i++) {
            start = str.lastIndexOf(separator, start - Character.charCount(1));
            if (start == -1) {
                return str;
            }
        }
        return str.substring(start + Character.charCount(separator), str.length());
    }

    /**
     * For a string containing a space-separated list of items, convert that
     * string into an ArrayList
     *
     * @param str
     *            The string, with items separated by whitespace
     * @return An ArrayList of the items in the original space-separated list
     */
    public static List<String> convertToList(String str) {
        return new ArrayList<>(Arrays.asList(str.trim().split("\\s+")));
    }

    /**
     * Wrap line by length.
     * 
     * @param text
     *            string to process.
     * @param length
     *            wrap length.
     * @return string wrapped.
     */
    public static String wrap(@NotNull String text, int length) {
        StringBuilder sb = new StringBuilder();
        for (String line : text.split("\\n")) {
            if (sb.length() > 0) {
                sb.append(',');
            }
            for (String token : line.split("\\s")) {
                if ((sb.length() != 0 || token.length() <= length)
                        && sb.length() + token.length() - sb.lastIndexOf("\n") > length) {
                    sb.append('\n');
                }
                if (sb.length() > 0 && sb.charAt(sb.length() - 1) != '\n') {
                    sb.append(' ');
                }
                sb.append(token);
            }
        }
        return sb.toString();
    }

}<|MERGE_RESOLUTION|>--- conflicted
+++ resolved
@@ -743,11 +743,7 @@
                 i++;
                 continue;
             }
-<<<<<<< HEAD
             if (ch == 0x00A0 ||  ch == 0x2007 || ch == 0x2008 || ch == 0x2009 || ch == 0x202F || ch == 0x3000 ) {
-=======
-            if (ch == 0x3000) {
->>>>>>> cd63ca5b
                 sb.setCharAt(i, ' ');
             }
             processKatakana(ch, sb, i);
