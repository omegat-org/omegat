--- conflicted
+++ resolved
@@ -33,16 +33,11 @@
 import java.io.IOException;
 import java.io.OutputStream;
 import java.io.OutputStreamWriter;
+import java.net.HttpURLConnection;
 import java.net.URL;
 import java.nio.charset.StandardCharsets;
-<<<<<<< HEAD
-
-import org.omegat.util.net.HttpConnectionUtils;
-
-=======
 import java.util.Map;
 
->>>>>>> 181796c8
 /**
  * Import pages from MediaWiki
  *
@@ -158,8 +153,6 @@
         }
     }
 
-<<<<<<< HEAD
-=======
     /**
      * Obtain UTF-8 format text from remote URL.
      * @deprecated
@@ -287,5 +280,4 @@
             super(conn);
         }
     }
->>>>>>> 181796c8
 }