--- conflicted
+++ resolved
@@ -89,10 +89,6 @@
      Release procedure: 90.ReleaseProcedure.md
      Code Signing How-to: 92.CodeSigning.md
      Building installer: 93.BuildingInstallerPackage.md
-<<<<<<< HEAD
      Git repository analysis: 94.GitRepositoryAnalysis.md
      License and Terms: 95.LicenseAndTerms.md
-=======
-     Git Repository analysis: 94.GitRepositoryAnalysis.md
->>>>>>> 5aa5ba19
      Appendix: 91.appendix.md