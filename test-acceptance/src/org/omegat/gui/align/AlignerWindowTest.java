/**************************************************************************
 OmegaT - Computer Assisted Translation (CAT) tool
          with fuzzy matching, translation memory, keyword search,
          glossaries, and translation leveraging into updated projects.

 Copyright (C) 2024 Hiroshi Miura
               Home page: https://www.omegat.org/
               Support center: https://omegat.org/support

 This file is part of OmegaT.

 OmegaT is free software: you can redistribute it and/or modify
 it under the terms of the GNU General Public License as published by
 the Free Software Foundation, either version 3 of the License, or
 (at your option) any later version.

 OmegaT is distributed in the hope that it will be useful,
 but WITHOUT ANY WARRANTY; without even the implied warranty of
 MERCHANTABILITY or FITNESS FOR A PARTICULAR PURPOSE.  See the
 GNU General Public License for more details.

 You should have received a copy of the GNU General Public License
 along with this program.  If not, see <https://www.gnu.org/licenses/>.
 **************************************************************************/

package org.omegat.gui.align;

import java.io.File;
import java.nio.file.Files;
import java.util.List;
import java.util.Locale;
import java.util.Objects;
import java.util.regex.Pattern;

import javax.swing.JFrame;

import org.apache.commons.io.FileUtils;
import org.assertj.swing.data.TableCell;
import org.assertj.swing.edt.GuiActionRunner;
import org.assertj.swing.finder.WindowFinder;
import org.assertj.swing.fixture.FrameFixture;
import org.assertj.swing.timing.Timeout;
import org.junit.Ignore;
import org.junit.Rule;
import org.junit.Test;

import org.omegat.gui.main.TestCoreGUI;
import org.omegat.util.Language;
import org.omegat.util.LocaleRule;

public class AlignerWindowTest extends TestCoreGUI {

    private FrameFixture picker;

    private static final String PROJECT_PATH = "test-acceptance/data/project/";
    private static final String SOURCE_PATH = "source/parseSource.txt";
    private static final String TARGET_PATH = "target/parseTarget.txt";

    @Rule
    public final LocaleRule localeRule = new LocaleRule(new Locale("en"));

    // the test case is flaky.
    @Test
    @Ignore
    public void testAligner() {
        picker.requireTitle("Align Files");
        picker.panel("align_picker_panel").requireEnabled();
        List<Language> languages = Language.getLanguages();
        picker.comboBox("sourceLanguagePicker").requireItemCount(languages.size());
        picker.comboBox("targetLanguagePicker").requireItemCount(languages.size());
        //
        picker.button("sourceChooseFileButton").requireEnabled();
        picker.button("targetChooseFileButton").requireEnabled();
        //
        picker.button("OK").requireDisabled();
        picker.button("Cancel").requireEnabled();
        //
        picker.comboBox("sourceLanguagePicker").requireSelection("en - English");
        picker.comboBox("targetLanguagePicker").requireSelection("fr - French");
        //
        File sourceFile = new File(tmpDir, SOURCE_PATH);
        File translationFile = new File(tmpDir, TARGET_PATH);

        picker.textBox("sourceLanguageFileField").setText(sourceFile.getAbsolutePath());
        picker.textBox("targetLanguageFileField").setText(translationFile.getAbsolutePath());
        //
        picker.button("OK").requireEnabled(Timeout.timeout(100));
        picker.button("OK").click();
        robot().waitForIdle();
        //
        FrameFixture aligner = WindowFinder.findFrame("ALIGN_MENU_FRAME").withTimeout(5000).using(robot());
        aligner.requireTitle("Align");
        aligner.panel("align_panel").requireVisible();
        aligner.panel("align_advanced_panel").requireVisible();
        aligner.panel("align_panel").checkBox("align_panel_segmenting_checkbox").requireSelected();
        aligner.panel("align_panel").checkBox("align_panel_remove_tags_checkbox").requireNotSelected();
        aligner.panel("align_panel").checkBox("align_panel_highlight_checkbox").requireSelected();
        aligner.panel("align_panel").button("align_panel_segmenting_rules_button").requireEnabled();
        aligner.panel("align_panel").button("align_panel_file_filter_settings_button").requireEnabled();
        aligner.panel("align_panel").table("align_panel_table").requireEnabled();
        //
        aligner.panel("align_panel").label("align_panel_instructions_label")
                .requireText("Step 1: Adjust alignment parameters");
        aligner.panel("align_panel").comboBox("align_panel_comparison_cb").requireSelection("Heapwise");
        aligner.panel("align_panel").comboBox("align_panel_algorithm_cb").requireSelection("Viterbi");
        aligner.panel("align_panel").comboBox("align_panel_calculator_cb").requireSelection("Normal");
        //
        aligner.panel("align_panel").table("align_panel_table").requireRowCount(5);
        aligner.panel("align_panel").table("align_panel_table").requireColumnCount(3);
        aligner.panel("align_panel").table("align_panel_table").requireCellValue(TableCell.row(0).column(0),
                "true");
        aligner.panel("align_panel").table("align_panel_table").requireCellValue(TableCell.row(0).column(1),
            "This is sentence one.");
        aligner.panel("align_panel").table("align_panel_table").requireCellValue(TableCell.row(0).column(2),
            "C'est la première phrase.");
        aligner.panel("align_panel").table("align_panel_table").requireCellValue(TableCell.row(1).column(1),
        "Short sentence.");
        aligner.panel("align_panel").table("align_panel_table").requireCellValue(TableCell.row(1).column(2),
            "Phrase courte.");
        aligner.panel("align_panel").table("align_panel_table").requireCellValue(TableCell.row(2).column(1),
                "And then this is a very, very, very long sentence.");
        aligner.panel("align_panel").table("align_panel_table").requireCellValue(TableCell.row(2).column(2),
                "Et puis c'est une phrase très, très, très longue.");
        aligner.panel("align_panel").label("align_panel_average_distance_label")
                .requireText(Pattern.compile("Average Score:\\s(-|\\d\\.\\d{3})"));
        //
        aligner.button("align_panel_continue_button").click();
        aligner.button("align_panel_save_button").requireEnabled(Timeout.timeout(100));
        aligner.panel("align_panel").label("align_panel_instructions_label")
                .requireText("Step 2: Make manual corrections");
        aligner.panel("align_controls_panel").requireVisible();
        //
        aligner.menuItem("align_menu_file").click();
        aligner.menuItem("align_menu_close_item").click();
        //
<<<<<<< HEAD
        closeProject();
=======
>>>>>>> c3bd5b7a
     }

    @Override
    protected void onSetUp() throws Exception {
        super.onSetUp();
        tmpDir = Files.createTempDirectory("omegat-sample-project-").toFile();
        File projSrc = new File(PROJECT_PATH);
        FileUtils.copyDirectory(projSrc, tmpDir);
        FileUtils.forceDeleteOnExit(tmpDir);
        // Start aligner
        JFrame frame = GuiActionRunner.execute(() -> {
            AlignFilePickerController picker = new AlignFilePickerController();
            picker.setSourceDefaultDir(tmpDir.toPath().resolve("source").toString());
            picker.setDefaultSaveDir(tmpDir.toPath().resolve("tm").toString());
            picker.setSourceLanguage(new Language("en"));
            picker.setTargetLanguage(new Language("fr"));
            return picker.initGUI(window.target());
        });
        picker = new FrameFixture(robot(), Objects.requireNonNull(frame));
        picker.show();
    }
}<|MERGE_RESOLUTION|>--- conflicted
+++ resolved
@@ -133,10 +133,6 @@
         aligner.menuItem("align_menu_file").click();
         aligner.menuItem("align_menu_close_item").click();
         //
-<<<<<<< HEAD
-        closeProject();
-=======
->>>>>>> c3bd5b7a
      }
 
     @Override
