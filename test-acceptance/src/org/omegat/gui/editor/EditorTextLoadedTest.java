/**************************************************************************
 OmegaT - Computer Assisted Translation (CAT) tool
          with fuzzy matching, translation memory, keyword search,
          glossaries, and translation leveraging into updated projects.

 Copyright (C) 2025 Hiroshi Miura
               Home page: https://www.omegat.org/
               Support center: https://omegat.org/support

 This file is part of OmegaT.

 OmegaT is free software: you can redistribute it and/or modify
 it under the terms of the GNU General Public License as published by
 the Free Software Foundation, either version 3 of the License, or
 (at your option) any later version.

 OmegaT is distributed in the hope that it will be useful,
 but WITHOUT ANY WARRANTY; without even the implied warranty of
 MERCHANTABILITY or FITNESS FOR A PARTICULAR PURPOSE.  See the
 GNU General Public License for more details.

 You should have received a copy of the GNU General Public License
 along with this program.  If not, see <https://www.gnu.org/licenses/>.
 **************************************************************************/
package org.omegat.gui.editor;

import org.junit.Test;
import org.omegat.core.CoreEvents;
import org.omegat.core.data.SourceTextEntry;
import org.omegat.core.events.IEntryEventListener;
import org.omegat.gui.main.TestCoreGUI;
import org.omegat.util.Log;
import org.omegat.util.Preferences;

import javax.swing.text.BadLocationException;
import javax.swing.text.JTextComponent;
import java.awt.Point;
import java.awt.Rectangle;
import java.nio.file.Path;
import java.nio.file.Paths;
import java.util.ArrayList;
import java.util.List;
import java.util.concurrent.CountDownLatch;
import java.util.concurrent.TimeUnit;

import static org.junit.Assert.assertEquals;
import static org.junit.Assert.assertNotNull;
import static org.junit.Assert.assertTrue;

public class EditorTextLoadedTest extends TestCoreGUI {

    private static final Path PROJECT_PATH = Paths.get("test-acceptance/data/project/");

    private static final int TIMEOUT_SECONDS = 15;
    private static final String INITIAL_TEXT = "Error {0}: {1}";
    private static final String TARGET_TEXT = "API key (optional)";
    private static final String EDITOR_TITLE = "Editor - Bundle.properties";

    private final List<SourceTextEntry> selectedEntries = new ArrayList<>();
    private final CountDownLatch initialLoadLatch = new CountDownLatch(1);
    private final CountDownLatch selectionChangeLatch = new CountDownLatch(2);

    @Test
    public void testEditorTextLoadedAndClickSingle() throws Exception {
        CoreEvents.registerEntryEventListener(new EditorEntryListener(selectedEntries, initialLoadLatch,
                selectionChangeLatch));
        openSampleProject(PROJECT_PATH);
<<<<<<< HEAD
        awaitLatch("Wait inital loading", initialLoadLatch);
=======
        assertTrue("Editor show first entry.", initialLoadLatch.await(TIMEOUT_SECONDS, TimeUnit.SECONDS));
>>>>>>> 82bcd0c0
        verifyInitialTextSelection();
        Point clickPoint = calculateTargetPoint();
        assertNotNull(window);
        JTextComponent editPane = window.panel(EDITOR_TITLE).textBox().target();
        //
        Preferences.setPreference(Preferences.SINGLE_CLICK_SEGMENT_ACTIVATION, true);
        robot().click(editPane, clickPoint);
<<<<<<< HEAD
        awaitLatch("Wait entry selection", selectionChangeLatch);
=======
        //
        assertTrue("Editor select clicked entry", selectionChangeLatch.await(TIMEOUT_SECONDS, TimeUnit.SECONDS));
>>>>>>> 82bcd0c0
        SourceTextEntry newEntry = selectedEntries.get(selectedEntries.size() - 1);
        assertEquals(TARGET_TEXT, newEntry.getSrcText());
    }

<<<<<<< HEAD
    private void awaitLatch(String message, CountDownLatch latch) {
        try {
            assertTrue(message, latch.await(TIMEOUT_SECONDS, TimeUnit.SECONDS));
        } catch (InterruptedException ex) {
            Log.log(ex, message);
        }
    }

=======
>>>>>>> 82bcd0c0
    private void verifyInitialTextSelection() {
        SourceTextEntry entry = selectedEntries.get(selectedEntries.size() - 1);
        assertEquals(INITIAL_TEXT, entry.getSrcText());
    }

    private Point calculateTargetPoint() throws BadLocationException {
        assertNotNull(window);
        String fullText = window.panel(EDITOR_TITLE).textBox().text();
        if (fullText == null || !fullText.contains(TARGET_TEXT)) {
            throw new IllegalStateException("Target text not found.");
        }
        int newCaretPos = fullText.indexOf(TARGET_TEXT);
        JTextComponent editPane = window.panel(EDITOR_TITLE).textBox().target();
        Rectangle rect = editPane.modelToView2D(newCaretPos).getBounds();
        // Center of rectangle
        return new Point(rect.x + rect.width / 2, rect.y + rect.height / 2);
    }

    private static class EditorEntryListener implements IEntryEventListener {
        private final List<SourceTextEntry> selectedEntries;
        private final CountDownLatch initialLoadLatch;
        private final CountDownLatch selectionChangeLatch;

        EditorEntryListener(List<SourceTextEntry> selectedEntries, CountDownLatch initialLoadLatch, CountDownLatch selectionChangeLatch) {
            this.selectedEntries = selectedEntries;
            this.initialLoadLatch = initialLoadLatch;
            this.selectionChangeLatch = selectionChangeLatch;
        }

        @Override
        public void onNewFile(String activeFileName) {
            // ignore the event
        }

        @Override
        public void onEntryActivated(SourceTextEntry newEntry) {
            if (newEntry == null) {
                return;
            }
            selectedEntries.add(newEntry);
            initialLoadLatch.countDown();
            selectionChangeLatch.countDown();
        }
    }
}<|MERGE_RESOLUTION|>--- conflicted
+++ resolved
@@ -65,11 +65,7 @@
         CoreEvents.registerEntryEventListener(new EditorEntryListener(selectedEntries, initialLoadLatch,
                 selectionChangeLatch));
         openSampleProject(PROJECT_PATH);
-<<<<<<< HEAD
-        awaitLatch("Wait inital loading", initialLoadLatch);
-=======
         assertTrue("Editor show first entry.", initialLoadLatch.await(TIMEOUT_SECONDS, TimeUnit.SECONDS));
->>>>>>> 82bcd0c0
         verifyInitialTextSelection();
         Point clickPoint = calculateTargetPoint();
         assertNotNull(window);
@@ -77,27 +73,12 @@
         //
         Preferences.setPreference(Preferences.SINGLE_CLICK_SEGMENT_ACTIVATION, true);
         robot().click(editPane, clickPoint);
-<<<<<<< HEAD
-        awaitLatch("Wait entry selection", selectionChangeLatch);
-=======
         //
         assertTrue("Editor select clicked entry", selectionChangeLatch.await(TIMEOUT_SECONDS, TimeUnit.SECONDS));
->>>>>>> 82bcd0c0
         SourceTextEntry newEntry = selectedEntries.get(selectedEntries.size() - 1);
         assertEquals(TARGET_TEXT, newEntry.getSrcText());
     }
 
-<<<<<<< HEAD
-    private void awaitLatch(String message, CountDownLatch latch) {
-        try {
-            assertTrue(message, latch.await(TIMEOUT_SECONDS, TimeUnit.SECONDS));
-        } catch (InterruptedException ex) {
-            Log.log(ex, message);
-        }
-    }
-
-=======
->>>>>>> 82bcd0c0
     private void verifyInitialTextSelection() {
         SourceTextEntry entry = selectedEntries.get(selectedEntries.size() - 1);
         assertEquals(INITIAL_TEXT, entry.getSrcText());
