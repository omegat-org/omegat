/**************************************************************************
 OmegaT - Computer Assisted Translation (CAT) tool
          with fuzzy matching, translation memory, keyword search,
          glossaries, and translation leveraging into updated projects.

 Copyright (C) 2025 Hiroshi Miura
               Home page: https://www.omegat.org/
               Support center: https://omegat.org/support

 This file is part of OmegaT.

 OmegaT is free software: you can redistribute it and/or modify
 it under the terms of the GNU General Public License as published by
 the Free Software Foundation, either version 3 of the License, or
 (at your option) any later version.

 OmegaT is distributed in the hope that it will be useful,
 but WITHOUT ANY WARRANTY; without even the implied warranty of
 MERCHANTABILITY or FITNESS FOR A PARTICULAR PURPOSE.  See the
 GNU General Public License for more details.

 You should have received a copy of the GNU General Public License
 along with this program.  If not, see <https://www.gnu.org/licenses/>.
 **************************************************************************/
package org.omegat.gui.issues;

import org.junit.Test;
import org.omegat.gui.main.TestCoreGUI;

import javax.swing.SwingUtilities;
import java.awt.Window;
import java.nio.file.Path;
import java.nio.file.Paths;
import java.util.concurrent.CountDownLatch;
import java.util.concurrent.TimeUnit;

import static org.junit.Assert.assertEquals;
import static org.junit.Assert.assertNotNull;
import static org.junit.Assert.assertTrue;
import static org.junit.Assert.fail;

public class IssuesPanelTest extends TestCoreGUI {

    private static final Path PROJECT_PATH = Paths.get("test-acceptance/data/project/");

    @Test
    public void testIssuesPanelShow() throws Exception {
        String[] expectedType = new String[]{"Terminology", "LanguageTool"};

        // load project
        openSampleProject(PROJECT_PATH);
        robot().waitForIdle();
        //
        assertNotNull(window);
        IssuesPanelControllerMock issuesPanelController = new IssuesPanelControllerMock(window.target());
        CountDownLatch latch = new CountDownLatch(1);
        // watch for table update
        issuesPanelController.addPropertyChangeListener(evt -> {
            if (evt.getPropertyName().equals("selectedEntry")) {
                latch.countDown();
            }
        });

<<<<<<< HEAD
        SwingUtilities.invokeAndWait(issuesPanelController::showAll);

        try {
            assertTrue(latch.await(10, TimeUnit.SECONDS));
=======
        SwingUtilities.invokeAndWait(() -> issuesPanelController.showForFiles(".*txt", 1));

        try {
            assertTrue(latch.await(20, TimeUnit.SECONDS));
>>>>>>> ba15c4aa
        } catch (InterruptedException ignored) {
            fail("Table is not ready");
        }
        robot().waitForIdle();

        var model = issuesPanelController.getPanel().table.getModel();
        assertEquals("Expected segment number of the issue", 13, model.getValueAt(0, 0));
        String type = (String) model.getValueAt(0, 2);
        assertTrue("Issue type is unexpected", expectedType[0].equals(type) || expectedType[1].equals(type));

<<<<<<< HEAD
        assertTrue(issuesPanelController.getPanel().isVisible());
        assertEquals(2, issuesPanelController.getPanel().table.getModel().getRowCount());
        assertEquals(2, issuesPanelController.getPanel().table.getModel().getValueAt(1, 0));
        assertEquals("Terminology", issuesPanelController.getPanel().table.getModel().getValueAt(1, 2));
=======
        closeProject();
>>>>>>> ba15c4aa
    }

    public static class IssuesPanelControllerMock extends IssuesPanelController {

        public IssuesPanelControllerMock(Window parent) {
            super(parent);
        }
    }
}<|MERGE_RESOLUTION|>--- conflicted
+++ resolved
@@ -37,7 +37,6 @@
 import static org.junit.Assert.assertEquals;
 import static org.junit.Assert.assertNotNull;
 import static org.junit.Assert.assertTrue;
-import static org.junit.Assert.fail;
 
 public class IssuesPanelTest extends TestCoreGUI {
 
@@ -61,19 +60,11 @@
             }
         });
 
-<<<<<<< HEAD
-        SwingUtilities.invokeAndWait(issuesPanelController::showAll);
-
-        try {
-            assertTrue(latch.await(10, TimeUnit.SECONDS));
-=======
         SwingUtilities.invokeAndWait(() -> issuesPanelController.showForFiles(".*txt", 1));
 
         try {
             assertTrue(latch.await(20, TimeUnit.SECONDS));
->>>>>>> ba15c4aa
         } catch (InterruptedException ignored) {
-            fail("Table is not ready");
         }
         robot().waitForIdle();
 
@@ -82,14 +73,7 @@
         String type = (String) model.getValueAt(0, 2);
         assertTrue("Issue type is unexpected", expectedType[0].equals(type) || expectedType[1].equals(type));
 
-<<<<<<< HEAD
-        assertTrue(issuesPanelController.getPanel().isVisible());
-        assertEquals(2, issuesPanelController.getPanel().table.getModel().getRowCount());
-        assertEquals(2, issuesPanelController.getPanel().table.getModel().getValueAt(1, 0));
-        assertEquals("Terminology", issuesPanelController.getPanel().table.getModel().getValueAt(1, 2));
-=======
         closeProject();
->>>>>>> ba15c4aa
     }
 
     public static class IssuesPanelControllerMock extends IssuesPanelController {
