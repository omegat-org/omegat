/**************************************************************************
 OmegaT - Computer Assisted Translation (CAT) tool
          with fuzzy matching, translation memory, keyword search,
          glossaries, and translation leveraging into updated projects.

 Copyright (C) 2024 Hiroshi Miura
               Home page: https://www.omegat.org/
               Support center: https://omegat.org/support

 This file is part of OmegaT.

 OmegaT is free software: you can redistribute it and/or modify
 it under the terms of the GNU General Public License as published by
 the Free Software Foundation, either version 3 of the License, or
 (at your option) any later version.

 OmegaT is distributed in the hope that it will be useful,
 but WITHOUT ANY WARRANTY; without even the implied warranty of
 MERCHANTABILITY or FITNESS FOR A PARTICULAR PURPOSE.  See the
 GNU General Public License for more details.

 You should have received a copy of the GNU General Public License
 along with this program.  If not, see <https://www.gnu.org/licenses/>.
 **************************************************************************/
package org.omegat.gui.main;

import static org.junit.Assert.assertFalse;
import static org.junit.Assert.assertTrue;
import static org.junit.Assert.fail;

import java.io.File;
import java.io.IOException;
import java.nio.file.Files;
import java.nio.file.Path;
import java.nio.file.Paths;
import java.util.Collections;
import java.util.Objects;
import java.util.concurrent.CountDownLatch;
import java.util.concurrent.TimeUnit;

import javax.swing.JFrame;
import javax.swing.SwingUtilities;

import org.apache.commons.io.FileUtils;
import org.assertj.swing.edt.GuiActionRunner;
import org.assertj.swing.fixture.FrameFixture;
import org.assertj.swing.image.ScreenshotTaker;
import org.assertj.swing.junit.testcase.AssertJSwingJUnitTestCase;

import org.omegat.TestMainInitializer;
import org.omegat.core.Core;
import org.omegat.core.CoreEvents;
import org.omegat.core.TestCoreInitializer;
import org.omegat.core.data.NotLoadedProject;
import org.omegat.core.threads.IAutoSave;
import org.omegat.filters2.master.FilterMaster;
import org.omegat.filters2.master.PluginUtils;
import org.omegat.gui.dictionaries.DictionariesTextArea;
import org.omegat.gui.glossary.GlossaryTextArea;
import org.omegat.gui.matches.MatchesTextArea;
import org.omegat.util.Preferences;
import org.omegat.util.RuntimePreferences;
import org.omegat.util.gui.UIDesignManager;

public abstract class TestCoreGUI extends AssertJSwingJUnitTestCase {

    protected FrameFixture window;
    protected JFrame frame;
    private TestMainWindow mainWindow;

    protected File tmpDir;

    /**
     * Close the project.
     * <p>
     *     block until the close action finished.
     */
    protected void closeProject() {
        CountDownLatch latch = new CountDownLatch(1);
        Core.getProject().closeProject();
        CoreEvents.registerProjectChangeListener(event -> {
            if (!Core.getProject().isProjectLoaded()) {
                latch.countDown();
            }
        });
        try {
            latch.await(5, TimeUnit.SECONDS);
        } catch (InterruptedException ignored) {
        }
        assertFalse("Project should not be loaded.", Core.getProject().isProjectLoaded());
    }

    /**
     * Open project from the specified path and wait until the dictionary is loaded.
     * @param projectPath
     * @throws Exception
     */
    protected void openSampleProjectWaitDictionary(Path projectPath) throws Exception {
        DictionariesTextArea dictionariesTextArea = (DictionariesTextArea) Core.getDictionaries();
        CountDownLatch latch = new CountDownLatch(1);
        dictionariesTextArea.addPropertyChangeListener("displayWords", evt -> {
            latch.countDown();
        });
        openSampleProject(projectPath);
        try {
            boolean result = latch.await(5, TimeUnit.SECONDS);
            if (!result) {
                fail("Dictionary is not loaded.");
            }
        } catch (InterruptedException ignored) {
            fail("Interrupted for dictionary entry loading.");
        }
    }

    /**
     * Open project from the specified path and wait until the glossary is loaded.
     * @param projectPath project root path.
     * @throws Exception when error occurred.
     */
    protected void openSampleProjectWaitGlossary(Path projectPath) throws Exception {
        GlossaryTextArea glossaryTextArea = (GlossaryTextArea) Core.getGlossary();
        CountDownLatch latch = new CountDownLatch(1);
        glossaryTextArea.addPropertyChangeListener("entries", evt -> latch.countDown());
        openSampleProject(projectPath);
        try {
            boolean result = latch.await(5, TimeUnit.SECONDS);
            if (!result) {
                fail("Glossary is not loaded.");
            }
        } catch (InterruptedException ignored) {
            // Ignore and check in assertion.
        }
        assertTrue("Glossary should be loaded.", !glossaryTextArea.getDisplayedEntries().isEmpty());
    }

    /**
     * Open project from the specified path and wait until the active match is set.
     * @param projectPath
     * @throws Exception
     */
    protected void openSampleProjectWaitMatches(Path projectPath) throws Exception {
        MatchesTextArea matchesTextArea = (MatchesTextArea) Core.getMatcher();
        CountDownLatch latch = new CountDownLatch(1);
        matchesTextArea.addPropertyChangeListener("matches", evt -> SwingUtilities.invokeLater(() -> {
            if (matchesTextArea.getActiveMatch() != null) {
                latch.countDown();
            }
        }));
        openSampleProject(projectPath);
        try {
            boolean result = latch.await(5, TimeUnit.SECONDS);
            if (!result) {
                fail("Active match is not set.");
            }
        } catch (InterruptedException ignored) {
            fail("Waiting for active match interrupted.");
        }
    }

    /**
     * Open project from the specified path.
     *
     * @param projectPath project root path.
     * @throws Exception when error occurred.
     */
<<<<<<< HEAD
    protected void openSampleProject(String projectPath) throws Exception {
        openSampleProject(Path.of(projectPath));
    }

    /**
     * Opens a sample project from the specified path for testing purposes.
     *
     * @param projectPath the path to the sample project to be opened
     * @throws Exception if an error occurs while opening the project
     */
    protected void openSampleProject(Path projectPath) throws Exception {
       // 0. Prepare project folder
        tmpDir = Files.createTempDirectory("omegat-sample-project-").toFile();
        File projSrc = projectPath.toFile();
        FileUtils.copyDirectory(projSrc, tmpDir);
=======
    protected void openSampleProject(Path projectPath) throws Exception {
        // 0. Prepare project folder
        tmpDir = Files.createTempDirectory("omegat-sample-project-").toFile();
        FileUtils.copyDirectory(projectPath.toFile(), tmpDir);
>>>>>>> f43e2478
        FileUtils.forceDeleteOnExit(tmpDir);
        // 1. Prepare preference for the test;
        Preferences.setPreference(Preferences.PROJECT_FILES_SHOW_ON_LOAD, false);
        assertFalse(Preferences.isPreferenceDefault(Preferences.PROJECT_FILES_SHOW_ON_LOAD, true));
        // 2. Open a sample project.
        SwingUtilities.invokeAndWait(() -> {
            CountDownLatch latch = new CountDownLatch(1);
            CoreEvents.registerProjectChangeListener(event -> {
                if (Core.getProject().isProjectLoaded()) {
                    latch.countDown();
                }
            });
            ProjectUICommands.projectOpen(tmpDir);
            try {
                latch.await(5, TimeUnit.SECONDS);
            } catch (InterruptedException ignored) {
            }
        });
        // 3. check Project loaded
        assertTrue("Sample project should be loaded.", Core.getProject().isProjectLoaded());
    }

    /**
     * Clean up OmegaT main window.
     * @throws Exception
     */
    @Override
    protected void onTearDown() throws Exception {
        Core.setProject(new NotLoadedProject());
        TestCoreInitializer.initMainWindow(null);
        mainWindow.getApplicationFrame().setVisible(false);
        window.cleanUp();
    }

    private static boolean initialized = false;

    /**
     * set up OmegaT main window.
     * @throws Exception
     */
    @Override
    protected void onSetUp() throws Exception {
        initialize();
        mainWindow = GuiActionRunner.execute(() -> {
            TestMainWindow mw = new TestMainWindow(TestMainWindowMenuHandler.class);
            TestCoreInitializer.initMainWindow(mw);
            CoreEvents.fireApplicationStartup();
            SwingUtilities.invokeLater(() -> {
                // setVisible can't be executed directly, because we need to
                // call all application startup listeners for initialize UI
                mw.getApplicationFrame().setVisible(true);
            });
            return mw;
        });
        frame = Objects.requireNonNull(mainWindow).getApplicationFrame();
        window = new FrameFixture(robot(), frame);
        window.show();
    }

    /**
     * Initialize OmegaT Core startup only once.
     * @throws Exception when error occurred.
     */
    protected void initialize() throws Exception {
        if (!initialized) {
            Path tmp = Files.createTempDirectory("omegat");
            FileUtils.forceDeleteOnExit(tmp.toFile());
            RuntimePreferences.setConfigDir(tmp.toString());
            TestMainInitializer.initClassloader();
            // same order as Main.main
            Preferences.init();
            PluginUtils.loadPlugins(Collections.emptyMap());
            FilterMaster.setFilterClasses(PluginUtils.getFilterClasses());
            Preferences.initFilters();
            Preferences.initSegmentation();
            TestCoreInitializer.initAutoSave(autoSave);
            UIDesignManager.initialize();
            Core.setProject(new NotLoadedProject());
            initialized = true;
        }
    }

    static IAutoSave autoSave = new IAutoSave() {
        public void enable() {
        }

        public void disable() {
        }
    };

    static class TestMainWindowMenu extends BaseMainWindowMenu {

        TestMainWindowMenu(IMainWindow mainWindow, BaseMainWindowMenuHandler mainWindowMenuHandler) {
            super(mainWindow, mainWindowMenuHandler);
            initComponents();
        }

        @Override
        void createMenuBar() {
            mainMenu.add(projectMenu);
            mainMenu.add(editMenu);
            mainMenu.add(gotoMenu);
            mainMenu.add(viewMenu);
            mainMenu.add(toolsMenu);
            mainMenu.add(optionsMenu);
            mainMenu.add(helpMenu);
        }
    }

    private static final String IMAGE_PARENT = "build/test-results/testAcceptance/";

    /**
     * Captures a screenshot of the current desktop and saves it as a PNG file
     * in a directory structure based on the provided class name.
     *
     * @param className the name of the class used to determine the directory structure
     *                  where the screenshot will be saved
     * @param name      the name of the screenshot file
     * @throws IOException if an I/O error occurs during directory creation,
     *                     file deletion, or saving the screenshot
     */
    protected void takeScreenshot(String className, String name) throws IOException {
        Path imageDir = Paths.get(IMAGE_PARENT).resolve(className);
        if (!Files.exists(imageDir)) {
            Files.createDirectories(imageDir);
        }
        ScreenshotTaker screenShotTaker = new ScreenshotTaker();
        Path image = imageDir.resolve(name);
        Files.deleteIfExists(image);
        screenShotTaker.saveDesktopAsPng(image.toString());
    }
}<|MERGE_RESOLUTION|>--- conflicted
+++ resolved
@@ -163,7 +163,6 @@
      * @param projectPath project root path.
      * @throws Exception when error occurred.
      */
-<<<<<<< HEAD
     protected void openSampleProject(String projectPath) throws Exception {
         openSampleProject(Path.of(projectPath));
     }
@@ -175,16 +174,10 @@
      * @throws Exception if an error occurs while opening the project
      */
     protected void openSampleProject(Path projectPath) throws Exception {
-       // 0. Prepare project folder
-        tmpDir = Files.createTempDirectory("omegat-sample-project-").toFile();
-        File projSrc = projectPath.toFile();
-        FileUtils.copyDirectory(projSrc, tmpDir);
-=======
-    protected void openSampleProject(Path projectPath) throws Exception {
         // 0. Prepare project folder
         tmpDir = Files.createTempDirectory("omegat-sample-project-").toFile();
         FileUtils.copyDirectory(projectPath.toFile(), tmpDir);
->>>>>>> f43e2478
+
         FileUtils.forceDeleteOnExit(tmpDir);
         // 1. Prepare preference for the test;
         Preferences.setPreference(Preferences.PROJECT_FILES_SHOW_ON_LOAD, false);
