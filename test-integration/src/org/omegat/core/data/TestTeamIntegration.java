/**************************************************************************
 OmegaT - Computer Assisted Translation (CAT) tool
          with fuzzy matching, translation memory, keyword search,
          glossaries, and translation leveraging into updated projects.

 Copyright (C) 2014 Alex Buloichik
               Home page: https://www.omegat.org/
               Support center: https://omegat.org/support

 This file is part of OmegaT.

 OmegaT is free software: you can redistribute it and/or modify
 it under the terms of the GNU General Public License as published by
 the Free Software Foundation, either version 3 of the License, or
 (at your option) any later version.

 OmegaT is distributed in the hope that it will be useful,
 but WITHOUT ANY WARRANTY; without even the implied warranty of
 MERCHANTABILITY or FITNESS FOR A PARTICULAR PURPOSE.  See the
 GNU General Public License for more details.

 You should have received a copy of the GNU General Public License
 along with this program.  If not, see <https://www.gnu.org/licenses/>.
 **************************************************************************/

package org.omegat.core.data;

import java.io.File;
import java.io.InputStream;
import java.lang.management.ManagementFactory;
import java.nio.file.Files;
import java.nio.file.Path;
import java.nio.file.Paths;
import java.util.ArrayList;
import java.util.Arrays;
import java.util.Collections;
import java.util.List;
import java.util.Map;
import java.util.Objects;
import java.util.Optional;
import java.util.Properties;
import java.util.TreeMap;
import java.util.regex.Matcher;
import java.util.regex.Pattern;
import java.util.stream.Stream;

import javax.xml.namespace.QName;

import org.apache.commons.io.FileUtils;
import org.apache.commons.lang3.StringUtils;
import org.eclipse.jgit.api.Git;
import org.eclipse.jgit.api.LogCommand;
import org.eclipse.jgit.lib.Repository;
import org.eclipse.jgit.revwalk.RevCommit;
import org.tmatesoft.svn.core.ISVNLogEntryHandler;
import org.tmatesoft.svn.core.SVNDepth;
import org.tmatesoft.svn.core.SVNException;
import org.tmatesoft.svn.core.SVNLogEntry;
import org.tmatesoft.svn.core.auth.ISVNAuthenticationManager;
import org.tmatesoft.svn.core.wc.ISVNOptions;
import org.tmatesoft.svn.core.wc.SVNClientManager;
import org.tmatesoft.svn.core.wc.SVNRevision;
import org.tmatesoft.svn.core.wc.SVNWCUtil;

import org.omegat.core.Core;
import org.omegat.core.data.ProjectTMX.CheckOrphanedCallback;
import org.omegat.core.segmentation.SRX;
import org.omegat.core.segmentation.Segmenter;
import org.omegat.core.team2.RemoteRepositoryProvider;
import org.omegat.core.team2.impl.GITRemoteRepository2;
import org.omegat.core.team2.impl.SVNAuthenticationManager;
import org.omegat.filters2.master.PluginUtils;
import org.omegat.gui.glossary.GlossaryManager;
import org.omegat.util.Language;
import org.omegat.util.ProjectFileStorage;
import org.omegat.util.TMXWriter2;
import org.omegat.util.TestPreferencesInitializer;

import gen.core.project.RepositoryDefinition;
import gen.core.project.RepositoryMapping;

/**
 * This is test for team project concurrent modification. It doesn't simple
 * junit test, but looks like 'integration' test.
 * <p>
 * This test prepare scenario, execute separate JVMs for concurrent updates,
 * then check remote repository data.
 * <p>
 * Each child process updates own segments with source1..5/0/1/2/3 by values
 * from 1 and more. Segment source/0 updated each time, but source/1/2/3 updated
 * once per cycle. After process will be finished, values in tmx should be in
 * right order, i.e. only by increasing order. That means user will not commit
 * previous translation for other user's segments.
 * <p>
 * Segment with 'concurrent' source will be modified by all users by values from
 * 1 and more with user's prefix. Conflicts should be resolved by choose higher
 * value. After process will be finished, values in 'concurrent' segment should
 * be also increased only.
 * <p>
 * Each child saves {@code Integer.MAXVALUE} as last translation, but current
 * OmegaT implementation doesn't require to commit it, see "GIT_CONFLICT=Push
 * failed. Will be synchronized next time."
 * <p>
 * Note that when using a git repository accessed by the {@code file://}
 * protocol, gc can cause concurrency issues that result in an error saving the
 * project and missed sync cycles. When this happens near the end of the test
 * the test will fail (seen with JGit 4.8). This has not been seen when using
 * {@code git+ssh} protocol. This is unlikely to be a problem in real-world
 * scenarios, but a workaround for this test is to disable gc on the repo with
 *
 * <pre>
 * {@code
 * git config gc.auto 0
 * git config gc.autodetach false
 * git config receive.autogc false
 * }
 * </pre>
 * <p>
 * TODO: "svn: E160028: Commit failed" during commit
 *
 * @author Alex Buloichik (alex73mail@gmail.com)
 *
 */
public final class TestTeamIntegration {

    private TestTeamIntegration() {
    }

    public static final String PLUGINS_LIST_FILE = "test-integration/plugins.properties";
    private static final Pattern URL_PATTERN = Pattern
            .compile("(http(s)?|svn(\\+ssh)?)" + "://(?<username>.+?)(:(?<password>.+?))?@.+");

    static final String DIR = "/tmp/teamtest";
    static final List<String> REPO = new ArrayList<>();
    static final String MAP_REPO = System.getProperty("omegat.test.map.repo", null);
    static final String MAP_REPO_TYPE = System.getProperty("omegat.test.map.type", "http");
    static final String MAP_FILE = System.getProperty("omegat.test.map.file", null);
    static final int PROCESS_SECONDS = Optional.ofNullable(System.getProperty("omegat.test.duration"))
            .map(Integer::parseInt).orElse(4 * 60 * 60);
    static final int MAX_DELAY_SECONDS = 15;
    static final int SEG_COUNT = 4;

    static final Language SRC_LANG = new Language("en");
    static final Language TRG_LANG = new Language("be");

    static final String[] THREADS = new String[] { "s1", "s2", "s3" };

    static Team repository;

    public static void main(String[] args) throws Exception {
        String logConfig = System.getProperty("java.util.logging.config.file", null);
        String repository = System.getProperty("omegat.test.repo", null);
        if (repository == null) {
            System.err.println("Property omegat.test.repo is mandatory.");
            System.exit(1);
        }
        Properties props = new Properties();
        try (InputStream fis = Files.newInputStream(Paths.get(PLUGINS_LIST_FILE))) {
            props.load(fis);
            PluginUtils.loadPluginFromProperties(props);
        }
        REPO.add(repository);
        String altRepo = System.getProperty("omegat.test.repo.alt", null);
        if (altRepo != null) {
            REPO.add(altRepo);
        }
        String startVersion = prepareRepo();

        Run[] runs = new Run[THREADS.length];
        for (int i = 0; i < THREADS.length; i++) {
            runs[i] = new Run(THREADS[i], new File(DIR, THREADS[i]), MAX_DELAY_SECONDS,
                    REPO.get(i % REPO.size()), logConfig);
        }
        for (int i = 0; i < THREADS.length; i++) {
            runs[i].start();
        }
        boolean alive;
        do {
            alive = false;
            for (int i = 0; i < THREADS.length; i++) {
                if (runs[i].finished) {
                    if (runs[i].result != 200) {
                        for (Run r : runs) {
                            r.end();
                        }
                        System.err.println("==================== EXIT BY ERROR ====================");
                        System.exit(1);
                    }
                } else {
                    alive = true;
                }
            }
            Thread.sleep(500);
        } while (alive);

        TestTeamIntegration.repository = createRepo2(REPO.get(0), new File(DIR, "repo"));
        TestTeamIntegration.repository.update();

        System.err.println("Check repo");

        TestPreferencesInitializer.init();
        Core.setSegmenter(new Segmenter(SRX.getDefault()));
        checkRepo(startVersion);

        System.err.println("Processed successfully");
    }

    /**
     * Check repository after children processed.
     */
    static void checkRepo(String startVersion) throws Exception {
        List<String> segments = new ArrayList<String>();
        for (String th : THREADS) {
            for (int c = 0; c < SEG_COUNT; c++) {
                segments.add(th + "/" + c);
            }
        }

        Map<String, List<Long>> data = new TreeMap<String, List<Long>>();
        for (String th : segments) {
            data.put(th, new ArrayList<Long>());
            data.get(th).add(0L);
        }
        data.put(TestTeamIntegrationChild.CONCURRENT_NAME, new ArrayList<Long>());
        data.get(TestTeamIntegrationChild.CONCURRENT_NAME).add(0L);

        ProjectTMX tmx = null;
        int tmxCount = 0;
<<<<<<< HEAD
        for (String rev : repo.listRevisions(startVersion)) {
            repo.checkout(rev);
            tmx = new ProjectTMX(checkOrphanedCallback);
            tmx.load(SRC_LANG, TRG_LANG, false,
                    new File(repo.getDir(), "omegat/project_save.tmx"), Core.getSegmenter());
=======
        for (String rev : repository.listRevisions(startVersion)) {
            repository.checkout(rev);
            tmx = new ProjectTMX(SRC_LANG, TRG_LANG, false,
                    new File(repository.getDir(), "omegat/project_save.tmx"), checkOrphanedCallback);
>>>>>>> 07b96371

            for (String th : data.keySet()) {
                TMXEntry en = tmx.getDefaultTranslation(th);
                long value = en == null ? 0 : Long.parseLong(en.translation);
                data.get(th).add(value);
            }
            tmxCount++;
        }

        System.err.println("Values :");
        for (String th : segments) {
            out(th);
        }
        System.err.println();
        for (int i = 0; i < tmxCount; i++) {
            for (String th : segments) {
                out(data.get(th).get(i));
            }
            System.err.println();
        }
        boolean ok = true;
        for (String th : data.keySet()) {
            long prev = 0;
            for (long v : data.get(th)) {
                if (v < prev) {
                    System.err.println("Wrong order in " + th);
                    ok = false;
                    break;
                } else {
                    prev = v;
                }
            }
        }
        if (ok) {
            System.err.println("All commits look good");
        }
    }

    static void out(Object v) {
        String s = v.toString();
        System.err.print("                  ".substring(0, 14 - s.length()) + s + " ");
    }

    /**
     * Prepare repository.
     */
    static String prepareRepo() throws Exception {
        File tmp = new File(DIR);
        FileUtils.deleteDirectory(tmp);
        if (tmp.exists()) {
            throw new Exception("Impossible to delete test dir");
        }
        if (!tmp.mkdirs()) {
            throw new Exception("Impossible to create test dir");
        }
        File origDir = new File(tmp, "repo");
        if (!origDir.mkdir()) {
            throw new Exception("Impossible to create test dir");
        }

        ProjectProperties config = createConfig(REPO.get(0), origDir);

        RemoteRepositoryProvider remote = new RemoteRepositoryProvider(config.getProjectRootDir(),
                config.getRepositories(), config);
        remote.switchAllToLatest();

        new File(origDir, "omegat").mkdirs();
        File f = new File(origDir, "omegat/project_save.tmx");
        TMXWriter2 wr = new TMXWriter2(f, SRC_LANG, TRG_LANG, true, false, true);
        wr.close();
        ProjectFileStorage.writeProjectFile(config);

        remote.copyFilesFromProjectToRepos("omegat.project", null);
        remote.commitFiles("omegat.project", "Prepare for team test");
        GlossaryManager.createNewWritableGlossaryFile(config.getWritableGlossaryFile().getAsFile());
        remote.copyFilesFromProjectToRepos("glossary/glossary.txt", null);
        remote.commitFiles("glossary/glossary.txt", "Prepare for team test");
        remote.copyFilesFromProjectToRepos("omegat/project_save.tmx", null);
        remote.commitFiles("omegat/project_save.tmx", "Prepare for team test");

        return remote.getVersion("omegat/project_save.tmx");
    }

    static ProjectProperties createConfig(String repoUrl, File dir) throws Exception {
        ProjectProperties config = new ProjectProperties(dir);
        config.setSourceLanguage(SRC_LANG);
        config.setTargetLanguage(TRG_LANG);
        config.setRepositories(new ArrayList<>());
        if (MAP_REPO == null || MAP_FILE == null) {
            config.getRepositories().add(getDef(repoUrl, predictMainType(repoUrl), "", ""));
        } else {
            config.getRepositories().add(getDef(repoUrl, predictMainType(repoUrl), "/", "/"));
            config.getRepositories().add(getDef(MAP_REPO, MAP_REPO_TYPE, MAP_FILE, "source/" + MAP_FILE));
        }
        config.setWriteableGlossary("glossary/glossary.txt");
        config.setGlossaryRoot("glossary");
        return config;
    }

    static String predictMainType(String repoUrl) {
        if (repoUrl.startsWith("git") || repoUrl.endsWith(".git")) {
            return "git";
        } else if (repoUrl.startsWith("svn") || repoUrl.startsWith("http") || repoUrl.endsWith(".svn")) {
            return "svn";
        } else {
            throw new RuntimeException("Unknown repo");
        }
    }

    static RepositoryDefinition getDef(String repoUrl, String type, String remote, String local) {
        RepositoryDefinition def = new RepositoryDefinition();
        RepositoryMapping m = new RepositoryMapping();
        def.setType(type);
        if (type.equals("git") && repoUrl.contains("@")) {
            Matcher matcher = URL_PATTERN.matcher(repoUrl);
            if (matcher.find()) {
                String username = matcher.group("username");
                if (!StringUtils.isEmpty(username)) {
                    def.getOtherAttributes().put(new QName("gitUsername"), username);
                }
                String password = matcher.group("password");
                if (!StringUtils.isEmpty(password)) {
                    def.getOtherAttributes().put(new QName("gitPassword"), password);
                }
            }
        }
        if (type.equals("svn") && repoUrl.contains("@")) {
            Matcher matcher = URL_PATTERN.matcher(repoUrl);
            if (matcher.find()) {
                String username = matcher.group("username");
                if (!StringUtils.isEmpty(username)) {
                    def.getOtherAttributes().put(new QName("svnUsername"), username);
                }
                String password = matcher.group("password");
                if (!StringUtils.isEmpty(password)) {
                    def.getOtherAttributes().put(new QName("svnPassword"), password);
                }
            }
        }
        def.setUrl(repoUrl);
        m.setLocal(local);
        m.setRepository(remote);
        def.getMapping().add(m);
        return def;
    }

    static boolean isProjectDir(File file) {
        return Arrays.stream(file.listFiles()).anyMatch(f -> f.getName().equals("omegat.project"));
    }

    static Team createRepo2(String url, File dir) throws Exception {
        File repoDir = Stream
                .of(Objects.requireNonNull(new File(dir, RemoteRepositoryProvider.REPO_SUBDIR).listFiles()))
                .filter(File::isDirectory).filter(TestTeamIntegration::isProjectDir).findFirst().get();
        if (url.startsWith("git") || url.endsWith(".git")) {
            return new GitTeam(repoDir);
        } else if (url.startsWith("svn") || url.startsWith("http") || url.endsWith(".svn")) {
            return new SvnTeam(repoDir, url);
        } else {
            throw new Exception("Unknown repo");
        }
    }

    /**
     * Child process handling.
     */
    static class Run extends Thread {
        volatile Process p;
        volatile int result;
        volatile boolean finished;
        String source;

        Run(String source, File dir, int delay, final String repo, final String logConfig) throws Exception {
            this.source = source;
            String cp = ManagementFactory.getRuntimeMXBean().getClassPath();
            FileUtils.copyFile(new File(DIR + "/repo/omegat.project"),
                    new File(DIR + "/" + source + "/omegat.project"));
            if (!new File(DIR + "/" + source + "/omegat/").mkdirs()) {
                throw new Exception("Impossible to create test dir");
            }
            // Get `java` command path from java.home
            Path javaBin = Paths.get(System.getProperty("java.home")).resolve("bin/java");
            List<String> cmd = new ArrayList<>();
            cmd.add(javaBin.toString());
            cmd.add("-Duser.name=" + source);
            if (logConfig != null) {
                cmd.add("-Djava.util.logging.config.file=" + logConfig);
            }
            cmd.add("-cp");
            cmd.add(cp);
            cmd.add(TestTeamIntegrationChild.class.getName());
            cmd.add(source);
            cmd.add(Long.toString(PROCESS_SECONDS * 1000L));
            cmd.add(dir.getAbsolutePath());
            cmd.add(repo);
            cmd.add(Integer.toString(delay));
            cmd.add(Integer.toString(SEG_COUNT));

            System.err.println("Execute: " + source + " " + (PROCESS_SECONDS * 1000) + " "
                    + dir.getAbsolutePath() + " " + repo + " " + delay + " " + SEG_COUNT);
            ProcessBuilder pb = new ProcessBuilder(cmd);
            pb.inheritIO();
            pb.redirectErrorStream(true);
            p = pb.start();
        }

        @Override
        public void run() {
            try {
                result = p.waitFor();
            } catch (Exception ex) {
                result = -1;
            }
            if (result != 200) {
                System.err.println("Error result from " + source);
            } else {
                System.err.println("==================== " + source + " finished OK ====================");
            }
            finished = true;
        }

        public void end() {
            if (p.isAlive()) {
                p.destroyForcibly();
            }
        }
    }

    static CheckOrphanedCallback checkOrphanedCallback = new CheckOrphanedCallback() {
        public boolean existSourceInProject(String src) {
            return true;
        }

        public boolean existEntryInProject(EntryKey key) {
            return true;
        }
    };

    interface Team {
        List<String> listRevisions(String from) throws Exception;

        void checkout(String rev) throws Exception;

        void update() throws Exception;

        File getDir();
    }

    public static class GitTeam implements Team {
        final Repository repository;
        final File dir;

        public GitTeam(File dir) throws Exception {
            this.dir = dir;
            repository = Git.open(dir).getRepository();
        }

        public List<String> listRevisions(String from) throws Exception {
            try (Git git = new Git(repository)) {
                LogCommand cmd = git.log();
                List<String> result = new ArrayList<String>();
                for (RevCommit commit : cmd.call()) {
                    if (commit.getName().equals(from)) {
                        break;
                    }
                    result.add(commit.getName());
                }
                Collections.reverse(result);
                return result;
            }
        }

        public void update() throws Exception {
            try (Git git = new Git(repository)) {
                git.fetch().call();
                git.checkout().setName(GITRemoteRepository2.getDefaultBranchName(repository)).call();
            }
        }

        public void checkout(String rev) throws Exception {
            try (Git git = new Git(repository)) {
                git.checkout().setName(rev).call();
            }
        }

        public File getDir() {
            return dir;
        }
    }

    public static class SvnTeam implements Team {
        SVNClientManager ourClientManager;
        File dir;

        public SvnTeam(File dir, String url) throws Exception {
            this.dir = dir;
            RepositoryDefinition def = getDef(url, "svn", "/", "/");
            String predefinedUser = def.getOtherAttributes().get(new QName("svnUsername"));
            String predefinedPass = def.getOtherAttributes().get(new QName("svnPassword"));
            ISVNOptions options = SVNWCUtil.createDefaultOptions(true);
            ISVNAuthenticationManager authManager = new SVNAuthenticationManager(predefinedUser, predefinedPass);
            ourClientManager = SVNClientManager.newInstance(options, authManager);
        }

        public List<String> listRevisions(String from) throws Exception {
            final List<String> result = new ArrayList<String>();
            ourClientManager.getLogClient().doLog(
                    new File[] { new File(repository.getDir(), "omegat/project_save.tmx") },
                    SVNRevision.create(Long.parseLong(from)), SVNRevision.HEAD, false, false,
                    Integer.MAX_VALUE, new ISVNLogEntryHandler() {
                        public void handleLogEntry(SVNLogEntry en) throws SVNException {
                            result.add("" + en.getRevision());
                        }
                    });
            return result;
        }

        public void update() throws Exception {
            ourClientManager.getUpdateClient().doUpdate(dir, SVNRevision.HEAD, SVNDepth.INFINITY, false,
                    false);
        }

        public void checkout(String rev) throws Exception {
            ourClientManager.getUpdateClient().doUpdate(dir, SVNRevision.create(Long.parseLong(rev)),
                    SVNDepth.INFINITY, false, false);
        }

        public File getDir() {
            return dir;
        }
    }
}<|MERGE_RESOLUTION|>--- conflicted
+++ resolved
@@ -226,19 +226,11 @@
 
         ProjectTMX tmx = null;
         int tmxCount = 0;
-<<<<<<< HEAD
-        for (String rev : repo.listRevisions(startVersion)) {
-            repo.checkout(rev);
+        for (String rev : repository.listRevisions(startVersion)) {
+            repository.checkout(rev);
             tmx = new ProjectTMX(checkOrphanedCallback);
             tmx.load(SRC_LANG, TRG_LANG, false,
-                    new File(repo.getDir(), "omegat/project_save.tmx"), Core.getSegmenter());
-=======
-        for (String rev : repository.listRevisions(startVersion)) {
-            repository.checkout(rev);
-            tmx = new ProjectTMX(SRC_LANG, TRG_LANG, false,
-                    new File(repository.getDir(), "omegat/project_save.tmx"), checkOrphanedCallback);
->>>>>>> 07b96371
-
+                    new File(repository.getDir(), "omegat/project_save.tmx"), Core.getSegmenter());
             for (String th : data.keySet()) {
                 TMXEntry en = tmx.getDefaultTranslation(th);
                 long value = en == null ? 0 : Long.parseLong(en.translation);
