/**************************************************************************
 OmegaT - Computer Assisted Translation (CAT) tool
          with fuzzy matching, translation memory, keyword search,
          glossaries, and translation leveraging into updated projects.

 Copyright (C) 2008 Alex Buloichik
               2025 Hiroshi Miura
               Home page: https://www.omegat.org/
               Support center: https://omegat.org/support

 This file is part of OmegaT.

 OmegaT is free software: you can redistribute it and/or modify
 it under the terms of the GNU General Public License as published by
 the Free Software Foundation, either version 3 of the License, or
 (at your option) any later version.

 OmegaT is distributed in the hope that it will be useful,
 but WITHOUT ANY WARRANTY; without even the implied warranty of
 MERCHANTABILITY or FITNESS FOR A PARTICULAR PURPOSE.  See the
 GNU General Public License for more details.

 You should have received a copy of the GNU General Public License
 along with this program.  If not, see <https://www.gnu.org/licenses/>.
 **************************************************************************/

package org.omegat.core;

import java.awt.Cursor;
import java.awt.Font;
import java.awt.HeadlessException;
import java.io.File;
import java.nio.file.Files;
import java.util.List;

import javax.swing.JFrame;
import javax.swing.JMenu;
import javax.swing.JMenuItem;

import org.apache.commons.io.FileUtils;
import org.junit.After;
import org.junit.Before;

import org.omegat.core.data.EntryKey;
import org.omegat.core.data.NotLoadedProject;
import org.omegat.core.data.SourceTextEntry;
import org.omegat.core.data.TestCoreState;
import org.omegat.core.threads.IAutoSave;
import org.omegat.gui.editor.IEditor;
import org.omegat.gui.editor.IEditorFilter;
import org.omegat.gui.editor.IEditorSettings;
import org.omegat.gui.editor.IPopupMenuConstructor;
import org.omegat.gui.editor.autocompleter.IAutoCompleter;
import org.omegat.gui.editor.mark.Mark;
import org.omegat.gui.main.IMainMenu;
import org.omegat.gui.main.IMainWindow;
import org.omegat.util.Platform;
import org.omegat.util.TestPreferencesInitializer;
import org.omegat.util.gui.MenuExtender;

import com.vlsolutions.swing.docking.Dockable;
import com.vlsolutions.swing.docking.DockingDesktop;

/**
 * Core setup for unit tests.
 *
 * @author Alexander_Buloichik
 */
public abstract class TestCore {
    protected File configDir;
    protected IMainWindow mainWindow;

    /**
     * Set-up OmegaT Core properties for unit and functional test.
     * <p>
     * Create a temporary directory for user configuration.
     * This keeps developers' omegat configuration folder clean and
     * provides stable test conditions.
     * It also initializes a main window and editor with modular functions.
     * @throws Exception if file I/O failed.
     */
    @Before
    public final void setUpCore() throws Exception {
        TestCoreState.resetState();
        configDir = Files.createTempDirectory("omegat").toFile();
        TestPreferencesInitializer.init(configDir.getAbsolutePath());
        initMainWindow();
        Core.setCurrentProject(new NotLoadedProject());
        initEditor();
    }

<<<<<<< HEAD
        TestCoreState.getInstance().setMainWindow(createTestMainWindow());
        TestCoreState.getInstance().setProject(new NotLoadedProject());

        TestCoreInitializer.initEditor(createTestEditor());
        TestCoreInitializer.initAutoSave(new IAutoSave() {
            public void enable() {
                // ignore all
            }

            public void disable() {
                // ignore all
            }
        });

    }

    @After
    public final void tearDownCore() throws Exception {
        TestCoreState.resetState();
        FileUtils.forceDeleteOnExit(configDir);
    }

    private IMainMenu createTestMainMenu() {
=======
    /**
     * Create a mock of the main menu object.
     * @return Main menu object which implement IMainMenu.
     */
    protected IMainMenu getMainMenu() {
>>>>>>> 898c07f6
        return new IMainMenu() {
            private final JMenu projectMenu = new JMenu("Project");
            private final JMenu toolsMenu = new JMenu("Tools");
            private final JMenu gotoMenu = new JMenu("Goto");
            private final JMenu optionsMenu = new JMenu("Options");
            private final JMenu helpMenu = new JMenu("Help");
            private final JMenu machineTranslationMenu = new JMenu("MachineTranslate");
            private final JMenu glossaryMenu = new JMenu("Glossary");
            private final JMenu autoCompleteMenu = new JMenu("AutoComplete");

            public JMenu getToolsMenu() {
                if (toolsMenu.getItemCount() == 0) {
                    toolsMenu.add(new JMenuItem("toolsCheckIssuesMenuItem"));
                    toolsMenu.add(new JMenuItem("toolsCheckIssuesCurrentFileMenuItem"));
                    toolsMenu.add(new JMenuItem("toolsShowStatisticsStandardMenuItem"));
                    toolsMenu.add(new JMenuItem("toolsShowStatisticsMatchesMenuItem"));
                    toolsMenu.add(new JMenuItem("toolsShowStatisticsMatchesPerFileMenuItem"));
                    toolsMenu.addSeparator();
                    toolsMenu.add(new JMenuItem("toolsAlignFilesMenuItem"));
                }
                return toolsMenu;
            }

            public JMenu getProjectMenu() {
                if (projectMenu.getItemCount() == 0) {
                    projectMenu.add(new JMenuItem("New"));
                    projectMenu.add(new JMenuItem("TeamNew"));
                    projectMenu.add(new JMenuItem("Open"));
                    projectMenu.add(new JMenuItem("OpenRecent"));
                    projectMenu.add(new JMenuItem("Reload"));
                    projectMenu.add(new JMenuItem("Close"));
                    projectMenu.addSeparator();
                    projectMenu.add(new JMenuItem("Save"));
                    projectMenu.addSeparator();
                    projectMenu.add(new JMenuItem("Import"));
                    projectMenu.add(new JMenuItem("WikiImport"));
                    projectMenu.addSeparator();
                    projectMenu.add(new JMenuItem("CommitSource"));
                    projectMenu.add(new JMenuItem("CommitTarget"));
                    projectMenu.addSeparator();
                    projectMenu.add(new JMenuItem("Compile"));
                    projectMenu.add(new JMenuItem("SingleCompile"));
                    projectMenu.addSeparator();
                    projectMenu.add(new JMenuItem("MedOpen"));
                    projectMenu.add(new JMenuItem("MedCreate"));
                    projectMenu.addSeparator();
                    projectMenu.add(new JMenuItem("ProjectEdit"));
                    projectMenu.add(new JMenuItem("ViewFIleList"));
                    projectMenu.add(new JMenuItem("AccessProjectFiles"));
                    projectMenu.addSeparator();
                    projectMenu.add(new JMenuItem("Restart"));
                    // all except MacOSX
                    if (!Platform.isMacOSX()) {
                        projectMenu.add(new JMenuItem("Exit"));
                    }
                }
                return projectMenu;
            }

            public JMenu getOptionsMenu() {
                if (optionsMenu.getItemCount() == 0) {
                    if (!Platform.isMacOSX()) {
                        optionsMenu.add("Preference");
                        optionsMenu.addSeparator();
                    }
                    optionsMenu.add(machineTranslationMenu);
                    optionsMenu.add(glossaryMenu);
                    optionsMenu.add(new JMenuItem("Dictionary"));
                    optionsMenu.add(autoCompleteMenu);
                    optionsMenu.addSeparator();
                    optionsMenu.add(new JMenuItem("SetupFileFilters"));
                    optionsMenu.add(new JMenuItem("Sentseg"));
                    optionsMenu.add(new JMenuItem("Workflow"));
                    optionsMenu.addSeparator();
                    optionsMenu.add(new JMenuItem("AccessConfigDir"));
                    optionsMenu.addSeparator();
                }
                return optionsMenu;
            }

            public JMenu getMachineTranslationMenu() {
                return machineTranslationMenu;
            }

            public JMenu getGlossaryMenu() {
                return glossaryMenu;
            }

            public JMenu getAutoCompletionMenu() {
                return autoCompleteMenu;
            }

            @Override
            public JMenu getHelpMenu() {
                if (helpMenu.getItemCount() == 0) {
                    helpMenu.add(new JMenuItem("User manual"));
                    helpMenu.add(new JMenuItem("About"));
                    helpMenu.addSeparator();
                    helpMenu.add(new JMenuItem("item 3"));
                }
                return helpMenu;
            }

            @Override
            public JMenu getMenu(final MenuExtender.MenuKey marker) {
                switch (marker) {
                case PROJECT:
                    return getProjectMenu();
                case HELP:
                    return getHelpMenu();
                case OPTIONS:
                    return getOptionsMenu();
                case GOTO:
                    return getGotoMenu();
                case TOOLS:
                    return getToolsMenu();
                case EDIT:
                    return new JMenu();
                case VIEW:
                    return new JMenu();
                default:
                    return new JMenu();
                }
            }

            private JMenu getGotoMenu() {
                if (gotoMenu.getItemCount() == 0) {
                    gotoMenu.add(new JMenuItem("gotoNextUntranslatedMenuItem"));
                    gotoMenu.add(new JMenuItem("gotoNextTranslatedMenuItem"));
                    gotoMenu.add(new JMenuItem("gotoNextSegmentMenuItem"));
                    gotoMenu.add(new JMenuItem("gotoPreviousSegmentMenuItem"));
                    gotoMenu.add(new JMenuItem("gotoSegmentMenuItem"));
                    gotoMenu.add(new JMenuItem("gotoNextNoteMenuItem"));
                    gotoMenu.add(new JMenuItem("gotoPreviousNoteMenuItem"));
                    gotoMenu.add(new JMenuItem("gotoNextUniqueMenuItem"));
                    gotoMenu.add(new JMenuItem("gotoMatchSourceSegment"));
                    gotoMenu.addSeparator();
                    gotoMenu.add(new JMenu("gotoXEntrySubmenu"));
                    gotoMenu.addSeparator();
                    gotoMenu.add(new JMenuItem("gotoHistoryBackMenuItem"));
                    gotoMenu.add(new JMenuItem("gotoHistoryForwardMenuItem"));
                    gotoMenu.addSeparator();
                    gotoMenu.add(new JMenuItem("gotoNotesPanelMenuItem"));
                    gotoMenu.add(new JMenuItem("gotoEditorPanelMenuItem"));
                }
                return gotoMenu;
            }

            public void invokeAction(String action, int modifiers) {
            }
        };
    }

<<<<<<< HEAD
    private IMainWindow createTestMainWindow() {
        final IMainMenu mainMenu = createTestMainMenu();
=======
    /**
     * Create a main Window object.
     * @return Object which implements IMainWindow.
     */
    protected IMainWindow getMainWindow() {
        final IMainMenu mainMenu = getMainMenu();
>>>>>>> 898c07f6
        return new IMainWindow() {
            public void addDockable(Dockable pane) {
            }

            public void displayErrorRB(Throwable ex, String errorKey, Object... params) {
            }

            public Font getApplicationFont() {
                return new Font("Dialog", Font.PLAIN, 12);
            }

            public JFrame getApplicationFrame() {
                return new JFrame();
            }

            public void lockUI() {
            }

            public void showLengthMessage(String messageText) {
            }

            public void showProgressMessage(String messageText) {
            }

            public void showStatusMessageRB(String messageKey, Object... params) {
            }

            public void showTimedStatusMessageRB(String messageKey, Object... params) {
            }

            public void displayWarningRB(String warningKey, Object... params) {
            }

            public void displayWarningRB(String warningKey, String supercedesKey, Object... params) {
            }

            public void showErrorDialogRB(String title, String message, Object... args) {
            }

            public void unlockUI() {
            }

            public IMainMenu getMainMenu() {
                return mainMenu;
            }

            @Override
            public DockingDesktop getDesktop() {
                return null;
            }

            public Cursor getCursor() {
                return null;
            }

            public void setCursor(Cursor cursor) {
            }

            public int showConfirmDialog(Object message, String title, int optionType, int messageType)
                    throws HeadlessException {
                return 0;
            }

            public void showMessageDialog(String message) {
            }

            public void showLockInsertMessage(String messageText, String toolTip) {
            }
        };
    }
<<<<<<< HEAD

    private IEditorSettings createTestEditorSettings() {
=======

    /**
     * Initialize main window and store it in mainWindow field and Core.
     */
    protected void initMainWindow() {
        mainWindow = getMainWindow();
        Core.setMainWindow(getMainWindow());
    }

    /**
     * Create an implementation of IEditorSettings.
     * @return object which implements IEditorSettings as empty methods.
     */
    protected IEditorSettings getEditorSettings() {
>>>>>>> 898c07f6
        return new IEditorSettings() {

            @Override
            public boolean isUseTabForAdvance() {
                return false;
            }

            @Override
            public void setUseTabForAdvance(boolean useTabForAdvance) {
            }

            @Override
            public boolean isMarkTranslated() {
                return false;
            }

            @Override
            public void setMarkTranslated(boolean markTranslated) {
            }

            @Override
            public boolean isMarkUntranslated() {
                return false;
            }

            @Override
            public void setMarkUntranslated(boolean markUntranslated) {
            }

            @Override
            public boolean isMarkAutoPopulated() {
                return false;
            }

            @Override
            public void setMarkAutoPopulated(boolean markAutoPopulated) {
            }

            @Override
            public boolean isDisplaySegmentSources() {
                return false;
            }

            @Override
            public void setDisplaySegmentSources(boolean displaySegmentSources) {
            }

            @Override
            public boolean isMarkNonUniqueSegments() {
                return false;
            }

            @Override
            public void setMarkNonUniqueSegments(boolean markNonUniqueSegments) {
            }

            @Override
            public boolean isMarkNotedSegments() {
                return false;
            }

            @Override
            public void setMarkNotedSegments(boolean markNotedSegments) {
            }

            @Override
            public boolean isMarkNBSP() {
                return false;
            }

            @Override
            public void setMarkNBSP(boolean markNBSP) {
            }

            @Override
            public boolean isMarkWhitespace() {
                return false;
            }

            @Override
            public void setMarkWhitespace(boolean markWhitespace) {
            }

            @Override
            public boolean isMarkBidi() {
                return false;
            }

            @Override
            public void setMarkBidi(boolean markBidi) {
            }

            @Override
            public boolean isMarkAltTranslations() {
                return false;
            }

            @Override
            public void setMarkAltTranslations(final boolean markAltTranslations) {
            }

            @Override
            public boolean isAutoSpellChecking() {
                return false;
            }

            @Override
            public void setAutoSpellChecking(boolean isNeedToSpell) {
            }

            @Override
            public boolean isDoFontFallback() {
                return false;
            }

            @Override
            public void setDoFontFallback(boolean doFallback) {
            }

            @Override
            public String getDisplayModificationInfo() {
                return null;
            }

            @Override
            public void setDisplayModificationInfo(String displayModificationInfo) {
            }

            @Override
            public void updateTagValidationPreferences() {
            }

            @Override
            public void updateViewPreferences() {
            }

            @Override
            public boolean isMarkLanguageChecker() {
                return false;
            }

            @Override
            public void setMarkLanguageChecker(boolean markLanguageChecker) {
            }

            @Override
            public boolean isMarkGlossaryMatches() {
                return false;
            }

            @Override
            public void setMarkGlossaryMatches(boolean markGlossaryMatches) {
            }

            @Override
            public void setMarkParagraphDelimitations(boolean mark) {
            }

            @Override
            public boolean isMarkParagraphDelimitations() {
                return false;
            }
        };
    }

<<<<<<< HEAD
    private IEditor createTestEditor() {
        final IEditorSettings editorSettings = createTestEditorSettings();
        return new IEditor() {
=======
    /**
     * Initialize editor and store it with TestInitializer.initEditor function.
     */
    protected void initEditor() {
        final IEditorSettings editorSettings = getEditorSettings();
        TestCoreInitializer.initEditor(new IEditor() {
>>>>>>> 898c07f6

            @Override
            public void windowDeactivated() {
            }

            @Override
            public void undo() {
            }

            @Override
            public void setFilter(IEditorFilter filter) {
            }

            @Override
            public void setAlternateTranslationForCurrentEntry(boolean alternate) {
            }

            @Override
            public void requestFocus() {
            }

            @Override
            public void replaceEditTextAndMark(String text) {
            }

            @Override
            public void replaceEditText(String text) {
            }

            @Override
            public void replaceEditTextAndMark(final String text, final String origin) {
            }

            @Override
            public void removeFilter() {
            }

            @Override
            public void remarkOneMarker(String markerClassName) {
            }

            @Override
            public void registerUntranslated() {
            }

            @Override
            public void registerPopupMenuConstructors(int priority, IPopupMenuConstructor constructor) {
            }

            @Override
            public void registerIdenticalTranslation() {
            }

            @Override
            public void registerEmptyTranslation() {
            }

            @Override
            public void refreshViewAfterFix(List<Integer> fixedEntries) {
            }

            @Override
            public void refreshView(boolean doCommit) {
            }

            @Override
            public void redo() {
            }

            @Override
            public void prevEntryWithNote() {
            }

            @Override
            public void prevEntry() {
            }

            @Override
            public void nextXAutoEntry() {
            }

            @Override
            public void prevXAutoEntry() {
            }

            @Override
            public void nextXEnforcedEntry() {
            }

            @Override
            public void prevXEnforcedEntry() {
            }

            @Override
            public void nextUntranslatedEntry() {
            }

            @Override
            public void nextUniqueEntry() {
            }

            @Override
            public void nextTranslatedEntry() {
            }

            @Override
            public void nextEntryWithNote() {
            }

            @Override
            public void nextEntry() {
            }

            @Override
            public void markActiveEntrySource(SourceTextEntry requiredActiveEntry, List<Mark> marks,
                                              String markerClassName) {
            }

            @Override
            public void insertText(String text) {
            }

            @Override
            public void insertTextAndMark(String text) {
            }

            @Override
            public void insertTag(String tag) {
            }

            @Override
            public void gotoHistoryForward() {
            }

            @Override
            public void gotoHistoryBack() {
            }

            @Override
            public void gotoFile(int fileIndex) {
            }

            @Override
            public void gotoEntryAfterFix(int fixedEntry, String fixedSource) {
            }

            @Override
            public void gotoEntry(String srcString, EntryKey key) {
            }

            @Override
            public void gotoEntry(int entryNum) {
            }

            @Override
            public void gotoEntry(int entryNum, CaretPosition pos) {
            }

            @Override
            public IEditorSettings getSettings() {
                return editorSettings;
            }

            @Override
            public String getSelectedText() {
                return null;
            }

            @Override
            public void selectSourceText() {
            }

            @Override
            public IEditorFilter getFilter() {
                return null;
            }

            @Override
            public String getCurrentTranslation() {
                return null;
            }

            @Override
            public String getCurrentTargetFile() {
                return null;
            }

            @Override
            public String getCurrentFile() {
                return null;
            }

            @Override
            public int getCurrentEntryNumber() {
                return 0;
            }

            @Override
            public SourceTextEntry getCurrentEntry() {
                return null;
            }

            @Override
            public IAutoCompleter getAutoCompleter() {
                return null;
            }

            @Override
            public void commitAndLeave() {
            }

            @Override
            public void commitAndDeactivate() {
            }

            @Override
            public void changeCase(CHANGE_CASE_TO newCase) {
            }

            @Override
            public void replaceEditText(final String text, final String origin) {

            }

            @Override
            public void activateEntry() {
            }

            @Override
            public boolean isOrientationAllLtr() {
                return true;
            }
<<<<<<< HEAD
        };
=======
        });
    }

    /**
     * Clean up a temporary directory for configuration.
     * @throws Exception
     */
    @After
    public final void tearDownCore() throws Exception {
        FileUtils.forceDeleteOnExit(configDir);
>>>>>>> 898c07f6
    }
}<|MERGE_RESOLUTION|>--- conflicted
+++ resolved
@@ -84,12 +84,7 @@
         TestCoreState.resetState();
         configDir = Files.createTempDirectory("omegat").toFile();
         TestPreferencesInitializer.init(configDir.getAbsolutePath());
-        initMainWindow();
-        Core.setCurrentProject(new NotLoadedProject());
-        initEditor();
-    }
-
-<<<<<<< HEAD
+
         TestCoreState.getInstance().setMainWindow(createTestMainWindow());
         TestCoreState.getInstance().setProject(new NotLoadedProject());
 
@@ -106,20 +101,21 @@
 
     }
 
+    /**
+     * Clean up a temporary directory for configuration.
+     * @throws Exception
+     */
     @After
     public final void tearDownCore() throws Exception {
         TestCoreState.resetState();
         FileUtils.forceDeleteOnExit(configDir);
     }
 
-    private IMainMenu createTestMainMenu() {
-=======
     /**
      * Create a mock of the main menu object.
      * @return Main menu object which implement IMainMenu.
      */
-    protected IMainMenu getMainMenu() {
->>>>>>> 898c07f6
+    private IMainMenu createTestMainMenu() {
         return new IMainMenu() {
             private final JMenu projectMenu = new JMenu("Project");
             private final JMenu toolsMenu = new JMenu("Tools");
@@ -273,17 +269,12 @@
         };
     }
 
-<<<<<<< HEAD
-    private IMainWindow createTestMainWindow() {
-        final IMainMenu mainMenu = createTestMainMenu();
-=======
     /**
      * Create a main Window object.
      * @return Object which implements IMainWindow.
      */
-    protected IMainWindow getMainWindow() {
-        final IMainMenu mainMenu = getMainMenu();
->>>>>>> 898c07f6
+    private IMainWindow createTestMainWindow() {
+        final IMainMenu mainMenu = createTestMainMenu();
         return new IMainWindow() {
             public void addDockable(Dockable pane) {
             }
@@ -353,26 +344,13 @@
             public void showLockInsertMessage(String messageText, String toolTip) {
             }
         };
-    }
-<<<<<<< HEAD
-
-    private IEditorSettings createTestEditorSettings() {
-=======
-
-    /**
-     * Initialize main window and store it in mainWindow field and Core.
-     */
-    protected void initMainWindow() {
-        mainWindow = getMainWindow();
-        Core.setMainWindow(getMainWindow());
     }
 
     /**
      * Create an implementation of IEditorSettings.
      * @return object which implements IEditorSettings as empty methods.
      */
-    protected IEditorSettings getEditorSettings() {
->>>>>>> 898c07f6
+    private IEditorSettings createTestEditorSettings() {
         return new IEditorSettings() {
 
             @Override
@@ -538,18 +516,12 @@
         };
     }
 
-<<<<<<< HEAD
+    /**
+     * Initialize editor and store it with TestInitializer.initEditor function.
+     */
     private IEditor createTestEditor() {
         final IEditorSettings editorSettings = createTestEditorSettings();
         return new IEditor() {
-=======
-    /**
-     * Initialize editor and store it with TestInitializer.initEditor function.
-     */
-    protected void initEditor() {
-        final IEditorSettings editorSettings = getEditorSettings();
-        TestCoreInitializer.initEditor(new IEditor() {
->>>>>>> 898c07f6
 
             @Override
             public void windowDeactivated() {
@@ -782,19 +754,6 @@
             public boolean isOrientationAllLtr() {
                 return true;
             }
-<<<<<<< HEAD
         };
-=======
-        });
-    }
-
-    /**
-     * Clean up a temporary directory for configuration.
-     * @throws Exception
-     */
-    @After
-    public final void tearDownCore() throws Exception {
-        FileUtils.forceDeleteOnExit(configDir);
->>>>>>> 898c07f6
     }
 }