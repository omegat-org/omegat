/**************************************************************************
 OmegaT - Computer Assisted Translation (CAT) tool
          with fuzzy matching, translation memory, keyword search,
          glossaries, and translation leveraging into updated projects.

 Copyright (C) 2008 Alex Buloichik
               2025 Hiroshi Miura
               Home page: https://www.omegat.org/
               Support center: https://omegat.org/support

 This file is part of OmegaT.

 OmegaT is free software: you can redistribute it and/or modify
 it under the terms of the GNU General Public License as published by
 the Free Software Foundation, either version 3 of the License, or
 (at your option) any later version.

 OmegaT is distributed in the hope that it will be useful,
 but WITHOUT ANY WARRANTY; without even the implied warranty of
 MERCHANTABILITY or FITNESS FOR A PARTICULAR PURPOSE.  See the
 GNU General Public License for more details.

 You should have received a copy of the GNU General Public License
 along with this program.  If not, see <https://www.gnu.org/licenses/>.
 **************************************************************************/

package org.omegat.core;

import java.awt.Cursor;
import java.awt.Font;
import java.awt.HeadlessException;
import java.io.File;
import java.nio.file.Files;
import java.util.List;

import javax.swing.JFrame;
import javax.swing.JMenu;
import javax.swing.JMenuItem;

import org.apache.commons.io.FileUtils;
import org.junit.After;
import org.junit.Before;

import org.omegat.core.data.EntryKey;
import org.omegat.core.data.NotLoadedProject;
import org.omegat.core.data.SourceTextEntry;
import org.omegat.core.data.TestCoreState;
import org.omegat.core.threads.IAutoSave;
import org.omegat.gui.editor.IEditor;
import org.omegat.gui.editor.IEditorFilter;
import org.omegat.gui.editor.IEditorSettings;
import org.omegat.gui.editor.IPopupMenuConstructor;
import org.omegat.gui.editor.autocompleter.IAutoCompleter;
import org.omegat.gui.editor.mark.Mark;
import org.omegat.gui.main.IMainMenu;
import org.omegat.gui.main.IMainWindow;
import org.omegat.util.Platform;
import org.omegat.util.TestPreferencesInitializer;
import org.omegat.util.gui.MenuExtender;

import com.vlsolutions.swing.docking.Dockable;
import com.vlsolutions.swing.docking.DockingDesktop;

/**
 * Core setup for unit tests.
 *
 * @author Alexander_Buloichik
 */
public abstract class TestCore {
    protected File configDir;

    /**
     * Set-up OmegaT Core properties for unit and functional test.
     * <p>
     * Create a temporary directory for user configuration.
     * This keeps developers' omegat configuration folder clean and
     * provides stable test conditions.
     * It also initializes a main window and editor with modular functions.
     * @throws Exception if file I/O failed.
     */
    @Before
    public final void setUpCore() throws Exception {
        TestCoreState.resetState();
        configDir = Files.createTempDirectory("omegat").toFile();
        TestPreferencesInitializer.init(configDir.getAbsolutePath());
<<<<<<< HEAD
        TestCoreState.getInstance().setMainWindow(createTestMainWindow());
        TestCoreState.getInstance().setProject(new NotLoadedProject());
        TestCoreState.getInstance().setEditor(createTestEditor());
        TestCoreState.initAutoSave(createTestAutoSave());
    }

    /**
     * Clean up a temporary directory for configuration.
     * @throws Exception
     */
    @After
    public final void tearDownCore() throws Exception {
        TestCoreState.resetState();
        FileUtils.forceDeleteOnExit(configDir);
    }

    protected IAutoSave createTestAutoSave() {
        return new IAutoSave() {
            public void enable() {
                // ignore all
            }

            public void disable() {
                // ignore all
            }
        };
=======
        IMainWindow mainWindow = getMainWindow();
        Core.setMainWindow(mainWindow);
        Core.setCurrentProject(new NotLoadedProject());
        initEditor(mainWindow);
>>>>>>> 46e3d886
    }

    /**
     * Create a mock of the main menu object.
     * @return Main menu object which implement IMainMenu.
     */
    protected IMainMenu createTestMainMenu() {
        return new IMainMenu() {
            private final JMenu projectMenu = new JMenu("Project");
            private final JMenu toolsMenu = new JMenu("Tools");
            private final JMenu gotoMenu = new JMenu("Goto");
            private final JMenu optionsMenu = new JMenu("Options");
            private final JMenu helpMenu = new JMenu("Help");
            private final JMenu machineTranslationMenu = new JMenu("MachineTranslate");
            private final JMenu glossaryMenu = new JMenu("Glossary");
            private final JMenu autoCompleteMenu = new JMenu("AutoComplete");

            public JMenu getToolsMenu() {
                if (toolsMenu.getItemCount() == 0) {
                    toolsMenu.add(new JMenuItem("toolsCheckIssuesMenuItem"));
                    toolsMenu.add(new JMenuItem("toolsCheckIssuesCurrentFileMenuItem"));
                    toolsMenu.add(new JMenuItem("toolsShowStatisticsStandardMenuItem"));
                    toolsMenu.add(new JMenuItem("toolsShowStatisticsMatchesMenuItem"));
                    toolsMenu.add(new JMenuItem("toolsShowStatisticsMatchesPerFileMenuItem"));
                    toolsMenu.addSeparator();
                    toolsMenu.add(new JMenuItem("toolsAlignFilesMenuItem"));
                }
                return toolsMenu;
            }

            public JMenu getProjectMenu() {
                if (projectMenu.getItemCount() == 0) {
                    projectMenu.add(new JMenuItem("New"));
                    projectMenu.add(new JMenuItem("TeamNew"));
                    projectMenu.add(new JMenuItem("Open"));
                    projectMenu.add(new JMenuItem("OpenRecent"));
                    projectMenu.add(new JMenuItem("Reload"));
                    projectMenu.add(new JMenuItem("Close"));
                    projectMenu.addSeparator();
                    projectMenu.add(new JMenuItem("Save"));
                    projectMenu.addSeparator();
                    projectMenu.add(new JMenuItem("Import"));
                    projectMenu.add(new JMenuItem("WikiImport"));
                    projectMenu.addSeparator();
                    projectMenu.add(new JMenuItem("CommitSource"));
                    projectMenu.add(new JMenuItem("CommitTarget"));
                    projectMenu.addSeparator();
                    projectMenu.add(new JMenuItem("Compile"));
                    projectMenu.add(new JMenuItem("SingleCompile"));
                    projectMenu.addSeparator();
                    projectMenu.add(new JMenuItem("MedOpen"));
                    projectMenu.add(new JMenuItem("MedCreate"));
                    projectMenu.addSeparator();
                    projectMenu.add(new JMenuItem("ProjectEdit"));
                    projectMenu.add(new JMenuItem("ViewFIleList"));
                    projectMenu.add(new JMenuItem("AccessProjectFiles"));
                    projectMenu.addSeparator();
                    projectMenu.add(new JMenuItem("Restart"));
                    // all except MacOSX
                    if (!Platform.isMacOSX()) {
                        projectMenu.add(new JMenuItem("Exit"));
                    }
                }
                return projectMenu;
            }

            public JMenu getOptionsMenu() {
                if (optionsMenu.getItemCount() == 0) {
                    if (!Platform.isMacOSX()) {
                        optionsMenu.add("Preference");
                        optionsMenu.addSeparator();
                    }
                    optionsMenu.add(machineTranslationMenu);
                    optionsMenu.add(glossaryMenu);
                    optionsMenu.add(new JMenuItem("Dictionary"));
                    optionsMenu.add(autoCompleteMenu);
                    optionsMenu.addSeparator();
                    optionsMenu.add(new JMenuItem("SetupFileFilters"));
                    optionsMenu.add(new JMenuItem("Sentseg"));
                    optionsMenu.add(new JMenuItem("Workflow"));
                    optionsMenu.addSeparator();
                    optionsMenu.add(new JMenuItem("AccessConfigDir"));
                    optionsMenu.addSeparator();
                }
                return optionsMenu;
            }

            public JMenu getMachineTranslationMenu() {
                return machineTranslationMenu;
            }

            public JMenu getGlossaryMenu() {
                return glossaryMenu;
            }

            public JMenu getAutoCompletionMenu() {
                return autoCompleteMenu;
            }

            @Override
            public JMenu getHelpMenu() {
                if (helpMenu.getItemCount() == 0) {
                    helpMenu.add(new JMenuItem("User manual"));
                    helpMenu.add(new JMenuItem("About"));
                    helpMenu.addSeparator();
                    helpMenu.add(new JMenuItem("item 3"));
                }
                return helpMenu;
            }

            @Override
            public JMenu getMenu(final MenuExtender.MenuKey marker) {
                switch (marker) {
                case PROJECT:
                    return getProjectMenu();
                case HELP:
                    return getHelpMenu();
                case OPTIONS:
                    return getOptionsMenu();
                case GOTO:
                    return getGotoMenu();
                case TOOLS:
                    return getToolsMenu();
                case EDIT:
                    return new JMenu();
                case VIEW:
                    return new JMenu();
                default:
                    return new JMenu();
                }
            }

            private JMenu getGotoMenu() {
                if (gotoMenu.getItemCount() == 0) {
                    gotoMenu.add(new JMenuItem("gotoNextUntranslatedMenuItem"));
                    gotoMenu.add(new JMenuItem("gotoNextTranslatedMenuItem"));
                    gotoMenu.add(new JMenuItem("gotoNextSegmentMenuItem"));
                    gotoMenu.add(new JMenuItem("gotoPreviousSegmentMenuItem"));
                    gotoMenu.add(new JMenuItem("gotoSegmentMenuItem"));
                    gotoMenu.add(new JMenuItem("gotoNextNoteMenuItem"));
                    gotoMenu.add(new JMenuItem("gotoPreviousNoteMenuItem"));
                    gotoMenu.add(new JMenuItem("gotoNextUniqueMenuItem"));
                    gotoMenu.add(new JMenuItem("gotoMatchSourceSegment"));
                    gotoMenu.addSeparator();
                    gotoMenu.add(new JMenu("gotoXEntrySubmenu"));
                    gotoMenu.addSeparator();
                    gotoMenu.add(new JMenuItem("gotoHistoryBackMenuItem"));
                    gotoMenu.add(new JMenuItem("gotoHistoryForwardMenuItem"));
                    gotoMenu.addSeparator();
                    gotoMenu.add(new JMenuItem("gotoNotesPanelMenuItem"));
                    gotoMenu.add(new JMenuItem("gotoEditorPanelMenuItem"));
                }
                return gotoMenu;
            }

            public void invokeAction(String action, int modifiers) {
            }
        };
    }

    /**
     * Create a main Window object.
     * @return Object which implements IMainWindow.
     */
    protected IMainWindow createTestMainWindow() {
        final IMainMenu mainMenu = createTestMainMenu();
        return new IMainWindow() {
            public void addDockable(Dockable pane) {
            }

            public void displayErrorRB(Throwable ex, String errorKey, Object... params) {
            }

            public Font getApplicationFont() {
                return new Font("Dialog", Font.PLAIN, 12);
            }

            public JFrame getApplicationFrame() {
                return new JFrame();
            }

            public void lockUI() {
            }

            public void showLengthMessage(String messageText) {
            }

            public void showProgressMessage(String messageText) {
            }

            public void showStatusMessageRB(String messageKey, Object... params) {
            }

            public void showTimedStatusMessageRB(String messageKey, Object... params) {
            }

            public void displayWarningRB(String warningKey, Object... params) {
            }

            public void displayWarningRB(String warningKey, String supercedesKey, Object... params) {
            }

            public void showErrorDialogRB(String title, String message, Object... args) {
            }

            public void unlockUI() {
            }

            public IMainMenu getMainMenu() {
                return mainMenu;
            }

            @Override
            public DockingDesktop getDesktop() {
                return null;
            }

            public Cursor getCursor() {
                return null;
            }

            public void setCursor(Cursor cursor) {
            }

            public int showConfirmDialog(Object message, String title, int optionType, int messageType)
                    throws HeadlessException {
                return 0;
            }

            public void showMessageDialog(String message) {
            }

            public void showLockInsertMessage(String messageText, String toolTip) {
            }
        };
    }

    /**
     * Create an implementation of IEditorSettings.
     * @return object which implements IEditorSettings as empty methods.
     */
    protected IEditorSettings createTestEditorSettings() {
        return new IEditorSettings() {

            @Override
            public boolean isUseTabForAdvance() {
                return false;
            }

            @Override
            public void setUseTabForAdvance(boolean useTabForAdvance) {
            }

            @Override
            public boolean isMarkTranslated() {
                return false;
            }

            @Override
            public void setMarkTranslated(boolean markTranslated) {
            }

            @Override
            public boolean isMarkUntranslated() {
                return false;
            }

            @Override
            public void setMarkUntranslated(boolean markUntranslated) {
            }

            @Override
            public boolean isMarkAutoPopulated() {
                return false;
            }

            @Override
            public void setMarkAutoPopulated(boolean markAutoPopulated) {
            }

            @Override
            public boolean isDisplaySegmentSources() {
                return false;
            }

            @Override
            public void setDisplaySegmentSources(boolean displaySegmentSources) {
            }

            @Override
            public boolean isMarkNonUniqueSegments() {
                return false;
            }

            @Override
            public void setMarkNonUniqueSegments(boolean markNonUniqueSegments) {
            }

            @Override
            public boolean isMarkNotedSegments() {
                return false;
            }

            @Override
            public void setMarkNotedSegments(boolean markNotedSegments) {
            }

            @Override
            public boolean isMarkNBSP() {
                return false;
            }

            @Override
            public void setMarkNBSP(boolean markNBSP) {
            }

            @Override
            public boolean isMarkWhitespace() {
                return false;
            }

            @Override
            public void setMarkWhitespace(boolean markWhitespace) {
            }

            @Override
            public boolean isMarkBidi() {
                return false;
            }

            @Override
            public void setMarkBidi(boolean markBidi) {
            }

            @Override
            public boolean isMarkAltTranslations() {
                return false;
            }

            @Override
            public void setMarkAltTranslations(final boolean markAltTranslations) {
            }

            @Override
            public boolean isAutoSpellChecking() {
                return false;
            }

            @Override
            public void setAutoSpellChecking(boolean isNeedToSpell) {
            }

            @Override
            public boolean isDoFontFallback() {
                return false;
            }

            @Override
            public void setDoFontFallback(boolean doFallback) {
            }

            @Override
            public String getDisplayModificationInfo() {
                return null;
            }

            @Override
            public void setDisplayModificationInfo(String displayModificationInfo) {
            }

            @Override
            public void updateTagValidationPreferences() {
            }

            @Override
            public void updateViewPreferences() {
            }

            @Override
            public boolean isMarkLanguageChecker() {
                return false;
            }

            @Override
            public void setMarkLanguageChecker(boolean markLanguageChecker) {
            }

            @Override
            public boolean isMarkGlossaryMatches() {
                return false;
            }

            @Override
            public void setMarkGlossaryMatches(boolean markGlossaryMatches) {
            }

            @Override
            public void setMarkParagraphDelimitations(boolean mark) {
            }

            @Override
            public boolean isMarkParagraphDelimitations() {
                return false;
            }
        };
    }

    /**
     * Initialize editor and store it with TestInitializer.initEditor function.
     */
<<<<<<< HEAD
    protected IEditor createTestEditor() {
        final IEditorSettings editorSettings = createTestEditorSettings();
        return new IEditor() {
=======
    protected void initEditor(IMainWindow mainWindow) {
        final IEditorSettings editorSettings = getEditorSettings();
        TestCoreInitializer.initEditor(new IEditor() {
>>>>>>> 46e3d886

            @Override
            public void windowDeactivated() {
            }

            @Override
            public void undo() {
            }

            @Override
            public void setFilter(IEditorFilter filter) {
            }

            @Override
            public void setAlternateTranslationForCurrentEntry(boolean alternate) {
            }

            @Override
            public void requestFocus() {
            }

            @Override
            public void replaceEditTextAndMark(String text) {
            }

            @Override
            public void replaceEditText(String text) {
            }

            @Override
            public void replaceEditTextAndMark(final String text, final String origin) {
            }

            @Override
            public void removeFilter() {
            }

            @Override
            public void remarkOneMarker(String markerClassName) {
            }

            @Override
            public void registerUntranslated() {
            }

            @Override
            public void registerPopupMenuConstructors(int priority, IPopupMenuConstructor constructor) {
            }

            @Override
            public void registerIdenticalTranslation() {
            }

            @Override
            public void registerEmptyTranslation() {
            }

            @Override
            public void refreshViewAfterFix(List<Integer> fixedEntries) {
            }

            @Override
            public void refreshView(boolean doCommit) {
            }

            @Override
            public void redo() {
            }

            @Override
            public void prevEntryWithNote() {
            }

            @Override
            public void prevEntry() {
            }

            @Override
            public void nextXAutoEntry() {
            }

            @Override
            public void prevXAutoEntry() {
            }

            @Override
            public void nextXEnforcedEntry() {
            }

            @Override
            public void prevXEnforcedEntry() {
            }

            @Override
            public void nextUntranslatedEntry() {
            }

            @Override
            public void nextUniqueEntry() {
            }

            @Override
            public void nextTranslatedEntry() {
            }

            @Override
            public void nextEntryWithNote() {
            }

            @Override
            public void nextEntry() {
            }

            @Override
            public void markActiveEntrySource(SourceTextEntry requiredActiveEntry, List<Mark> marks,
                                              String markerClassName) {
            }

            @Override
            public void insertText(String text) {
            }

            @Override
            public void insertTextAndMark(String text) {
            }

            @Override
            public void insertTag(String tag) {
            }

            @Override
            public void gotoHistoryForward() {
            }

            @Override
            public void gotoHistoryBack() {
            }

            @Override
            public void gotoFile(int fileIndex) {
            }

            @Override
            public void gotoEntryAfterFix(int fixedEntry, String fixedSource) {
            }

            @Override
            public void gotoEntry(String srcString, EntryKey key) {
            }

            @Override
            public void gotoEntry(int entryNum) {
            }

            @Override
            public void gotoEntry(int entryNum, CaretPosition pos) {
            }

            @Override
            public IEditorSettings getSettings() {
                return editorSettings;
            }

            @Override
            public String getSelectedText() {
                return null;
            }

            @Override
            public void selectSourceText() {
            }

            @Override
            public IEditorFilter getFilter() {
                return null;
            }

            @Override
            public String getCurrentTranslation() {
                return null;
            }

            @Override
            public String getCurrentTargetFile() {
                return null;
            }

            @Override
            public String getCurrentFile() {
                return null;
            }

            @Override
            public int getCurrentEntryNumber() {
                return 0;
            }

            @Override
            public SourceTextEntry getCurrentEntry() {
                return null;
            }

            @Override
            public IAutoCompleter getAutoCompleter() {
                return null;
            }

            @Override
            public void commitAndLeave() {
            }

            @Override
            public void commitAndDeactivate() {
            }

            @Override
            public void changeCase(CHANGE_CASE_TO newCase) {
            }

            @Override
            public void replaceEditText(final String text, final String origin) {

            }

            @Override
            public void activateEntry() {
            }

            @Override
            public boolean isOrientationAllLtr() {
                return true;
            }
        };
    }
}<|MERGE_RESOLUTION|>--- conflicted
+++ resolved
@@ -83,7 +83,6 @@
         TestCoreState.resetState();
         configDir = Files.createTempDirectory("omegat").toFile();
         TestPreferencesInitializer.init(configDir.getAbsolutePath());
-<<<<<<< HEAD
         TestCoreState.getInstance().setMainWindow(createTestMainWindow());
         TestCoreState.getInstance().setProject(new NotLoadedProject());
         TestCoreState.getInstance().setEditor(createTestEditor());
@@ -110,12 +109,6 @@
                 // ignore all
             }
         };
-=======
-        IMainWindow mainWindow = getMainWindow();
-        Core.setMainWindow(mainWindow);
-        Core.setCurrentProject(new NotLoadedProject());
-        initEditor(mainWindow);
->>>>>>> 46e3d886
     }
 
     /**
@@ -526,15 +519,9 @@
     /**
      * Initialize editor and store it with TestInitializer.initEditor function.
      */
-<<<<<<< HEAD
-    protected IEditor createTestEditor() {
-        final IEditorSettings editorSettings = createTestEditorSettings();
-        return new IEditor() {
-=======
     protected void initEditor(IMainWindow mainWindow) {
         final IEditorSettings editorSettings = getEditorSettings();
         TestCoreInitializer.initEditor(new IEditor() {
->>>>>>> 46e3d886
 
             @Override
             public void windowDeactivated() {
