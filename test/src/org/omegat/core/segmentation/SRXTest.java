--- conflicted
+++ resolved
@@ -34,12 +34,9 @@
 import static org.junit.Assert.assertTrue;
 
 import java.io.File;
-<<<<<<< HEAD
 import java.io.IOException;
 import java.nio.file.Files;
 import java.nio.file.Path;
-=======
->>>>>>> 4523cefb
 import java.nio.file.Paths;
 import java.util.List;
 import java.util.Locale;
@@ -169,11 +166,7 @@
      * a segmentation.conf file that is produced by OmegaT in English
      * environment and Japanese environment.
      */
-<<<<<<< HEAD
-    public static void testSrxMigration(File segmentConf, File configDir) {
-=======
     public static void testSrxMigration(File segmentConf, File configDir) throws Exception {
->>>>>>> 4523cefb
         File segmentSrx = new File(configDir, "segmentation.srx");
         // load from conf file
         SRX srxOrig = SRX.loadConfFile(segmentConf, configDir);
