/**************************************************************************
 OmegaT - Computer Assisted Translation (CAT) tool
          with fuzzy matching, translation memory, keyword search,
          glossaries, and translation leveraging into updated projects.

 Copyright (C) 2021-2024 Hiroshi Miura
               Home page: https://www.omegat.org/
               Support center: https://omegat.org/support

 This file is part of OmegaT.

 OmegaT is free software: you can redistribute it and/or modify
 it under the terms of the GNU General Public License as published by
 the Free Software Foundation, either version 3 of the License, or
 (at your option) any later version.

 OmegaT is distributed in the hope that it will be useful,
 but WITHOUT ANY WARRANTY; without even the implied warranty of
 MERCHANTABILITY or FITNESS FOR A PARTICULAR PURPOSE.  See the
 GNU General Public License for more details.

 You should have received a copy of the GNU General Public License
 along with this program.  If not, see <https://www.gnu.org/licenses/>.
 **************************************************************************/

package org.omegat.core.statistics;

import static org.junit.Assert.assertEquals;
import static org.junit.Assert.assertNotNull;
import static org.junit.Assert.assertNull;
import static org.junit.Assert.assertTrue;

import java.io.File;
import java.nio.file.Files;
import java.nio.file.Path;
import java.util.ArrayList;
import java.util.Collections;
import java.util.List;
import java.util.Map;
import java.util.Set;
import java.util.TreeMap;

import org.junit.Before;
import org.junit.BeforeClass;
import org.junit.Test;

import org.omegat.core.Core;
import org.omegat.core.data.EntryKey;
import org.omegat.core.data.ExternalTMFactory;
import org.omegat.core.data.ExternalTMX;
import org.omegat.core.data.IProject;
import org.omegat.core.data.NotLoadedProject;
import org.omegat.core.data.ProjectProperties;
import org.omegat.core.data.ProjectTMX;
import org.omegat.core.data.SourceTextEntry;
import org.omegat.core.data.TMXEntry;
import org.omegat.core.events.IStopped;
import org.omegat.core.matching.NearString;
import org.omegat.core.segmentation.Rule;
import org.omegat.core.segmentation.SRX;
import org.omegat.core.segmentation.Segmenter;
import org.omegat.tokenizer.DefaultTokenizer;
import org.omegat.tokenizer.ITokenizer;
import org.omegat.tokenizer.LuceneCJKTokenizer;
import org.omegat.tokenizer.LuceneEnglishTokenizer;
import org.omegat.tokenizer.LuceneFrenchTokenizer;
import org.omegat.util.Language;
import org.omegat.util.Log;
import org.omegat.util.OConsts;
import org.omegat.util.Preferences;
import org.omegat.util.TestPreferencesInitializer;


public class FindMatchesTest {

    private static final File TMX_MATCH_EN_CA = new File("test/data/tmx/test-match-stat-en-ca.tmx");
    private static final File TMX_EN_US_SR = new File("test/data/tmx/en-US_sr.tmx");
    private static final File TMX_EN_US_GB_SR = new File("test/data/tmx/en-US_en-GB_fr_sr.tmx");
    private static final File TMX_SEGMENT = new File("test/data/tmx/penalty-010/segment_1.tmx");
<<<<<<< HEAD
=======
    private static final File TMX_SEGMENT_2 = new File("test/data/tmx/segment_2.tmx");
>>>>>>> c3bd5b7a
    private static final File TMX_MULTI = new File("test/data/tmx/test-multiple-entries.tmx");
    private static Path tmpDir;


    /**
     * Test the case when a translation project is configured in segmented mode,
     * then change to non-segmented translation.
     * <p>
     * This is the case in which the original source text has three sentences.
     * The project is configured in non-segmenting mode.
     * There are three tmx entries for each sentence.
     */
    @Test
    public void testSegmented() throws Exception {
        ProjectProperties prop = new ProjectProperties(tmpDir.toFile());
        prop.setSourceLanguage("en");
        prop.setTargetLanguage("ca");
        prop.setSupportDefaultTranslations(true);
        prop.setSentenceSegmentingEnabled(false);
        Segmenter segmenter = new Segmenter(Preferences.getSRX());
        IProject project = new TestProject(prop, TMX_MATCH_EN_CA, null, new LuceneEnglishTokenizer(),
                new DefaultTokenizer(), segmenter);
        IStopped iStopped = () -> false;
        String srcText = "This badge is granted when you’ve invited 5 people who subsequently spent enough "
                + "time on the site to become full members. "
                + "Wow! "
                + "Thanks for expanding the diversity of our community with new members!";
        String expectWhole = "Aquesta insígnia es concedeix quan heu convidat 5 persones que posteriorment "
                + "han passat prou temps en ellloc web per a convertir-se en membres plens. "
                + "Bé! "
                + "Gràcies per ampliar la diversitat de la comunitat amb nous membres.";
        String expectFirst = "Aquesta insígnia es concedeix quan heu convidat 5 persones que posteriorment "
                + "han passat prou temps en ellloc web per a convertir-se en membres plens.";
        String expectNear = "Aquesta insígnia es concedeix quan heu convidat 3 persones que posteriorment "
                + "han passat prou temps al lloc web per a convertir-se en usuaris bàsics."
                + " Una comunitat vibrant necessita una entrada regular de nouvinguts que hi participen habitualment"
                + " i aporten veus noves a les converses.\n";
        FindMatches finder = new FindMatches(project, segmenter, OConsts.MAX_NEAR_STRINGS, false, 30);
<<<<<<< HEAD

        // search without a separated segment match process.
        List<NearString> result = finder.searchForTest(srcText);
=======
        // search without a separated segment match.
        List<NearString> result = finder.search(srcText, true, iStopped, false);
>>>>>>> c3bd5b7a
        assertEquals(OConsts.MAX_NEAR_STRINGS, result.size());
        assertEquals(65, result.get(0).scores[0].score);
        assertEquals(62, result.get(0).scores[0].scoreNoStem);
        assertEquals(62, result.get(0).scores[0].adjustedScore);
        assertEquals(expectFirst, result.get(0).translation);
        assertEquals(expectNear, result.get(1).translation);
<<<<<<< HEAD

        // normal search.
=======
        // search with a segmented match.
        List<StringBuilder> spaces = new ArrayList<>();
        List<Rule> brules = new ArrayList<>();
        List<String> segments = segmenter.segment(prop.getSourceLanguage(), srcText, spaces, brules);
        assertEquals(3, segments.size());
>>>>>>> c3bd5b7a
        finder = new FindMatches(project, segmenter, OConsts.MAX_NEAR_STRINGS, false, 30);
        result = finder.search(srcText, false, iStopped);
        assertEquals(OConsts.MAX_NEAR_STRINGS, result.size());
        assertEquals("Hit segmented tmx records", 100, result.get(0).scores[0].score);
        assertEquals(100, result.get(0).scores[0].scoreNoStem);
        assertEquals(100, result.get(0).scores[0].adjustedScore);
        assertEquals(expectWhole, result.get(0).translation);
        assertEquals(65, result.get(1).scores[0].score);
        assertEquals(62, result.get(1).scores[0].scoreNoStem);
        assertEquals(62, result.get(1).scores[0].adjustedScore);
        assertEquals(expectFirst, result.get(1).translation);
        assertEquals(expectNear, result.get(2).translation);
    }

    /**
     * Reproduce and test for RFE#1578.
     * <p>
     * When external TM has different target language, and a source has country
     * code such as "en-US", and a project source is only language code such as
     * "en", and set preference to use another target language, OmegaT shows the
     * source of "en-US" as reference.
     *
     * test conditions:
     * <ul>
     *   <li>header adminlang=en</li>
     *   <li>header srclang=en-US</li>
     *   <li>header segtype=sentence</li>
     *   <li>1st tuv: en-US  value: XXX</li>
     *   <li>2nd tuv: sr     value: YYY</li>
     * </ul>
     */
    @Test
    public void testSearchRFE1578() throws Exception {
        ProjectProperties prop = new ProjectProperties(tmpDir.toFile());
        prop.setSourceLanguage("en");
        prop.setTargetLanguage("cnr");
        prop.setSupportDefaultTranslations(true);
        prop.setSentenceSegmentingEnabled(false);
        Segmenter segmenter = new Segmenter(Preferences.getSRX());
        IProject project = new TestProject(prop, null, TMX_EN_US_SR, new LuceneEnglishTokenizer(),
                new DefaultTokenizer(), segmenter);
        IStopped iStopped = () -> false;
        FindMatches finder = new FindMatches(project, segmenter, OConsts.MAX_NEAR_STRINGS, false, 30);
        List<NearString> result = finder.search("XXX", false, iStopped);
        // Without the fix, the result has two entries, but it should one.
        assertEquals(1, result.size());
        assertEquals("XXX", result.get(0).source);
        assertEquals("YYY", result.get(0).translation);
    }

    /**
     * Test with tmx file with en-US, en-GB, fr and sr.
     * <p>
     * test conditions:
     * <ul>
     *   <li>header adminlang=en</li>
     *   <li>header srclang=en-US</li>
     *   <li>header segtype=sentence</li>
     *   <li>1st tuv: en-US  value: XXx</li>
     *   <li>2nd tuv: en-GB  value: XXX</li>
     *   <li>3rd tuv: fr     value: YYY</li>
     *   <li>4th tuv: sr     value: ZZZ</li>
     * </ul>
     * project properties:
     * <ul>
     *   <li>source: en</li>
     *   <li>target: cnr</li>
     * </ul>
     */
    @Test
    public void testSearchRFE1578_2() throws Exception {
        ProjectProperties prop = new ProjectProperties(tmpDir.toFile());
        prop.setSourceLanguage("en");
        prop.setTargetLanguage("cnr");
        prop.setSupportDefaultTranslations(true);
        prop.setSentenceSegmentingEnabled(false);
        Segmenter segmenter = new Segmenter(Preferences.getSRX());
        IProject project = new TestProject(prop, null, TMX_EN_US_GB_SR, new LuceneEnglishTokenizer(),
                new DefaultTokenizer(), segmenter);
        IStopped iStopped = () -> false;
        FindMatches finder = new FindMatches(project, segmenter, OConsts.MAX_NEAR_STRINGS, false, 30);
        // Search source "XXx" in en-US
        List<NearString> result = finder.search("XXX", false, iStopped);
        // There should be three entries.
        assertEquals(3, result.size());
        assertEquals("XXx", result.get(0).source); // should be en-US.
        assertEquals("XXX", result.get(0).translation); // should be en-GB
        assertEquals("YYY", result.get(1).translation); // fr
        assertEquals("ZZZ", result.get(2).translation); // sr
    }

    @Test
    public void testSearchBUGS1251() throws Exception {
        ProjectProperties prop = new ProjectProperties(tmpDir.toFile());
        prop.setSourceLanguage("ja");
        prop.setTargetLanguage("fr");
        prop.setSupportDefaultTranslations(true);
        prop.setSentenceSegmentingEnabled(false);
        Segmenter segmenter = new Segmenter(SRX.getDefault());
        IProject project = new TestProject(prop, null, TMX_SEGMENT, new LuceneCJKTokenizer(),
                new LuceneFrenchTokenizer(), segmenter);
<<<<<<< HEAD
        Core.setProject(project);
=======
>>>>>>> c3bd5b7a
        SourceTextEntry ste = project.getAllEntries().get(1);
        Language sourceLanguage = prop.getSourceLanguage();
        String srcText = ste.getSrcText();
        List<StringBuilder> spaces = new ArrayList<>();
        List<Rule> brules = new ArrayList<>();
        List<String> segments = segmenter.segment(sourceLanguage, srcText, spaces, brules);
        assertEquals(2, segments.size());
        IStopped iStopped = () -> false;
        FindMatches finder = new FindMatches(project, segmenter, OConsts.MAX_NEAR_STRINGS, false, 30);
        List<NearString> result = finder.search(srcText, false, iStopped);
        assertEquals(srcText, result.get(0).source);
        assertEquals(2, result.size());
        // match normal
        assertEquals("TM", result.get(0).comesFrom.name());
        assertEquals(90, result.get(0).scores[0].score);
        assertEquals("weird behavior", result.get(0).translation);
        assertTrue(result.get(0).projs[0].contains("penalty-010"));
        // match segmented, with penalty
<<<<<<< HEAD
        assertEquals("TM_SUBSEG", result.get(1).comesFrom.name());
        assertEquals(90, result.get(1).scores[0].score);
        assertTrue(result.get(1).projs[0].contains("penalty-010"));
=======
        assertEquals("TM", result.get(1).comesFrom.name());
        assertEquals(90, result.get(1).scores[0].score);
        assertEquals(10, result.get(1).scores[0].penalty);
        // FIXME
        //assertTrue(result.get(1).projs[0].contains("penalty-010"));
    }

    @Test
    public void testSearchForeign() throws Exception {
        ProjectProperties prop = new ProjectProperties(tmpDir.toFile());
        prop.setSourceLanguage("ja");
        prop.setTargetLanguage("fr");
        prop.setSupportDefaultTranslations(true);
        prop.setSentenceSegmentingEnabled(false);
        Segmenter segmenter = new Segmenter(SRX.getDefault());
        // external TMX is ja-en
        IProject project = new TestProject(prop, null, TMX_SEGMENT_2, new LuceneCJKTokenizer(),
                new LuceneFrenchTokenizer(), segmenter);
        SourceTextEntry ste = project.getAllEntries().get(1);
        String srcText = ste.getSrcText();
        IStopped iStopped = () -> false;
        FindMatches finder = new FindMatches(project, segmenter, OConsts.MAX_NEAR_STRINGS, false, 30);
        List<NearString> result = finder.search(srcText, false, iStopped);
        assertEquals(1, result.size());
        assertEquals(srcText, result.get(0).source);
        int foreignPenalty = Preferences.PENALTY_FOR_FOREIGN_MATCHES_DEFAULT;
        assertEquals(foreignPenalty, result.get(0).scores[0].penalty);
    }

    @Test
    public void testSearchForeignSegmented() throws Exception {
        ProjectProperties prop = new ProjectProperties(tmpDir.toFile());
        prop.setSourceLanguage("en");
        prop.setTargetLanguage("fr");
        prop.setSupportDefaultTranslations(true);
        prop.setSentenceSegmentingEnabled(false);
        Segmenter segmenter = new Segmenter(SRX.getDefault());
        IProject project = new TestProject(prop, null, TMX_MATCH_EN_CA, new LuceneEnglishTokenizer(),
                new DefaultTokenizer(), segmenter);
        IStopped iStopped = () -> false;
        String srcText = "This badge is granted when you’ve invited 5 people who subsequently spent enough "
                + "time on the site to become full members. "
                + "Wow! "
                + "Thanks for expanding the diversity of our community with new members!";
        FindMatches finder = new FindMatches(project, segmenter, OConsts.MAX_NEAR_STRINGS, false, 30);
        List<NearString> result = finder.search(srcText, false, iStopped);
        assertEquals(2, result.size());
        assertEquals("Hit with segmented tmx record", 35, result.get(0).scores[0].score);
        assertEquals(35, result.get(0).scores[0].score);
        assertEquals(32, result.get(0).scores[0].scoreNoStem);
        assertEquals(32, result.get(0).scores[0].adjustedScore);
        // a foreign and segmented match
        assertEquals(21, result.get(1).scores[0].scoreNoStem);
        assertEquals(35, result.get(1).scores[0].adjustedScore);
        int foreignPenalty = Preferences.PENALTY_FOR_FOREIGN_MATCHES_DEFAULT;
        assertEquals(foreignPenalty, result.get(1).scores[0].penalty);
>>>>>>> c3bd5b7a
    }

    @Test
    public void testSearchMulti() throws Exception {
        ProjectProperties prop = new ProjectProperties(tmpDir.toFile());
        prop.setSourceLanguage("en-US");
        prop.setTargetLanguage("co");
        prop.setSupportDefaultTranslations(true);
        prop.setSentenceSegmentingEnabled(true);
        Segmenter segmenter = new Segmenter(SRX.getDefault());
        IProject project = new TestProject(prop, TMX_MULTI, null, new LuceneEnglishTokenizer(),
                new DefaultTokenizer(), segmenter);
        IStopped iStopped = () -> false;
        FindMatches finder = new FindMatches(project, segmenter, OConsts.MAX_NEAR_STRINGS, true, 85);
        List<NearString> result = finder.search("Other", false, iStopped);
        assertEquals(3, result.size());
        assertEquals("Other", result.get(0).source);
        assertEquals("Altre", result.get(0).translation); // default
        assertNull(result.get(0).key);
        assertEquals("Altri", result.get(1).translation); // alternative
        assertNotNull(result.get(1).key);
        assertEquals("website/download.html", result.get(1).key.file);
        assertEquals("Other", result.get(2).translation); // source translation
    }


    @BeforeClass
    public static void setUpClass() throws Exception {
        tmpDir = Files.createTempDirectory("omegat");
        assertTrue(tmpDir.toFile().isDirectory());
    }

    @Before
    public void setUp() throws Exception {
        Core.initializeConsole(new TreeMap<>());
        Core.registerTokenizerClass(DefaultTokenizer.class);
        Core.registerTokenizerClass(LuceneEnglishTokenizer.class);
        // initialize Preferences and segmentation
        TestPreferencesInitializer.init();
        Preferences.setPreference(Preferences.EXT_TMX_SHOW_LEVEL2, false);
        Preferences.setPreference(Preferences.EXT_TMX_KEEP_FOREIGN_MATCH, true);
    }

    static class TestProject extends NotLoadedProject implements IProject {
        private final ProjectProperties prop;
        private ProjectTMXMock projectTMX;
        private final File externalTmx;
        private final ITokenizer sourceTokenizer;
        private final ITokenizer targetTokenizer;
        private final Segmenter segmenter;

        final ProjectTMX.CheckOrphanedCallback checkOrphanedCallback = new ProjectTMX.CheckOrphanedCallback() {
            public boolean existSourceInProject(String src) {
                return false;
            }
            public boolean existEntryInProject(EntryKey key) {
                return false;
            }
        };

        TestProject(final ProjectProperties prop, File testTmx, File externalTmx,
                    ITokenizer sourceTokenizer, ITokenizer targetTokenizer, Segmenter segmenter) {
            this.prop = prop;
            this.sourceTokenizer = sourceTokenizer;
            this.targetTokenizer = targetTokenizer;
            this.externalTmx = externalTmx;
            this.segmenter = segmenter;
            projectTMX = null;
            if (testTmx != null) {
                try {
                    projectTMX = new ProjectTMXMock(prop.getSourceLanguage(), prop.getTargetLanguage(),
                            prop.isSentenceSegmentingEnabled(), testTmx, checkOrphanedCallback, segmenter);
                } catch (Exception e) {
                    Log.log(e);
                }
            }
       }

        public void iterateByDefaultTranslations(DefaultTranslationsIterator it) {
            if (projectTMX == null) {
                return;
            }
            Map.Entry<String, TMXEntry>[] entries;
            synchronized (checkOrphanedCallback) {
                entries = entrySetToArray(projectTMX.getDefaultsMap().entrySet());
            }
            for (Map.Entry<String, TMXEntry> en : entries) {
                it.iterate(en.getKey(), en.getValue());
            }
        }

        public void iterateByMultipleTranslations(MultipleTranslationsIterator it) {
            if (projectTMX == null) {
                return;
            }
            Map.Entry<EntryKey, TMXEntry>[] entries;
            synchronized (checkOrphanedCallback) {
                entries = entrySetToArray(projectTMX.getAlternativesMap().entrySet());
            }
            for (Map.Entry<EntryKey, TMXEntry> en : entries) {
                it.iterate(en.getKey(), en.getValue());
            }
        }

        @SuppressWarnings({ "unchecked", "rawtypes" })
        private <K, V> Map.Entry<K, V>[] entrySetToArray(Set<Map.Entry<K, V>> set) {
            // Assign to variable to facilitate suppressing the rawtypes warning
            Map.Entry[] a = new Map.Entry[set.size()];
            return set.toArray(a);
        }

        @Override
        public ProjectProperties getProjectProperties() {
            return prop;
        }

        @Override
        public List<SourceTextEntry> getAllEntries() {
            List<SourceTextEntry> ste = new ArrayList<>();
            ste.add(new SourceTextEntry(new EntryKey("source.txt", "XXX", null, "", "", null),
                    1, null, null, Collections.emptyList()));
            ste.add(new SourceTextEntry(new EntryKey("source.txt", "地力の搾取と浪費が現われる。(1)", null, "", "", null),
                    1, null, null, Collections.emptyList()));
            ste.add(new SourceTextEntry(new EntryKey("website/download.html", "Other", "id",
                    "For installation on Linux.",
                    "For installation on other operating systems (such as FreeBSD and Solaris).&lt;br0/>",
                    null), 1, null, "Other", Collections.emptyList()));
            return ste;
        }

        @Override
        public ITokenizer getSourceTokenizer() {
            return sourceTokenizer;
        };

        @Override
        public ITokenizer getTargetTokenizer() {
            return targetTokenizer;
        }

        @Override
        public TMXEntry getTranslationInfo(SourceTextEntry ste) {
            if (projectTMX == null) {
                return null;
            }
            TMXEntry r = projectTMX.getMultipleTranslation(ste.getKey());
            if (r == null) {
                r = projectTMX.getDefaultTranslation(ste.getSrcText());
            }
            if (r == null) {
                r = EMPTY_TRANSLATION;
            }
            return r;
        }

        @Override
        public Map<Language, ProjectTMX> getOtherTargetLanguageTMs() {
            return Collections.emptyMap();
        }

        @Override
        public Map<String, ExternalTMX> getTransMemories() {
            if (externalTmx == null) {
                return Collections.emptyMap();
            }

            Map<String, ExternalTMX> transMemories = new TreeMap<>();
            try {
                ExternalTMX newTMX = ExternalTMFactory.load(externalTmx, prop, segmenter, null);
                transMemories.put(externalTmx.getPath(), newTMX);
            } catch (Exception ignored) {
            }
            return Collections.unmodifiableMap(transMemories);
        }
    }

    public static class ProjectTMXMock extends ProjectTMX {

        public ProjectTMXMock(Language sourceLanguage, Language targetLanguage,
                           boolean isSentenceSegmentingEnabled,
                          File file, CheckOrphanedCallback callback, Segmenter segmenter) throws Exception {
            super(sourceLanguage, targetLanguage, isSentenceSegmentingEnabled, file, callback, segmenter);
        }

        public Map<String, TMXEntry> getDefaultsMap() {
            return defaults;
        };

        public Map<EntryKey, TMXEntry> getAlternativesMap() {
            return alternatives;
        }
    }

}<|MERGE_RESOLUTION|>--- conflicted
+++ resolved
@@ -77,10 +77,7 @@
     private static final File TMX_EN_US_SR = new File("test/data/tmx/en-US_sr.tmx");
     private static final File TMX_EN_US_GB_SR = new File("test/data/tmx/en-US_en-GB_fr_sr.tmx");
     private static final File TMX_SEGMENT = new File("test/data/tmx/penalty-010/segment_1.tmx");
-<<<<<<< HEAD
-=======
     private static final File TMX_SEGMENT_2 = new File("test/data/tmx/segment_2.tmx");
->>>>>>> c3bd5b7a
     private static final File TMX_MULTI = new File("test/data/tmx/test-multiple-entries.tmx");
     private static Path tmpDir;
 
@@ -119,30 +116,19 @@
                 + " Una comunitat vibrant necessita una entrada regular de nouvinguts que hi participen habitualment"
                 + " i aporten veus noves a les converses.\n";
         FindMatches finder = new FindMatches(project, segmenter, OConsts.MAX_NEAR_STRINGS, false, 30);
-<<<<<<< HEAD
-
-        // search without a separated segment match process.
-        List<NearString> result = finder.searchForTest(srcText);
-=======
         // search without a separated segment match.
         List<NearString> result = finder.search(srcText, true, iStopped, false);
->>>>>>> c3bd5b7a
         assertEquals(OConsts.MAX_NEAR_STRINGS, result.size());
         assertEquals(65, result.get(0).scores[0].score);
         assertEquals(62, result.get(0).scores[0].scoreNoStem);
         assertEquals(62, result.get(0).scores[0].adjustedScore);
         assertEquals(expectFirst, result.get(0).translation);
         assertEquals(expectNear, result.get(1).translation);
-<<<<<<< HEAD
-
-        // normal search.
-=======
         // search with a segmented match.
         List<StringBuilder> spaces = new ArrayList<>();
         List<Rule> brules = new ArrayList<>();
         List<String> segments = segmenter.segment(prop.getSourceLanguage(), srcText, spaces, brules);
         assertEquals(3, segments.size());
->>>>>>> c3bd5b7a
         finder = new FindMatches(project, segmenter, OConsts.MAX_NEAR_STRINGS, false, 30);
         result = finder.search(srcText, false, iStopped);
         assertEquals(OConsts.MAX_NEAR_STRINGS, result.size());
@@ -244,10 +230,6 @@
         Segmenter segmenter = new Segmenter(SRX.getDefault());
         IProject project = new TestProject(prop, null, TMX_SEGMENT, new LuceneCJKTokenizer(),
                 new LuceneFrenchTokenizer(), segmenter);
-<<<<<<< HEAD
-        Core.setProject(project);
-=======
->>>>>>> c3bd5b7a
         SourceTextEntry ste = project.getAllEntries().get(1);
         Language sourceLanguage = prop.getSourceLanguage();
         String srcText = ste.getSrcText();
@@ -266,12 +248,7 @@
         assertEquals("weird behavior", result.get(0).translation);
         assertTrue(result.get(0).projs[0].contains("penalty-010"));
         // match segmented, with penalty
-<<<<<<< HEAD
-        assertEquals("TM_SUBSEG", result.get(1).comesFrom.name());
-        assertEquals(90, result.get(1).scores[0].score);
-        assertTrue(result.get(1).projs[0].contains("penalty-010"));
-=======
-        assertEquals("TM", result.get(1).comesFrom.name());
+        assertEquals("SUBSEGMENTS", result.get(1).comesFrom.name());
         assertEquals(90, result.get(1).scores[0].score);
         assertEquals(10, result.get(1).scores[0].penalty);
         // FIXME
@@ -327,7 +304,6 @@
         assertEquals(35, result.get(1).scores[0].adjustedScore);
         int foreignPenalty = Preferences.PENALTY_FOR_FOREIGN_MATCHES_DEFAULT;
         assertEquals(foreignPenalty, result.get(1).scores[0].penalty);
->>>>>>> c3bd5b7a
     }
 
     @Test
