/**************************************************************************
 OmegaT - Computer Assisted Translation (CAT) tool
          with fuzzy matching, translation memory, keyword search,
          glossaries, and translation leveraging into updated projects.

 Copyright (C) 2025 Hiroshi Miura
               Home page: https://www.omegat.org/
               Support center: https://omegat.org/support

 This file is part of OmegaT.

 OmegaT is free software: you can redistribute it and/or modify
 it under the terms of the GNU General Public License as published by
 the Free Software Foundation, either version 3 of the License, or
 (at your option) any later version.

 OmegaT is distributed in the hope that it will be useful,
 but WITHOUT ANY WARRANTY; without even the implied warranty of
 MERCHANTABILITY or FITNESS FOR A PARTICULAR PURPOSE.  See the
 GNU General Public License for more details.

 You should have received a copy of the GNU General Public License
 along with this program.  If not, see <https://www.gnu.org/licenses/>.
 **************************************************************************/
package org.omegat.gui.editor;

import org.junit.Before;
import org.junit.BeforeClass;
import org.junit.Test;
import org.omegat.core.Core;
import org.omegat.core.CoreEvents;
import org.omegat.core.TestCore;
import org.omegat.core.TestCoreInitializer;
import org.omegat.core.data.EntryKey;
import org.omegat.core.data.NotLoadedProject;
import org.omegat.core.data.ProjectProperties;
import org.omegat.core.data.ProjectTMX;
import org.omegat.core.data.RealProject;
import org.omegat.core.data.SourceTextEntry;
import org.omegat.core.data.TestCoreState;
import org.omegat.core.events.IProjectEventListener;
import org.omegat.core.segmentation.SRX;
import org.omegat.core.segmentation.Segmenter;
import org.omegat.filters2.master.FilterMaster;
import org.omegat.filters2.mozlang.MozillaLangFilter;
import org.omegat.filters2.po.PoFilter;
import org.omegat.filters4.xml.xliff.Xliff1Filter;
import org.omegat.gui.main.IMainWindow;
import org.omegat.gui.notes.INotes;
import org.omegat.tokenizer.DefaultTokenizer;
import org.omegat.tokenizer.ITokenizer;
import org.omegat.tokenizer.LuceneEnglishTokenizer;
import org.omegat.util.Language;

import javax.swing.text.Document;
import javax.swing.text.JTextComponent;
import java.awt.GraphicsEnvironment;
import java.io.File;
import java.io.IOException;
import java.nio.file.Files;
import java.util.ArrayList;
import java.util.Arrays;
import java.util.Collections;
import java.util.List;
import java.util.Map;
import java.util.concurrent.CountDownLatch;
import java.util.concurrent.TimeUnit;

import static org.junit.Assert.assertEquals;
import static org.junit.Assert.assertNotNull;
import static org.junit.Assert.assertNull;
import static org.junit.Assert.assertTrue;
import static org.junit.Assume.assumeFalse;

public class EditorControllerTest extends TestCore {

    private EditorController editorController;
    private File projectRootDir;

    private final Language sourceLang = new Language("en");
    private final Language targetLang = new Language("pl");

    @BeforeClass
    public static void setUpBeforeClass() {
        assumeFalse("Skipping test: headless environment",
                GraphicsEnvironment.isHeadless());
    }

    @Before
    public final void setUp() throws IOException {
        projectRootDir = Files.createTempDirectory("omegat").toFile();
        Core.setSegmenter(new Segmenter(SRX.getDefault()));
        FilterMaster.setFilterClasses(Arrays.asList(PoFilter.class, MozillaLangFilter.class, Xliff1Filter.class));
        Core.setFilterMaster(new FilterMaster(FilterMaster.createDefaultFiltersConfig()));
    }


    private void setEmptyProject() {
        TestProjectProperties props = new TestProjectProperties();
        Core.setProject(new NotLoadedProject() {
            @Override
            public ProjectProperties getProjectProperties() {
                return props;
            }

            @Override
            public List<SourceTextEntry> getAllEntries() {
                return Collections.emptyList();
            }
        });
    }

    private void setSimpleProject() {
        TestProjectProperties props = new TestProjectProperties();
        props.setProjectRoot(projectRootDir.getAbsolutePath());
        props.setSupportDefaultTranslations(false);
        props.setTargetTokenizer(DefaultTokenizer.class);
        TestCoreInitializer.initNotes(new MyNotes());
        Core.setProject(new RealProjectWithTMX(props));
    }

    @Test
    public void testEditorControllerDefaults() {
        assertNotNull(editorController);
        assertNotNull(editorController.editor);
        assertEquals(0, editorController.displayedFileIndex);
    }

    @Test
    public void testEditorControllerLoadEmptyProject() {
        setEmptyProject();
        fireLoadProjectEvent();
        assertTrue(editorController.isOrientationAllLtr());
        assertNull(editorController.editor.getOmDocument());
    }

    @Test
    public void testEditorControllerLoadSimpleProject() {
        setSimpleProject();
        fireLoadProjectEvent();
        assertNotNull(editorController.editor.getOmDocument());
        assertTrue(editorController.isOrientationAllLtr());
        assertNotNull(editorController.getCurrentFile());
        assertEquals(1, editorController.getCurrentEntryNumber());
        assertEquals(31, editorController.editor.getOmDocument().getTranslationEnd());
        assertEquals(31, editorController.editor.getOmDocument().getTranslationStart());
    }

    @Test
    public void testEditorControllerLoadSimpleProjectWithCaretEvent() {
        setSimpleProject();
        fireLoadProjectEvent();
        Document doc = editorController.editor.getOmDocument();
        assertNotNull(doc);
        assertTrue(doc.getLength() > 0);
        fireCaretEvent(editorController.editor, 0);
        assertEquals(31, editorController.editor.getOmDocument().getTranslationEnd());
        assertEquals(31, editorController.editor.getOmDocument().getTranslationStart());
    }

    private void fireLoadProjectEvent() {
        CountDownLatch latch = new CountDownLatch(1);
        editorController.editor.addPropertyChangeListener("model", evt -> {
            if (editorController.editor.getOmDocument() != null) {
                latch.countDown();
            }
        });
        CoreEvents.fireProjectChange(IProjectEventListener.PROJECT_CHANGE_TYPE.LOAD);
        try {
            latch.await(5, TimeUnit.SECONDS);
        } catch (InterruptedException ignored) {
            // Pass through when timeout, allow opportunistic test.
        }
    }

    private void fireCaretEvent(JTextComponent component, int position) {
        CountDownLatch latch = new CountDownLatch(1);
        component.addCaretListener(e -> {
            latch.countDown();
        });
        component.setCaretPosition(position);
        try {
            latch.await(5, TimeUnit.SECONDS);
        } catch (InterruptedException ignored) {
            // Pass through when timeout, allow opportunistic test.
        }
    }

    @Override
<<<<<<< HEAD
    protected IEditor createTestEditor() {
        editorController = new EditorController(TestCoreState.getInstance().getMainWindow());
        return editorController;
=======
    protected void initEditor(IMainWindow mainWindow) {
        editorController = new EditorController(mainWindow);
        TestCoreInitializer.initEditor(editorController);
>>>>>>> 46e3d886
    }

    class TestProjectProperties extends ProjectProperties {

        @Override
        public void setProjectRoot(String projectRoot) {
            this.projectRootDir = new File(projectRoot);
        }

        @Override
        public Language getSourceLanguage() {
            return sourceLang;
        }

        @Override
        public Language getTargetLanguage() {
            return targetLang;
        }

        @Override
        public boolean isSentenceSegmentingEnabled() {
            return true;
        }
    }

    protected static class RealProjectWithTMX extends RealProject {
        public RealProjectWithTMX(ProjectProperties props) {
            super(props);
            projectTMX = new ProjectTMX();
            files = new ArrayList<>();
            FileInfo file1 = new FileInfo();
            file1.filePath = "source.txt";
            file1.entries = new ArrayList<>();
            file1.entries.add(new SourceTextEntry(new EntryKey("source.txt", "XXX", null, "", "", null),
                    1, null, null, Collections.emptyList()));
            files.add(file1);
            FileInfo file2 = new FileInfo();
            file2.filePath = "website/download.html";
            file2.entries = new ArrayList<>();
            file2.entries.add(new SourceTextEntry(new EntryKey("website/download.html", "Other", "id",
                    "For installation on Linux.",
                    "For installation on other operating systems (such as FreeBSD and Solaris).&lt;br0/>",
                    null), 1, null, "Other", Collections.emptyList()));
            files.add(file2);
        }

        @Override
        public ITokenizer getSourceTokenizer() {
            return new LuceneEnglishTokenizer();
        }

        @Override
        public ITokenizer getTargetTokenizer() {
            return new DefaultTokenizer();
        }

        @Override
        public Map<Language, ProjectTMX> getOtherTargetLanguageTMs() {
            return Collections.emptyMap();
        }

        public ProjectTMX getTMX() {
            return projectTMX;
        }

        private final List<FileInfo> files;

        @Override
        public List<FileInfo> getProjectFiles() {
            return files;
        }

        @Override
        public List<SourceTextEntry> getAllEntries() {
            List<SourceTextEntry> ste = new ArrayList<>();
            ste.add(files.get(0).entries.get(0));
            ste.add(files.get(1).entries.get(0));
            return ste;
        }

        @Override
        public boolean isProjectLoaded() {
            return true;
        }
    }

    static class MyNotes implements INotes {
        private String note;
        @Override
        public String getNoteText() {
            return note;
        }

        @Override
        public void setNoteText(String note) {
            this.note = note;
        }

        @Override
        public void clear() {
            note = null;
        }

        @Override
        public void undo() {
            // do nothing
        }

        @Override
        public void redo() {
            // do nothing
        }

        @Override
        public void requestFocus() {
            // do nothing
        }
    }
}<|MERGE_RESOLUTION|>--- conflicted
+++ resolved
@@ -187,15 +187,10 @@
     }
 
     @Override
-<<<<<<< HEAD
     protected IEditor createTestEditor() {
         editorController = new EditorController(TestCoreState.getInstance().getMainWindow());
+        TestCoreInitializer.initEditor(editorController);
         return editorController;
-=======
-    protected void initEditor(IMainWindow mainWindow) {
-        editorController = new EditorController(mainWindow);
-        TestCoreInitializer.initEditor(editorController);
->>>>>>> 46e3d886
     }
 
     class TestProjectProperties extends ProjectProperties {
