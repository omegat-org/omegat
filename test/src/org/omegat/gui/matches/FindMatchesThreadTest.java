--- conflicted
+++ resolved
@@ -80,12 +80,8 @@
 
     @Before
     public void setUp() throws Exception {
-<<<<<<< HEAD
+        TestCoreState.resetState();
         Core.initializeConsole();
-=======
-        TestCoreState.resetState();
-        Core.initializeConsole(new TreeMap<>());
->>>>>>> 89ff00c0
         TestPreferencesInitializer.init();
         Preferences.setPreference(Preferences.EXT_TMX_SHOW_LEVEL2, false);
         Preferences.setPreference(Preferences.EXT_TMX_USE_SLASH, false);
